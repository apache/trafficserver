Traffic Server 3.2 STATUS:                                              -*-text-*-
Last modified at [$Date$]

The current version of this file can be found at:

  * http://git-wip-us.apache.org/repos/asf?p=trafficserver.git;a=blob;f=STATUS;hb=master


Release history:
    [NOTE that x.{odd}.z versions are strictly Alpha/Beta releases,
          while x.{even}.z versions are Stable/GA releases.]

    3.2.0           : Released on June 19, 2012
    3.0.5           : Released on June 6, 2012
    3.0.4           : Released on March 21, 2012
    3.0.3           : Released on Februrary 13, 201
    3.0.2           : Released on December 07, 2011
    3.0.1           : Released on July 19, 2011
    3.0.0           : Released on June 14, 2011
    2.0.1           : Released on August 31, 2010
    2.0.0           : Released on April 28, 2010


Contributors looking for a mission:

  * Just do an egrep on "TODO" or "XXX" in the source.

  * Review the bug database at: https://issues.apache.org/jira/browse/TS

      - Download, test and review patches attached to open bugs

  * Open bugs in the bug database.


RELEASE SHOWSTOPPERS:

A list of all bugs open for the next development release can be found at

  http://s.apache.org/ts-3.2.1


PATCHES PROPOSED TO BACKPORT FROM TRUNK:
  [ New proposals should be added at the end of the list ]

  *) Fix collation in custom logging.
   Trunk patch: 448179c127582a590c3ed95a75ffc40f4e377b75
   Jira: https://issues.apache.org/jira/browse/TS-1229
   +1: igalic, zwoop

   Wrong Jira? --jpeach

  *) fix signed/unsigned compilation issues in Vec
   Trunk: 8ab44edd4e9c27c48f9c1482b837a6adcd9ed541
   Jira: https://issues.apache.org/jira/browse/TS-1345
   +1: jpeach
   igalic says: I don't see the benefit of backporting this
        Are there any actual compilers we currently support
        complaining about this?

  *) Silence spurious error when adding SSL certificates with
    alternate names.
   Trunk: b512fef66fd3f2118517eb5ac6b3a879cfa2caaa
   Jira: https://issues.apache.org/jira/browse/TS-1332
<<<<<<< HEAD
   +1: jpeach, igalic
=======
   +1: jpeach, zwoop
>>>>>>> 510e4f38

  *) Fix cache sizes > 16TB
   Trunk: 7c6b590b35ce483c8ae94640c50a6a3fb0d0e690
   Jira: https://issues.apache.org/jira/browse/TS-1319
   +1: jpeach, zwoop

  *) stats codes mess up when disk fail
   Trunk: 99cbf8acb97b191631882bfcfaf06d512347fdd4
   Jira: https://issues.apache.org/jira/browse/TS-1289

  *) Improve response times for for Cluster purge & miss
   Trunk: f0a98cdc7b950e1ecefde94694de5dfd800248aa
   Jira: https://issues.apache.org/jira/browse/TS-1321

  *) Cert path not working using intermdiate certificate
   Trunk patch: 4ed023427a90c0d2bfa9c0c9dab26304f9aaf9fb
   Jira: https://issues.apache.org/jira/browse/TS-1363
   +1: jpeach, igalic, zwoop



PATCHES ACCEPTED TO BACKPORT FROM TRUNK:
  [ New patches should be added at the end of the list ]


RELEASE PROCESS

The Traffic Server release process is documented at

    http://cwiki.apache.org/confluence/display/TS/ReleaseProcess<|MERGE_RESOLUTION|>--- conflicted
+++ resolved
@@ -61,11 +61,7 @@
     alternate names.
    Trunk: b512fef66fd3f2118517eb5ac6b3a879cfa2caaa
    Jira: https://issues.apache.org/jira/browse/TS-1332
-<<<<<<< HEAD
-   +1: jpeach, igalic
-=======
-   +1: jpeach, zwoop
->>>>>>> 510e4f38
+   +1: jpeach, zwoop, igalic
 
   *) Fix cache sizes > 16TB
    Trunk: 7c6b590b35ce483c8ae94640c50a6a3fb0d0e690
