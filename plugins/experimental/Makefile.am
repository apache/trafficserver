--- conflicted
+++ resolved
@@ -32,11 +32,8 @@
  healthchecks \
  hipes \
  metalink \
-<<<<<<< HEAD
  multiplexer \
-=======
  memcached_remap \
->>>>>>> 31830581
  regex_revalidate \
  remap_stats \
  s3_auth \
