/*
  Licensed to the Apache Software Foundation (ASF) under one
  or more contributor license agreements.  See the NOTICE file
  distributed with this work for additional information
  regarding copyright ownership.  The ASF licenses this file
  to you under the Apache License, Version 2.0 (the
  "License"); you may not use this file except in compliance
  with the License.  You may obtain a copy of the License at

  http://www.apache.org/licenses/LICENSE-2.0

  Unless required by applicable law or agreed to in writing, software
  distributed under the License is distributed on an "AS IS" BASIS,
  WITHOUT WARRANTIES OR CONDITIONS OF ANY KIND, either express or implied.
  See the License for the specific language governing permissions and
  limitations under the License.
*/

#pragma once

#include <cstdio>
#include <cstring>
#include <arpa/inet.h>
#include <ts/ts.h>
#include <ts/remap.h>
#include <ts/ts.h>
#include <ts/remap.h>
#include <string>
#include <cstring>
#include <iostream>
#include <fstream>
#include <yaml-cpp/yaml.h>
#include <unordered_map>
#include <sys/types.h>
#include <sys/stat.h>
#include <unistd.h>
#include <iterator>
#include <maxminddb.h>
#include "tscore/IpMap.h"

#ifdef HAVE_PCRE_PCRE_H
#include <pcre/pcre.h>
#else
#include <pcre.h>
#endif

#define PLUGIN_NAME "maxmind_acl"
#define CONFIG_TMOUT 60000

typedef struct {
  std::string _regex_s;
  pcre *_rex;
  pcre_extra *_extra;
} plugin_regex;

typedef enum { ALLOW_IP, DENY_IP, UNKNOWN_IP } ipstate;

// Base class for all ACLs
class Acl
{
public:
  Acl() {}
  ~Acl()
  {
    if (db_loaded) {
      MMDB_close(&_mmdb);
    }
  }

  bool eval(TSRemapRequestInfo *rri, TSHttpTxn txnp);
  bool init(char const *filename);

  void
  send_html(TSHttpTxn txnp) const
  {
    if (_html.size() > 0) {
      char *msg = TSstrdup(_html.c_str());

      TSHttpTxnErrorBodySet(txnp, msg, _html.size(), nullptr); // Defaults to text/html
    }
  }

protected:
  // Class members
  YAML::Node _config;
  MMDB_s _mmdb;
  std::string _html;
  std::unordered_map<std::string, bool> allow_country;

  std::unordered_map<std::string, std::vector<plugin_regex>> allow_regex;
  std::unordered_map<std::string, std::vector<plugin_regex>> deny_regex;

  IpMap allow_ip_map;
  IpMap deny_ip_map;

  // Do we want to allow by default or not? Useful
  // for deny only rules
  bool default_allow = false;
  bool db_loaded     = false;

  bool loaddb(const YAML::Node &dbNode);
  bool loadallow(const YAML::Node &allowNode);
  bool loaddeny(const YAML::Node &denyNode);
  void loadhtml(const YAML::Node &htmlNode);
  bool eval_country(MMDB_entry_data_s *entry_data, const char *path, int path_len);
<<<<<<< HEAD
  void parseregex(const YAML::Node &regex, bool allow);
  ipstate eval_ip(const sockaddr *sock);
=======
  void parseregex(YAML::Node regex, bool allow);
  ipstate eval_ip(const sockaddr *sock) const;
>>>>>>> 2219cee5
};<|MERGE_RESOLUTION|>--- conflicted
+++ resolved
@@ -103,11 +103,6 @@
   bool loaddeny(const YAML::Node &denyNode);
   void loadhtml(const YAML::Node &htmlNode);
   bool eval_country(MMDB_entry_data_s *entry_data, const char *path, int path_len);
-<<<<<<< HEAD
-  void parseregex(const YAML::Node &regex, bool allow);
-  ipstate eval_ip(const sockaddr *sock);
-=======
-  void parseregex(YAML::Node regex, bool allow);
+  void parseregex(const YAML::Node regex, bool allow);
   ipstate eval_ip(const sockaddr *sock) const;
->>>>>>> 2219cee5
 };