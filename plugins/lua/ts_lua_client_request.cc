/*
  Licensed to the Apache Software Foundation (ASF) under one
  or more contributor license agreements.  See the NOTICE file
  distributed with this work for additional information
  regarding copyright ownership.  The ASF licenses this file
  to you under the Apache License, Version 2.0 (the
  "License"); you may not use this file except in compliance
  with the License.  You may obtain a copy of the License at

  http://www.apache.org/licenses/LICENSE-2.0

  Unless required by applicable law or agreed to in writing, software
  distributed under the License is distributed on an "AS IS" BASIS,
  WITHOUT WARRANTIES OR CONDITIONS OF ANY KIND, either express or implied.
  See the License for the specific language governing permissions and
  limitations under the License.
*/

#include <netinet/in.h>
#include <arpa/inet.h>
#include <openssl/ssl.h>
#include <openssl/x509.h>
#include <openssl/x509v3.h>
#include <openssl/bio.h>
#include <vector>
#include <string>
#include "ts_lua_util.h"
#include "ts_lua_client_cert_helpers.h"

typedef enum {
  TS_LUA_PP_INFO_VERSION   = TS_PP_INFO_VERSION,
  TS_LUA_PP_INFO_SRC_ADDR  = TS_PP_INFO_SRC_ADDR,
  TS_LUA_PP_INFO_SRC_PORT  = TS_PP_INFO_SRC_PORT,
  TS_LUA_PP_INFO_DST_ADDR  = TS_PP_INFO_DST_ADDR,
  TS_LUA_PP_INFO_DST_PORT  = TS_PP_INFO_DST_PORT,
  TS_LUA_PP_INFO_PROTOCOL  = TS_PP_INFO_PROTOCOL,
  TS_LUA_PP_INFO_SOCK_TYPE = TS_PP_INFO_SOCK_TYPE
} TSLuaPPInfoKey;

ts_lua_var_item ts_lua_pp_info_key_vars[] = {
  TS_LUA_MAKE_VAR_ITEM(TS_LUA_PP_INFO_VERSION),  TS_LUA_MAKE_VAR_ITEM(TS_LUA_PP_INFO_SRC_ADDR),
  TS_LUA_MAKE_VAR_ITEM(TS_LUA_PP_INFO_SRC_PORT), TS_LUA_MAKE_VAR_ITEM(TS_LUA_PP_INFO_DST_ADDR),
  TS_LUA_MAKE_VAR_ITEM(TS_LUA_PP_INFO_DST_PORT), TS_LUA_MAKE_VAR_ITEM(TS_LUA_PP_INFO_PROTOCOL),
  TS_LUA_MAKE_VAR_ITEM(TS_LUA_PP_INFO_SOCK_TYPE)};

static void ts_lua_inject_client_request_client_addr_api(lua_State *L);
static void ts_lua_inject_client_request_server_addr_api(lua_State *L);

static int ts_lua_client_request_header_get(lua_State *L);
static int ts_lua_client_request_header_set(lua_State *L);
static int ts_lua_client_request_header_table_get(lua_State *L);
static int ts_lua_client_request_header_table_set(lua_State *L);
static int ts_lua_client_request_get_headers(lua_State *L);
static int ts_lua_client_request_get_header_block(lua_State *L);
static int ts_lua_client_request_get_url(lua_State *L);
static int ts_lua_client_request_get_pristine_url(lua_State *L);
static int ts_lua_client_request_get_url_host(lua_State *L);
static int ts_lua_client_request_set_url_host(lua_State *L);
static int ts_lua_client_request_get_url_port(lua_State *L);
static int ts_lua_client_request_set_url_port(lua_State *L);
static int ts_lua_client_request_get_url_scheme(lua_State *L);
static int ts_lua_client_request_set_url_scheme(lua_State *L);

static int ts_lua_client_request_get_uri(lua_State *L);
static int ts_lua_client_request_set_uri(lua_State *L);
static int ts_lua_client_request_set_uri_args(lua_State *L);
static int ts_lua_client_request_get_uri_args(lua_State *L);
static int ts_lua_client_request_get_method(lua_State *L);
static int ts_lua_client_request_set_method(lua_State *L);
static int ts_lua_client_request_get_version(lua_State *L);
static int ts_lua_client_request_set_version(lua_State *L);

static int ts_lua_client_request_get_body_size(lua_State *L);
static int ts_lua_client_request_get_header_size(lua_State *L);

static void ts_lua_inject_client_request_socket_api(lua_State *L);
static void ts_lua_inject_client_request_header_api(lua_State *L);
static void ts_lua_inject_client_request_header_table_api(lua_State *L);
static void ts_lua_inject_client_request_headers_api(lua_State *L);
static void ts_lua_inject_client_request_url_api(lua_State *L);
static void ts_lua_inject_client_request_uri_api(lua_State *L);
static void ts_lua_inject_client_request_args_api(lua_State *L);
static void ts_lua_inject_client_request_method_api(lua_State *L);
static void ts_lua_inject_client_request_version_api(lua_State *L);
static void ts_lua_inject_client_request_body_size_api(lua_State *L);
static void ts_lua_inject_client_request_header_size_api(lua_State *L);

static int ts_lua_client_request_client_addr_get_ip(lua_State *L);
static int ts_lua_client_request_client_addr_get_port(lua_State *L);
static int ts_lua_client_request_client_addr_get_addr(lua_State *L);
static int ts_lua_client_request_client_addr_get_incoming_port(lua_State *L);
static int ts_lua_client_request_client_addr_get_verified_addr(lua_State *L);
static int ts_lua_client_request_client_addr_set_verified_addr(lua_State *L);

static void ts_lua_inject_client_request_ssl_reused_api(lua_State *L);
static int  ts_lua_client_request_get_ssl_reused(lua_State *L);
static void ts_lua_inject_client_request_ssl_cipher_api(lua_State *L);
static int  ts_lua_client_request_get_ssl_cipher(lua_State *L);
static void ts_lua_inject_client_request_ssl_protocol_api(lua_State *L);
static int  ts_lua_client_request_get_ssl_protocol(lua_State *L);
static void ts_lua_inject_client_request_ssl_curve_api(lua_State *L);
static int  ts_lua_client_request_get_ssl_curve(lua_State *L);

<<<<<<< HEAD
static void ts_lua_inject_client_request_cert_api(lua_State *L);
static int  ts_lua_client_request_client_cert_get_pem(lua_State *L);
static int  ts_lua_client_request_client_cert_get_subject(lua_State *L);
static int  ts_lua_client_request_client_cert_get_issuer(lua_State *L);
static int  ts_lua_client_request_client_cert_get_serial(lua_State *L);
static int  ts_lua_client_request_client_cert_get_signature(lua_State *L);
static int  ts_lua_client_request_client_cert_get_not_before(lua_State *L);
static int  ts_lua_client_request_client_cert_get_not_after(lua_State *L);
static int  ts_lua_client_request_client_cert_get_version(lua_State *L);
static int  ts_lua_client_request_client_cert_get_san_dns(lua_State *L);
static int  ts_lua_client_request_client_cert_get_san_ip(lua_State *L);
static int  ts_lua_client_request_client_cert_get_san_email(lua_State *L);
static int  ts_lua_client_request_client_cert_get_san_uri(lua_State *L);

static int ts_lua_client_request_server_cert_get_pem(lua_State *L);
static int ts_lua_client_request_server_cert_get_subject(lua_State *L);
static int ts_lua_client_request_server_cert_get_issuer(lua_State *L);
static int ts_lua_client_request_server_cert_get_serial(lua_State *L);
static int ts_lua_client_request_server_cert_get_signature(lua_State *L);
static int ts_lua_client_request_server_cert_get_not_before(lua_State *L);
static int ts_lua_client_request_server_cert_get_not_after(lua_State *L);
static int ts_lua_client_request_server_cert_get_version(lua_State *L);
static int ts_lua_client_request_server_cert_get_san_dns(lua_State *L);
static int ts_lua_client_request_server_cert_get_san_ip(lua_State *L);
static int ts_lua_client_request_server_cert_get_san_email(lua_State *L);
static int ts_lua_client_request_server_cert_get_san_uri(lua_State *L);
=======
static void ts_lua_inject_client_request_pp_info_api(lua_State *L);
static int  ts_lua_client_request_get_pp_info(lua_State *L);
static int  ts_lua_client_request_get_pp_info_int(lua_State *L);
>>>>>>> 7f00a1c2

void
ts_lua_inject_client_request_api(lua_State *L)
{
  lua_newtable(L);

  ts_lua_inject_client_request_socket_api(L);
  ts_lua_inject_client_request_header_api(L);
  ts_lua_inject_client_request_header_table_api(L);
  ts_lua_inject_client_request_headers_api(L);
  ts_lua_inject_client_request_url_api(L);
  ts_lua_inject_client_request_uri_api(L);
  ts_lua_inject_client_request_args_api(L);
  ts_lua_inject_client_request_method_api(L);
  ts_lua_inject_client_request_version_api(L);
  ts_lua_inject_client_request_body_size_api(L);
  ts_lua_inject_client_request_header_size_api(L);
  ts_lua_inject_client_request_ssl_reused_api(L);
  ts_lua_inject_client_request_ssl_cipher_api(L);
  ts_lua_inject_client_request_ssl_protocol_api(L);
  ts_lua_inject_client_request_ssl_curve_api(L);
<<<<<<< HEAD
  ts_lua_inject_client_request_cert_api(L);
=======
  ts_lua_inject_client_request_pp_info_api(L);
>>>>>>> 7f00a1c2

  lua_setfield(L, -2, "client_request");
}

static void
ts_lua_inject_client_request_socket_api(lua_State *L)
{
  ts_lua_inject_client_request_client_addr_api(L);
  ts_lua_inject_client_request_server_addr_api(L);
}

static void
ts_lua_inject_client_request_client_addr_api(lua_State *L)
{
  lua_newtable(L);

  lua_pushcfunction(L, ts_lua_client_request_client_addr_get_ip);
  lua_setfield(L, -2, "get_ip");

  lua_pushcfunction(L, ts_lua_client_request_client_addr_get_port);
  lua_setfield(L, -2, "get_port");

  lua_pushcfunction(L, ts_lua_client_request_client_addr_get_addr);
  lua_setfield(L, -2, "get_addr");

  lua_pushcfunction(L, ts_lua_client_request_client_addr_get_incoming_port);
  lua_setfield(L, -2, "get_incoming_port");

  lua_pushcfunction(L, ts_lua_client_request_client_addr_get_verified_addr);
  lua_setfield(L, -2, "get_verified_addr");

  lua_pushcfunction(L, ts_lua_client_request_client_addr_set_verified_addr);
  lua_setfield(L, -2, "set_verified_addr");

  lua_setfield(L, -2, "client_addr");
}

static void
ts_lua_inject_client_request_server_addr_api(lua_State *L ATS_UNUSED)
{
  return;
}

static void
ts_lua_inject_client_request_header_api(lua_State *L)
{
  lua_newtable(L); /* .header */

  lua_createtable(L, 0, 2); /* metatable for .header */

  lua_pushcfunction(L, ts_lua_client_request_header_get);
  lua_setfield(L, -2, "__index");
  lua_pushcfunction(L, ts_lua_client_request_header_set);
  lua_setfield(L, -2, "__newindex");

  lua_setmetatable(L, -2);

  lua_setfield(L, -2, "header");
}

static int
ts_lua_client_request_header_get(lua_State *L)
{
  const char *key;
  const char *val;
  int         val_len;
  size_t      key_len;
  int         count;

  TSMLoc           field_loc, next_field_loc;
  ts_lua_http_ctx *http_ctx;

  GET_HTTP_CONTEXT(http_ctx, L);

  /*  we skip the first argument that is the table */
  key = luaL_checklstring(L, 2, &key_len);

  if (key && key_len) {
    field_loc = TSMimeHdrFieldFind(http_ctx->client_request_bufp, http_ctx->client_request_hdrp, key, key_len);

    if (field_loc != TS_NULL_MLOC) {
      count = 0;
      while (field_loc != TS_NULL_MLOC) {
        val = TSMimeHdrFieldValueStringGet(http_ctx->client_request_bufp, http_ctx->client_request_hdrp, field_loc, -1, &val_len);
        next_field_loc = TSMimeHdrFieldNextDup(http_ctx->client_request_bufp, http_ctx->client_request_hdrp, field_loc);
        lua_pushlstring(L, val, val_len);
        count++;
        // multiple headers with the same name must be semantically the same as one value which is comma separated
        if (next_field_loc != TS_NULL_MLOC) {
          lua_pushlstring(L, ",", 1);
          count++;
        }
        TSHandleMLocRelease(http_ctx->client_request_bufp, http_ctx->client_request_hdrp, field_loc);
        field_loc = next_field_loc;
      }
      lua_concat(L, count);
    } else {
      lua_pushnil(L);
    }

  } else {
    lua_pushnil(L);
  }

  return 1;
}

static int
ts_lua_client_request_header_set(lua_State *L)
{
  const char *key;
  const char *val;
  size_t      val_len;
  size_t      key_len;
  int         remove;
  int         first;

  TSMLoc field_loc, tmp;

  ts_lua_http_ctx *http_ctx;

  GET_HTTP_CONTEXT(http_ctx, L);

  remove = 0;
  val    = nullptr;

  /*   we skip the first argument that is the table */
  key = luaL_checklstring(L, 2, &key_len);
  if (lua_isnil(L, 3)) {
    remove = 1;
  } else {
    val = luaL_checklstring(L, 3, &val_len);
  }

  field_loc = TSMimeHdrFieldFind(http_ctx->client_request_bufp, http_ctx->client_request_hdrp, key, key_len);

  if (remove) {
    while (field_loc != TS_NULL_MLOC) {
      tmp = TSMimeHdrFieldNextDup(http_ctx->client_request_bufp, http_ctx->client_request_hdrp, field_loc);
      TSMimeHdrFieldDestroy(http_ctx->client_request_bufp, http_ctx->client_request_hdrp, field_loc);
      TSHandleMLocRelease(http_ctx->client_request_bufp, http_ctx->client_request_hdrp, field_loc);
      field_loc = tmp;
    }
  } else if (field_loc != TS_NULL_MLOC) {
    first = 1;
    while (field_loc != TS_NULL_MLOC) {
      tmp = TSMimeHdrFieldNextDup(http_ctx->client_request_bufp, http_ctx->client_request_hdrp, field_loc);
      if (first) {
        first = 0;
        TSMimeHdrFieldValueStringSet(http_ctx->client_request_bufp, http_ctx->client_request_hdrp, field_loc, -1, val, val_len);
      } else {
        TSMimeHdrFieldDestroy(http_ctx->client_request_bufp, http_ctx->client_request_hdrp, field_loc);
      }
      TSHandleMLocRelease(http_ctx->client_request_bufp, http_ctx->client_request_hdrp, field_loc);
      field_loc = tmp;
    }
  } else if (TSMimeHdrFieldCreateNamed(http_ctx->client_request_bufp, http_ctx->client_request_hdrp, key, key_len, &field_loc) !=
             TS_SUCCESS) {
    TSError("[ts_lua][%s] TSMimeHdrFieldCreateNamed error", __FUNCTION__);
    return 0;

  } else {
    TSMimeHdrFieldValueStringSet(http_ctx->client_request_bufp, http_ctx->client_request_hdrp, field_loc, -1, val, val_len);
    TSMimeHdrFieldAppend(http_ctx->client_request_bufp, http_ctx->client_request_hdrp, field_loc);
  }

  if (field_loc != TS_NULL_MLOC) {
    TSHandleMLocRelease(http_ctx->client_request_bufp, http_ctx->client_request_hdrp, field_loc);
  }

  return 0;
}

static void
ts_lua_inject_client_request_header_table_api(lua_State *L)
{
  lua_newtable(L); /* .header */

  lua_createtable(L, 0, 2); /* metatable for .header */

  lua_pushcfunction(L, ts_lua_client_request_header_table_get);
  lua_setfield(L, -2, "__index");
  lua_pushcfunction(L, ts_lua_client_request_header_table_set);
  lua_setfield(L, -2, "__newindex");

  lua_setmetatable(L, -2);

  lua_setfield(L, -2, "header_table");
}

static int
ts_lua_client_request_header_table_get(lua_State *L)
{
  const char *key;
  const char *val;
  int         val_len;
  size_t      key_len;
  int         count;

  TSMLoc           field_loc, next_field_loc;
  ts_lua_http_ctx *http_ctx;

  GET_HTTP_CONTEXT(http_ctx, L);

  /*  we skip the first argument that is the table */
  key = luaL_checklstring(L, 2, &key_len);

  if (key && key_len) {
    field_loc = TSMimeHdrFieldFind(http_ctx->client_request_bufp, http_ctx->client_request_hdrp, key, key_len);

    if (field_loc != TS_NULL_MLOC) {
      lua_newtable(L);
      count = 0;
      while (field_loc != TS_NULL_MLOC) {
        val = TSMimeHdrFieldValueStringGet(http_ctx->client_request_bufp, http_ctx->client_request_hdrp, field_loc, -1, &val_len);
        next_field_loc = TSMimeHdrFieldNextDup(http_ctx->client_request_bufp, http_ctx->client_request_hdrp, field_loc);
        count++;

        lua_pushlstring(L, val, val_len);
        lua_rawseti(L, -2, count);

        TSHandleMLocRelease(http_ctx->client_request_bufp, http_ctx->client_request_hdrp, field_loc);
        field_loc = next_field_loc;
      }

    } else {
      lua_pushnil(L);
    }

  } else {
    lua_pushnil(L);
  }

  return 1;
}

static int
ts_lua_client_request_header_table_set(lua_State * /* L ATS_UNUSED */)
{
  return 0;
}

static void
ts_lua_inject_client_request_headers_api(lua_State *L)
{
  lua_pushcfunction(L, ts_lua_client_request_get_headers);
  lua_setfield(L, -2, "get_headers");

  lua_pushcfunction(L, ts_lua_client_request_get_header_block);
  lua_setfield(L, -2, "get_header_block");
}

static int
ts_lua_client_request_get_headers(lua_State *L)
{
  const char *name;
  const char *value;
  int         name_len;
  int         value_len;
  TSMLoc      field_loc;
  TSMLoc      next_field_loc;
  const char *tvalue;
  size_t      tvalue_len;

  ts_lua_http_ctx *http_ctx;

  GET_HTTP_CONTEXT(http_ctx, L);

  lua_newtable(L);

  field_loc = TSMimeHdrFieldGet(http_ctx->client_request_bufp, http_ctx->client_request_hdrp, 0);

  while (field_loc != TS_NULL_MLOC) {
    name = TSMimeHdrFieldNameGet(http_ctx->client_request_bufp, http_ctx->client_request_hdrp, field_loc, &name_len);
    if (name && name_len) {
      // retrieve the header name from table
      lua_pushlstring(L, name, name_len);
      lua_gettable(L, -2);
      if (lua_isnil(L, -1)) {
        // if header name does not exist in the table, insert it
        lua_pop(L, 1);
        value =
          TSMimeHdrFieldValueStringGet(http_ctx->client_request_bufp, http_ctx->client_request_hdrp, field_loc, -1, &value_len);
        lua_pushlstring(L, name, name_len);
        lua_pushlstring(L, value, value_len);
        lua_rawset(L, -3);
      } else {
        // if header name exists in the table, append a command and the new value to the end of the existing value
        tvalue = lua_tolstring(L, -1, &tvalue_len);
        lua_pop(L, 1);
        value =
          TSMimeHdrFieldValueStringGet(http_ctx->client_request_bufp, http_ctx->client_request_hdrp, field_loc, -1, &value_len);
        lua_pushlstring(L, name, name_len);
        lua_pushlstring(L, tvalue, tvalue_len);
        lua_pushlstring(L, ",", 1);
        lua_pushlstring(L, value, value_len);
        lua_concat(L, 3);
        lua_rawset(L, -3);
      }
    }

    next_field_loc = TSMimeHdrFieldNext(http_ctx->client_request_bufp, http_ctx->client_request_hdrp, field_loc);
    TSHandleMLocRelease(http_ctx->client_request_bufp, http_ctx->client_request_hdrp, field_loc);
    field_loc = next_field_loc;
  }

  return 1;
}

static int
ts_lua_client_request_get_header_block(lua_State *L)
{
  TSIOBuffer       output_buffer;
  TSIOBufferReader reader;
  int              total_avail;

  TSIOBufferBlock block;
  const char     *block_start;
  int64_t         block_avail;

  char   *output_string;
  int64_t output_len;

  ts_lua_http_ctx *http_ctx;

  GET_HTTP_CONTEXT(http_ctx, L);

  output_buffer = TSIOBufferCreate();
  reader        = TSIOBufferReaderAlloc(output_buffer);

  TSMimeHdrPrint(http_ctx->client_request_hdrp, output_buffer);

  total_avail = TSIOBufferReaderAvail(reader);

  output_string = static_cast<char *>(TSmalloc(total_avail + 1));
  output_len    = 0;

  block = TSIOBufferReaderStart(reader);
  while (block) {
    block_start = TSIOBufferBlockReadStart(block, reader, &block_avail);

    if (block_avail == 0) {
      break;
    }

    memcpy(output_string + output_len, block_start, block_avail);
    output_len += block_avail;

    TSIOBufferReaderConsume(reader, block_avail);
    block = TSIOBufferReaderStart(reader);
  }

  output_string[output_len] = '\0';
  output_len++;

  TSIOBufferReaderFree(reader);
  TSIOBufferDestroy(output_buffer);

  if (output_string && output_len) {
    lua_pushlstring(L, output_string, output_len);
  } else {
    lua_pushnil(L);
  }

  TSfree(output_string);
  return 1;
}

static void
ts_lua_inject_client_request_url_api(lua_State *L)
{
  lua_pushcfunction(L, ts_lua_client_request_get_url);
  lua_setfield(L, -2, "get_url");

  lua_pushcfunction(L, ts_lua_client_request_get_pristine_url);
  lua_setfield(L, -2, "get_pristine_url");

  lua_pushcfunction(L, ts_lua_client_request_get_url_host);
  lua_setfield(L, -2, "get_url_host");
  lua_pushcfunction(L, ts_lua_client_request_set_url_host);
  lua_setfield(L, -2, "set_url_host");

  lua_pushcfunction(L, ts_lua_client_request_get_url_port);
  lua_setfield(L, -2, "get_url_port");
  lua_pushcfunction(L, ts_lua_client_request_set_url_port);
  lua_setfield(L, -2, "set_url_port");

  lua_pushcfunction(L, ts_lua_client_request_get_url_scheme);
  lua_setfield(L, -2, "get_url_scheme");
  lua_pushcfunction(L, ts_lua_client_request_set_url_scheme);
  lua_setfield(L, -2, "set_url_scheme");
}

static void
ts_lua_inject_client_request_uri_api(lua_State *L)
{
  lua_pushcfunction(L, ts_lua_client_request_set_uri);
  lua_setfield(L, -2, "set_uri");

  lua_pushcfunction(L, ts_lua_client_request_get_uri);
  lua_setfield(L, -2, "get_uri");
}

static int
ts_lua_client_request_get_url(lua_State *L)
{
  char *url;
  int   url_len;

  ts_lua_http_ctx *http_ctx;

  GET_HTTP_CONTEXT(http_ctx, L);

  url = TSHttpTxnEffectiveUrlStringGet(http_ctx->txnp, &url_len);

  if (url) {
    lua_pushlstring(L, url, url_len);
    TSfree(url);

  } else {
    lua_pushnil(L);
  }

  return 1;
}

static int
ts_lua_client_request_get_pristine_url(lua_State *L)
{
  char *url;
  int   url_len;

  TSMBuffer bufp;
  TSMLoc    url_loc;

  ts_lua_http_ctx *http_ctx;

  GET_HTTP_CONTEXT(http_ctx, L);

  if (TSHttpTxnPristineUrlGet(http_ctx->txnp, &bufp, &url_loc) != TS_SUCCESS) {
    return 0;
  }

  url = TSUrlStringGet(bufp, url_loc, &url_len);

  if (url) {
    lua_pushlstring(L, url, url_len);
    TSfree(url);

  } else {
    lua_pushnil(L);
  }

  TSHandleMLocRelease(bufp, nullptr, url_loc);

  return 1;
}

static int
ts_lua_client_request_get_url_host(lua_State *L)
{
  const char *host;
  int         len = 0;

  ts_lua_http_ctx *http_ctx;

  GET_HTTP_CONTEXT(http_ctx, L);

  host = TSUrlHostGet(http_ctx->client_request_bufp, http_ctx->client_request_url, &len);

  if (len == 0) {
    char const *key     = "Host";
    char const *l_key   = "host";
    int         key_len = 4;

    TSMLoc field_loc;

    field_loc = TSMimeHdrFieldFind(http_ctx->client_request_bufp, http_ctx->client_request_hdrp, key, key_len);
    if (field_loc) {
      host = TSMimeHdrFieldValueStringGet(http_ctx->client_request_bufp, http_ctx->client_request_hdrp, field_loc, -1, &len);
      TSHandleMLocRelease(http_ctx->client_request_bufp, http_ctx->client_request_hdrp, field_loc);

    } else {
      field_loc = TSMimeHdrFieldFind(http_ctx->client_request_bufp, http_ctx->client_request_hdrp, l_key, key_len);
      if (field_loc) {
        host = TSMimeHdrFieldValueStringGet(http_ctx->client_request_bufp, http_ctx->client_request_hdrp, field_loc, -1, &len);
        TSHandleMLocRelease(http_ctx->client_request_bufp, http_ctx->client_request_hdrp, field_loc);
      }
    }
  }

  lua_pushlstring(L, host, len);

  return 1;
}

static int
ts_lua_client_request_set_url_host(lua_State *L)
{
  const char *host;
  size_t      len;

  ts_lua_http_ctx *http_ctx;

  GET_HTTP_CONTEXT(http_ctx, L);

  host = luaL_checklstring(L, 1, &len);

  TSUrlHostSet(http_ctx->client_request_bufp, http_ctx->client_request_url, host, len);

  return 0;
}

static int
ts_lua_client_request_get_url_port(lua_State *L)
{
  int port;

  ts_lua_http_ctx *http_ctx;

  GET_HTTP_CONTEXT(http_ctx, L);

  port = TSUrlPortGet(http_ctx->client_request_bufp, http_ctx->client_request_url);

  lua_pushnumber(L, port);

  return 1;
}

static int
ts_lua_client_request_set_url_port(lua_State *L)
{
  int port;

  ts_lua_http_ctx *http_ctx;

  GET_HTTP_CONTEXT(http_ctx, L);

  // NOLINTNEXTLINE
  port = luaL_checkint(L, 1);

  TSUrlPortSet(http_ctx->client_request_bufp, http_ctx->client_request_url, port);

  return 0;
}

static int
ts_lua_client_request_get_url_scheme(lua_State *L)
{
  const char *scheme;
  int         len;

  ts_lua_http_ctx *http_ctx;

  GET_HTTP_CONTEXT(http_ctx, L);

  scheme = TSUrlSchemeGet(http_ctx->client_request_bufp, http_ctx->client_request_url, &len);

  lua_pushlstring(L, scheme, len);

  return 1;
}

static int
ts_lua_client_request_set_url_scheme(lua_State *L)
{
  const char *scheme;
  size_t      len;

  ts_lua_http_ctx *http_ctx;

  GET_HTTP_CONTEXT(http_ctx, L);

  scheme = luaL_checklstring(L, 1, &len);

  TSUrlSchemeSet(http_ctx->client_request_bufp, http_ctx->client_request_url, scheme, len);

  return 0;
}

static int
ts_lua_client_request_get_uri(lua_State *L)
{
  const char *path;
  int         path_len;

  ts_lua_http_ctx *http_ctx;

  GET_HTTP_CONTEXT(http_ctx, L);

  path = TSUrlPathGet(http_ctx->client_request_bufp, http_ctx->client_request_url, &path_len);

  lua_pushlstring(L, "/", 1);
  lua_pushlstring(L, path, path_len >= TS_LUA_MAX_URL_LENGTH - 1 ? TS_LUA_MAX_URL_LENGTH - 2 : path_len);
  lua_concat(L, 2);

  return 1;
}

static int
ts_lua_client_request_set_uri(lua_State *L)
{
  const char *path;
  size_t      path_len;

  ts_lua_http_ctx *http_ctx;

  GET_HTTP_CONTEXT(http_ctx, L);

  path = luaL_checklstring(L, 1, &path_len);

  if (*path == '/') {
    path++;
    path_len--;
  }

  TSUrlPathSet(http_ctx->client_request_bufp, http_ctx->client_request_url, path, path_len);

  return 0;
}

static void
ts_lua_inject_client_request_args_api(lua_State *L)
{
  lua_pushcfunction(L, ts_lua_client_request_set_uri_args);
  lua_setfield(L, -2, "set_uri_args");

  lua_pushcfunction(L, ts_lua_client_request_get_uri_args);
  lua_setfield(L, -2, "get_uri_args");
}

static int
ts_lua_client_request_get_uri_args(lua_State *L)
{
  const char *param;
  int         param_len;

  ts_lua_http_ctx *http_ctx;

  GET_HTTP_CONTEXT(http_ctx, L);

  param = TSUrlHttpQueryGet(http_ctx->client_request_bufp, http_ctx->client_request_url, &param_len);

  if (param && param_len > 0) {
    lua_pushlstring(L, param, param_len);
  } else {
    lua_pushnil(L);
  }

  return 1;
}

static int
ts_lua_client_request_set_uri_args(lua_State *L)
{
  const char *param;
  size_t      param_len;

  ts_lua_http_ctx *http_ctx;

  GET_HTTP_CONTEXT(http_ctx, L);

  param = luaL_checklstring(L, 1, &param_len);
  TSUrlHttpQuerySet(http_ctx->client_request_bufp, http_ctx->client_request_url, param, param_len);

  return 0;
}

static int
ts_lua_client_request_client_addr_get_ip(lua_State *L)
{
  struct sockaddr const *client_ip;
  char                   cip[128] = "";
  ts_lua_http_ctx       *http_ctx;

  GET_HTTP_CONTEXT(http_ctx, L);

  client_ip = TSHttpTxnClientAddrGet(http_ctx->txnp);

  if (client_ip == nullptr) {
    lua_pushnil(L);

  } else {
    if (client_ip->sa_family == AF_INET) {
      inet_ntop(AF_INET, (const void *)&((struct sockaddr_in *)client_ip)->sin_addr, cip, sizeof(cip));
    } else if (client_ip->sa_family == AF_INET6) {
      inet_ntop(AF_INET6, (const void *)&((struct sockaddr_in6 *)client_ip)->sin6_addr, cip, sizeof(cip));
    }

    lua_pushstring(L, cip);
  }

  return 1;
}

static int
ts_lua_client_request_client_addr_get_port(lua_State *L)
{
  struct sockaddr const *client_ip;
  ts_lua_http_ctx       *http_ctx;
  int                    port = 0;

  GET_HTTP_CONTEXT(http_ctx, L);

  client_ip = TSHttpTxnClientAddrGet(http_ctx->txnp);

  if (client_ip == nullptr) {
    lua_pushnil(L);

  } else {
    if (client_ip->sa_family == AF_INET) {
      port = ((struct sockaddr_in *)client_ip)->sin_port;
    } else if (client_ip->sa_family == AF_INET6) {
      port = ((struct sockaddr_in6 *)client_ip)->sin6_port;
    }

    lua_pushnumber(L, port);
  }

  return 1;
}

static int
ts_lua_client_request_client_addr_get_incoming_port(lua_State *L)
{
  struct sockaddr const *incoming_addr;
  ts_lua_http_ctx       *http_ctx;
  int                    port = 0;

  GET_HTTP_CONTEXT(http_ctx, L);

  incoming_addr = TSHttpTxnIncomingAddrGet(http_ctx->txnp);

  if (incoming_addr == nullptr) {
    lua_pushnil(L);

  } else {
    if (incoming_addr->sa_family == AF_INET) {
      port = ((struct sockaddr_in *)incoming_addr)->sin_port;
    } else if (incoming_addr->sa_family == AF_INET6) {
      port = ((struct sockaddr_in6 *)incoming_addr)->sin6_port;
    }

    lua_pushnumber(L, ntohs(port));
  }

  return 1;
}

static int
ts_lua_client_request_client_addr_get_addr(lua_State *L)
{
  struct sockaddr const *client_ip;
  ts_lua_http_ctx       *http_ctx;
  int                    port     = 0;
  int                    family   = AF_UNSPEC;
  char                   cip[128] = "";

  GET_HTTP_CONTEXT(http_ctx, L);

  client_ip = TSHttpTxnClientAddrGet(http_ctx->txnp);

  if (client_ip == nullptr) {
    lua_pushnil(L);
    lua_pushnil(L);
    lua_pushnil(L);

  } else {
    if (client_ip->sa_family == AF_INET) {
      port = ntohs(((struct sockaddr_in *)client_ip)->sin_port);
      inet_ntop(AF_INET, (const void *)&((struct sockaddr_in *)client_ip)->sin_addr, cip, sizeof(cip));
      family = AF_INET;
    } else if (client_ip->sa_family == AF_INET6) {
      port = ntohs(((struct sockaddr_in6 *)client_ip)->sin6_port);
      inet_ntop(AF_INET6, (const void *)&((struct sockaddr_in6 *)client_ip)->sin6_addr, cip, sizeof(cip));
      family = AF_INET6;
    } else if (client_ip->sa_family == AF_UNIX) {
      family = AF_UNIX;
    }

    lua_pushstring(L, cip);
    lua_pushnumber(L, port);
    lua_pushnumber(L, family);
  }

  return 3;
}

static void
ts_lua_inject_client_request_method_api(lua_State *L)
{
  lua_pushcfunction(L, ts_lua_client_request_get_method);
  lua_setfield(L, -2, "get_method");

  lua_pushcfunction(L, ts_lua_client_request_set_method);
  lua_setfield(L, -2, "set_method");
}

static int
ts_lua_client_request_get_method(lua_State *L)
{
  const char *method;
  int         method_len;

  ts_lua_http_ctx *http_ctx;

  GET_HTTP_CONTEXT(http_ctx, L);

  method = TSHttpHdrMethodGet(http_ctx->client_request_bufp, http_ctx->client_request_hdrp, &method_len);

  if (method && method_len) {
    lua_pushlstring(L, method, method_len);
  } else {
    lua_pushnil(L);
  }

  return 1;
}

static int
ts_lua_client_request_set_method(lua_State *L)
{
  const char *method;
  size_t      method_len;

  ts_lua_http_ctx *http_ctx;

  GET_HTTP_CONTEXT(http_ctx, L);

  method = luaL_checklstring(L, 1, &method_len);

  if (method) {
    TSHttpHdrMethodSet(http_ctx->client_request_bufp, http_ctx->client_request_hdrp, method, method_len);
  }

  return 0;
}

static void
ts_lua_inject_client_request_body_size_api(lua_State *L)
{
  lua_pushcfunction(L, ts_lua_client_request_get_body_size);
  lua_setfield(L, -2, "get_body_size");
}

static int
ts_lua_client_request_get_body_size(lua_State *L)
{
  int64_t          body_size;
  ts_lua_http_ctx *http_ctx;

  GET_HTTP_CONTEXT(http_ctx, L);

  body_size = TSHttpTxnClientReqBodyBytesGet(http_ctx->txnp);
  lua_pushnumber(L, body_size);

  return 1;
}

static void
ts_lua_inject_client_request_version_api(lua_State *L)
{
  lua_pushcfunction(L, ts_lua_client_request_get_version);
  lua_setfield(L, -2, "get_version");

  lua_pushcfunction(L, ts_lua_client_request_set_version);
  lua_setfield(L, -2, "set_version");
}

static int
ts_lua_client_request_get_version(lua_State *L)
{
  int  version;
  char buf[32];
  int  n;

  ts_lua_http_ctx *http_ctx;

  GET_HTTP_CONTEXT(http_ctx, L);

  version = TSHttpHdrVersionGet(http_ctx->client_request_bufp, http_ctx->client_request_hdrp);

  n = snprintf(buf, sizeof(buf), "%d.%d", TS_HTTP_MAJOR(version), TS_HTTP_MINOR(version));
  if (n >= (int)sizeof(buf)) {
    lua_pushlstring(L, buf, sizeof(buf) - 1);
  } else if (n > 0) {
    lua_pushlstring(L, buf, n);
  }

  return 1;
}

static int
ts_lua_client_request_set_version(lua_State *L)
{
  const char  *version;
  size_t       len;
  unsigned int major, minor;

  ts_lua_http_ctx *http_ctx;

  GET_HTTP_CONTEXT(http_ctx, L);

  version = luaL_checklstring(L, 1, &len);

  if (sscanf(version, "%2u.%2u", &major, &minor) != 2) {
    return luaL_error(L, "failed to set version. Format must be X.Y");
  }

  TSHttpHdrVersionSet(http_ctx->client_request_bufp, http_ctx->client_request_hdrp, TS_HTTP_VERSION(major, minor));

  return 0;
}

static void
ts_lua_inject_client_request_header_size_api(lua_State *L)
{
  lua_pushcfunction(L, ts_lua_client_request_get_header_size);
  lua_setfield(L, -2, "get_header_size");
}

static int
ts_lua_client_request_get_header_size(lua_State *L)
{
  int              header_size;
  ts_lua_http_ctx *http_ctx;

  GET_HTTP_CONTEXT(http_ctx, L);

  header_size = TSHttpTxnClientReqHdrBytesGet(http_ctx->txnp);
  lua_pushnumber(L, header_size);

  return 1;
}

static void
ts_lua_inject_client_request_ssl_reused_api(lua_State *L)
{
  lua_pushcfunction(L, ts_lua_client_request_get_ssl_reused);
  lua_setfield(L, -2, "get_ssl_reused");
}

static int
ts_lua_client_request_get_ssl_reused(lua_State *L)
{
  int              ssl_reused = 0;
  ts_lua_http_ctx *http_ctx;
  TSHttpSsn        ssnp;
  TSVConn          client_conn;

  GET_HTTP_CONTEXT(http_ctx, L);
  ssnp        = TSHttpTxnSsnGet(http_ctx->txnp);
  client_conn = TSHttpSsnClientVConnGet(ssnp);

  if (TSVConnIsSsl(client_conn)) {
    ssl_reused = TSVConnIsSslReused(client_conn);
  }

  lua_pushnumber(L, ssl_reused);

  return 1;
}

static void
ts_lua_inject_client_request_ssl_cipher_api(lua_State *L)
{
  lua_pushcfunction(L, ts_lua_client_request_get_ssl_cipher);
  lua_setfield(L, -2, "get_ssl_cipher");
}

static int
ts_lua_client_request_get_ssl_cipher(lua_State *L)
{
  const char      *ssl_cipher = "-";
  ts_lua_http_ctx *http_ctx;
  TSHttpSsn        ssnp;
  TSVConn          client_conn;

  GET_HTTP_CONTEXT(http_ctx, L);

  ssnp        = TSHttpTxnSsnGet(http_ctx->txnp);
  client_conn = TSHttpSsnClientVConnGet(ssnp);

  if (TSVConnIsSsl(client_conn)) {
    ssl_cipher = TSVConnSslCipherGet(client_conn);
  }

  lua_pushstring(L, ssl_cipher);

  return 1;
}

static void
ts_lua_inject_client_request_ssl_protocol_api(lua_State *L)
{
  lua_pushcfunction(L, ts_lua_client_request_get_ssl_protocol);
  lua_setfield(L, -2, "get_ssl_protocol");
}

static int
ts_lua_client_request_get_ssl_protocol(lua_State *L)
{
  const char      *ssl_protocol = "-";
  ts_lua_http_ctx *http_ctx;
  TSHttpSsn        ssnp;
  TSVConn          client_conn;

  GET_HTTP_CONTEXT(http_ctx, L);

  ssnp        = TSHttpTxnSsnGet(http_ctx->txnp);
  client_conn = TSHttpSsnClientVConnGet(ssnp);

  if (TSVConnIsSsl(client_conn)) {
    ssl_protocol = TSVConnSslProtocolGet(client_conn);
  }

  lua_pushstring(L, ssl_protocol);

  return 1;
}

static void
ts_lua_inject_client_request_ssl_curve_api(lua_State *L)
{
  lua_pushcfunction(L, ts_lua_client_request_get_ssl_curve);
  lua_setfield(L, -2, "get_ssl_curve");
}

static int
ts_lua_client_request_get_ssl_curve(lua_State *L)
{
  const char      *ssl_curve = "-";
  ts_lua_http_ctx *http_ctx;
  TSHttpSsn        ssnp;
  TSVConn          client_conn;

  GET_HTTP_CONTEXT(http_ctx, L);

  ssnp        = TSHttpTxnSsnGet(http_ctx->txnp);
  client_conn = TSHttpSsnClientVConnGet(ssnp);

  if (TSVConnIsSsl(client_conn)) {
    ssl_curve = TSVConnSslCurveGet(client_conn);
  }

  lua_pushstring(L, ssl_curve);

  return 1;
}

<<<<<<< HEAD
// Certificate API Functions
static void
ts_lua_inject_client_request_cert_api(lua_State *L)
{
  // Client certificate functions
  lua_pushcfunction(L, ts_lua_client_request_client_cert_get_pem);
  lua_setfield(L, -2, "client_cert_get_pem");

  lua_pushcfunction(L, ts_lua_client_request_client_cert_get_subject);
  lua_setfield(L, -2, "client_cert_get_subject");

  lua_pushcfunction(L, ts_lua_client_request_client_cert_get_issuer);
  lua_setfield(L, -2, "client_cert_get_issuer");

  lua_pushcfunction(L, ts_lua_client_request_client_cert_get_serial);
  lua_setfield(L, -2, "client_cert_get_serial");

  lua_pushcfunction(L, ts_lua_client_request_client_cert_get_signature);
  lua_setfield(L, -2, "client_cert_get_signature");

  lua_pushcfunction(L, ts_lua_client_request_client_cert_get_not_before);
  lua_setfield(L, -2, "client_cert_get_not_before");

  lua_pushcfunction(L, ts_lua_client_request_client_cert_get_not_after);
  lua_setfield(L, -2, "client_cert_get_not_after");

  lua_pushcfunction(L, ts_lua_client_request_client_cert_get_version);
  lua_setfield(L, -2, "client_cert_get_version");

  lua_pushcfunction(L, ts_lua_client_request_client_cert_get_san_dns);
  lua_setfield(L, -2, "client_cert_get_san_dns");

  lua_pushcfunction(L, ts_lua_client_request_client_cert_get_san_ip);
  lua_setfield(L, -2, "client_cert_get_san_ip");

  lua_pushcfunction(L, ts_lua_client_request_client_cert_get_san_email);
  lua_setfield(L, -2, "client_cert_get_san_email");

  lua_pushcfunction(L, ts_lua_client_request_client_cert_get_san_uri);
  lua_setfield(L, -2, "client_cert_get_san_uri");

  // Server certificate functions
  lua_pushcfunction(L, ts_lua_client_request_server_cert_get_pem);
  lua_setfield(L, -2, "server_cert_get_pem");

  lua_pushcfunction(L, ts_lua_client_request_server_cert_get_subject);
  lua_setfield(L, -2, "server_cert_get_subject");

  lua_pushcfunction(L, ts_lua_client_request_server_cert_get_issuer);
  lua_setfield(L, -2, "server_cert_get_issuer");

  lua_pushcfunction(L, ts_lua_client_request_server_cert_get_serial);
  lua_setfield(L, -2, "server_cert_get_serial");

  lua_pushcfunction(L, ts_lua_client_request_server_cert_get_signature);
  lua_setfield(L, -2, "server_cert_get_signature");

  lua_pushcfunction(L, ts_lua_client_request_server_cert_get_not_before);
  lua_setfield(L, -2, "server_cert_get_not_before");

  lua_pushcfunction(L, ts_lua_client_request_server_cert_get_not_after);
  lua_setfield(L, -2, "server_cert_get_not_after");

  lua_pushcfunction(L, ts_lua_client_request_server_cert_get_version);
  lua_setfield(L, -2, "server_cert_get_version");

  lua_pushcfunction(L, ts_lua_client_request_server_cert_get_san_dns);
  lua_setfield(L, -2, "server_cert_get_san_dns");

  lua_pushcfunction(L, ts_lua_client_request_server_cert_get_san_ip);
  lua_setfield(L, -2, "server_cert_get_san_ip");

  lua_pushcfunction(L, ts_lua_client_request_server_cert_get_san_email);
  lua_setfield(L, -2, "server_cert_get_san_email");

  lua_pushcfunction(L, ts_lua_client_request_server_cert_get_san_uri);
  lua_setfield(L, -2, "server_cert_get_san_uri");
}

// Client Certificate Functions
static int
ts_lua_client_request_client_cert_get_pem(lua_State *L)
{
  ts_lua_http_ctx *http_ctx;
  TSHttpSsn        ssnp;
  TSVConn          client_conn;

  GET_HTTP_CONTEXT(http_ctx, L);

  ssnp        = TSHttpTxnSsnGet(http_ctx->txnp);
  client_conn = TSHttpSsnClientVConnGet(ssnp);

  if (TSVConnIsSsl(client_conn)) {
    TSSslConnection ssl_conn = TSVConnSslConnectionGet(client_conn);
    if (ssl_conn) {
      SSL *ssl = reinterpret_cast<SSL *>(ssl_conn);
#ifdef OPENSSL_IS_OPENSSL3
      X509 *cert = SSL_get1_peer_certificate(ssl);
#else
      X509 *cert = SSL_get_peer_certificate(ssl);
#endif
      if (cert) {
        std::string pem = get_x509_pem_string(cert);
        X509_free(cert);
        if (!pem.empty()) {
          lua_pushlstring(L, pem.c_str(), pem.length());
          return 1;
        }
      }
    }
  }

  lua_pushnil(L);
  return 1;
}

static int
ts_lua_client_request_client_cert_get_subject(lua_State *L)
{
  ts_lua_http_ctx *http_ctx;
  TSHttpSsn        ssnp;
  TSVConn          client_conn;

  GET_HTTP_CONTEXT(http_ctx, L);

  ssnp        = TSHttpTxnSsnGet(http_ctx->txnp);
  client_conn = TSHttpSsnClientVConnGet(ssnp);

  if (TSVConnIsSsl(client_conn)) {
    TSSslConnection ssl_conn = TSVConnSslConnectionGet(client_conn);
    if (ssl_conn) {
      SSL *ssl = reinterpret_cast<SSL *>(ssl_conn);
#ifdef OPENSSL_IS_OPENSSL3
      X509 *cert = SSL_get1_peer_certificate(ssl);
#else
      X509 *cert = SSL_get_peer_certificate(ssl);
#endif
      if (cert) {
        std::string subject = get_x509_name_string(X509_get_subject_name(cert));
        X509_free(cert);
        if (!subject.empty()) {
          lua_pushlstring(L, subject.c_str(), subject.length());
          return 1;
        }
      }
    }
  }

  lua_pushnil(L);
  return 1;
}

static int
ts_lua_client_request_client_cert_get_issuer(lua_State *L)
{
  ts_lua_http_ctx *http_ctx;
  TSHttpSsn        ssnp;
  TSVConn          client_conn;

  GET_HTTP_CONTEXT(http_ctx, L);

  ssnp        = TSHttpTxnSsnGet(http_ctx->txnp);
  client_conn = TSHttpSsnClientVConnGet(ssnp);

  if (TSVConnIsSsl(client_conn)) {
    TSSslConnection ssl_conn = TSVConnSslConnectionGet(client_conn);
    if (ssl_conn) {
      SSL *ssl = reinterpret_cast<SSL *>(ssl_conn);
#ifdef OPENSSL_IS_OPENSSL3
      X509 *cert = SSL_get1_peer_certificate(ssl);
#else
      X509 *cert = SSL_get_peer_certificate(ssl);
#endif
      if (cert) {
        std::string issuer = get_x509_name_string(X509_get_issuer_name(cert));
        X509_free(cert);
        if (!issuer.empty()) {
          lua_pushlstring(L, issuer.c_str(), issuer.length());
          return 1;
        }
      }
    }
  }

  lua_pushnil(L);
  return 1;
}

static int
ts_lua_client_request_client_cert_get_serial(lua_State *L)
{
  ts_lua_http_ctx *http_ctx;
  TSHttpSsn        ssnp;
  TSVConn          client_conn;

  GET_HTTP_CONTEXT(http_ctx, L);

  ssnp        = TSHttpTxnSsnGet(http_ctx->txnp);
  client_conn = TSHttpSsnClientVConnGet(ssnp);

  if (TSVConnIsSsl(client_conn)) {
    TSSslConnection ssl_conn = TSVConnSslConnectionGet(client_conn);
    if (ssl_conn) {
      SSL *ssl = reinterpret_cast<SSL *>(ssl_conn);
#ifdef OPENSSL_IS_OPENSSL3
      X509 *cert = SSL_get1_peer_certificate(ssl);
#else
      X509 *cert = SSL_get_peer_certificate(ssl);
#endif
      if (cert) {
        std::string serial = get_x509_serial_string(cert);
        X509_free(cert);
        if (!serial.empty()) {
          lua_pushlstring(L, serial.c_str(), serial.length());
          return 1;
        }
      }
    }
  }

  lua_pushnil(L);
  return 1;
}

static int
ts_lua_client_request_client_cert_get_signature(lua_State *L)
{
  ts_lua_http_ctx *http_ctx;
  TSHttpSsn        ssnp;
  TSVConn          client_conn;

  GET_HTTP_CONTEXT(http_ctx, L);

  ssnp        = TSHttpTxnSsnGet(http_ctx->txnp);
  client_conn = TSHttpSsnClientVConnGet(ssnp);

  if (TSVConnIsSsl(client_conn)) {
    TSSslConnection ssl_conn = TSVConnSslConnectionGet(client_conn);
    if (ssl_conn) {
      SSL *ssl = reinterpret_cast<SSL *>(ssl_conn);
#ifdef OPENSSL_IS_OPENSSL3
      X509 *cert = SSL_get1_peer_certificate(ssl);
#else
      X509 *cert = SSL_get_peer_certificate(ssl);
#endif
      if (cert) {
        std::string sig = get_x509_signature_string(cert);
        X509_free(cert);
        if (!sig.empty()) {
          lua_pushlstring(L, sig.c_str(), sig.length());
          return 1;
        }
      }
    }
  }

  lua_pushnil(L);
  return 1;
}

static int
ts_lua_client_request_client_cert_get_not_before(lua_State *L)
{
=======
static void
ts_lua_inject_client_request_pp_info_api(lua_State *L)
{
  size_t i;

  for (i = 0; i < sizeof(ts_lua_pp_info_key_vars) / sizeof(ts_lua_var_item); i++) {
    lua_pushinteger(L, ts_lua_pp_info_key_vars[i].nvar);
    lua_setglobal(L, ts_lua_pp_info_key_vars[i].svar);
  }

  lua_pushcfunction(L, ts_lua_client_request_get_pp_info);
  lua_setfield(L, -2, "get_pp_info");

  lua_pushcfunction(L, ts_lua_client_request_get_pp_info_int);
  lua_setfield(L, -2, "get_pp_info_int");
}

static int
ts_lua_client_request_get_pp_info(lua_State *L)
{
  uint16_t         key;
  const char      *value = nullptr;
  int              length;
>>>>>>> 7f00a1c2
  ts_lua_http_ctx *http_ctx;
  TSHttpSsn        ssnp;
  TSVConn          client_conn;

  GET_HTTP_CONTEXT(http_ctx, L);

<<<<<<< HEAD
  ssnp        = TSHttpTxnSsnGet(http_ctx->txnp);
  client_conn = TSHttpSsnClientVConnGet(ssnp);

  if (TSVConnIsSsl(client_conn)) {
    TSSslConnection ssl_conn = TSVConnSslConnectionGet(client_conn);
    if (ssl_conn) {
      SSL *ssl = reinterpret_cast<SSL *>(ssl_conn);
#ifdef OPENSSL_IS_OPENSSL3
      X509 *cert = SSL_get1_peer_certificate(ssl);
#else
      X509 *cert = SSL_get_peer_certificate(ssl);
#endif
      if (cert) {
        std::string not_before = get_x509_time_string(X509_get_notBefore(cert));
        X509_free(cert);
        if (!not_before.empty()) {
          lua_pushlstring(L, not_before.c_str(), not_before.length());
          return 1;
        }
      }
    }
  }

  lua_pushnil(L);
  return 1;
}

static int
ts_lua_client_request_client_cert_get_not_after(lua_State *L)
{
  ts_lua_http_ctx *http_ctx;
  TSHttpSsn        ssnp;
  TSVConn          client_conn;

  GET_HTTP_CONTEXT(http_ctx, L);
=======
  key = static_cast<uint16_t>(luaL_checkinteger(L, 1));
>>>>>>> 7f00a1c2

  ssnp        = TSHttpTxnSsnGet(http_ctx->txnp);
  client_conn = TSHttpSsnClientVConnGet(ssnp);

<<<<<<< HEAD
  if (TSVConnIsSsl(client_conn)) {
    TSSslConnection ssl_conn = TSVConnSslConnectionGet(client_conn);
    if (ssl_conn) {
      SSL *ssl = reinterpret_cast<SSL *>(ssl_conn);
#ifdef OPENSSL_IS_OPENSSL3
      X509 *cert = SSL_get1_peer_certificate(ssl);
#else
      X509 *cert = SSL_get_peer_certificate(ssl);
#endif
      if (cert) {
        std::string not_after = get_x509_time_string(X509_get_notAfter(cert));
        X509_free(cert);
        if (!not_after.empty()) {
          lua_pushlstring(L, not_after.c_str(), not_after.length());
          return 1;
        }
      }
    }
  }

  lua_pushnil(L);
  return 1;
}

static int
ts_lua_client_request_client_cert_get_version(lua_State *L)
{
  ts_lua_http_ctx *http_ctx;
  TSHttpSsn        ssnp;
  TSVConn          client_conn;

  GET_HTTP_CONTEXT(http_ctx, L);

  ssnp        = TSHttpTxnSsnGet(http_ctx->txnp);
  client_conn = TSHttpSsnClientVConnGet(ssnp);

  if (TSVConnIsSsl(client_conn)) {
    TSSslConnection ssl_conn = TSVConnSslConnectionGet(client_conn);
    if (ssl_conn) {
      SSL *ssl = reinterpret_cast<SSL *>(ssl_conn);
#ifdef OPENSSL_IS_OPENSSL3
      X509 *cert = SSL_get1_peer_certificate(ssl);
#else
      X509 *cert = SSL_get_peer_certificate(ssl);
#endif
      if (cert) {
        long version = X509_get_version(cert);
        X509_free(cert);
        lua_pushinteger(L, version);
        return 1;
      }
    }
=======
  if (TSVConnPPInfoGet(client_conn, key, &value, &length) == TS_SUCCESS) {
    if (key == TS_PP_INFO_SRC_ADDR || key == TS_PP_INFO_DST_ADDR) {
      // For addresses, convert sockaddr to string
      char                ip_str[INET6_ADDRSTRLEN];
      const sockaddr     *addr = reinterpret_cast<const sockaddr *>(value);
      const sockaddr_in  *addr_in;
      const sockaddr_in6 *addr_in6;

      if (addr->sa_family == AF_INET) {
        addr_in = reinterpret_cast<const sockaddr_in *>(addr);
        inet_ntop(AF_INET, &addr_in->sin_addr, ip_str, sizeof(ip_str));
      } else if (addr->sa_family == AF_INET6) {
        addr_in6 = reinterpret_cast<const sockaddr_in6 *>(addr);
        inet_ntop(AF_INET6, &addr_in6->sin6_addr, ip_str, sizeof(ip_str));
      } else {
        lua_pushnil(L);
        return 1;
      }
      lua_pushstring(L, ip_str);
    } else {
      // For other types, return as string
      lua_pushlstring(L, value, length);
    }
    return 1;
>>>>>>> 7f00a1c2
  }

  lua_pushnil(L);
  return 1;
}

static int
<<<<<<< HEAD
ts_lua_client_request_client_cert_get_san_dns(lua_State *L)
{
=======
ts_lua_client_request_get_pp_info_int(lua_State *L)
{
  uint16_t         key;
  TSMgmtInt        value;
>>>>>>> 7f00a1c2
  ts_lua_http_ctx *http_ctx;
  TSHttpSsn        ssnp;
  TSVConn          client_conn;

  GET_HTTP_CONTEXT(http_ctx, L);

<<<<<<< HEAD
  ssnp        = TSHttpTxnSsnGet(http_ctx->txnp);
  client_conn = TSHttpSsnClientVConnGet(ssnp);

  if (TSVConnIsSsl(client_conn)) {
    TSSslConnection ssl_conn = TSVConnSslConnectionGet(client_conn);
    if (ssl_conn) {
      SSL *ssl = reinterpret_cast<SSL *>(ssl_conn);
#ifdef OPENSSL_IS_OPENSSL3
      X509 *cert = SSL_get1_peer_certificate(ssl);
#else
      X509 *cert = SSL_get_peer_certificate(ssl);
#endif
      if (cert) {
        std::vector<std::string> dns_names = get_x509_san_strings(cert, GEN_DNS);
        X509_free(cert);

        if (!dns_names.empty()) {
          lua_newtable(L);
          for (size_t i = 0; i < dns_names.size(); i++) {
            lua_pushlstring(L, dns_names[i].c_str(), dns_names[i].length());
            lua_rawseti(L, -2, i + 1);
          }
          return 1;
        }
      }
    }
  }

  lua_pushnil(L);
  return 1;
}

static int
ts_lua_client_request_client_cert_get_san_ip(lua_State *L)
{
  ts_lua_http_ctx *http_ctx;
  TSHttpSsn        ssnp;
  TSVConn          client_conn;

  GET_HTTP_CONTEXT(http_ctx, L);
=======
  key = static_cast<uint16_t>(luaL_checkinteger(L, 1));
>>>>>>> 7f00a1c2

  ssnp        = TSHttpTxnSsnGet(http_ctx->txnp);
  client_conn = TSHttpSsnClientVConnGet(ssnp);

<<<<<<< HEAD
  if (TSVConnIsSsl(client_conn)) {
    TSSslConnection ssl_conn = TSVConnSslConnectionGet(client_conn);
    if (ssl_conn) {
      SSL *ssl = reinterpret_cast<SSL *>(ssl_conn);
#ifdef OPENSSL_IS_OPENSSL3
      X509 *cert = SSL_get1_peer_certificate(ssl);
#else
      X509 *cert = SSL_get_peer_certificate(ssl);
#endif
      if (cert) {
        std::vector<std::string> ip_addrs = get_x509_san_strings(cert, GEN_IPADD);
        X509_free(cert);

        if (!ip_addrs.empty()) {
          lua_newtable(L);
          for (size_t i = 0; i < ip_addrs.size(); i++) {
            lua_pushlstring(L, ip_addrs[i].c_str(), ip_addrs[i].length());
            lua_rawseti(L, -2, i + 1);
          }
          return 1;
        }
      }
    }
=======
  if (TSVConnPPInfoIntGet(client_conn, key, &value) == TS_SUCCESS) {
    lua_pushinteger(L, value);
    return 1;
>>>>>>> 7f00a1c2
  }

  lua_pushnil(L);
  return 1;
}

static int
<<<<<<< HEAD
ts_lua_client_request_client_cert_get_san_email(lua_State *L)
{
  ts_lua_http_ctx *http_ctx;
  TSHttpSsn        ssnp;
  TSVConn          client_conn;

  GET_HTTP_CONTEXT(http_ctx, L);

  ssnp        = TSHttpTxnSsnGet(http_ctx->txnp);
  client_conn = TSHttpSsnClientVConnGet(ssnp);

  if (TSVConnIsSsl(client_conn)) {
    TSSslConnection ssl_conn = TSVConnSslConnectionGet(client_conn);
    if (ssl_conn) {
      SSL *ssl = reinterpret_cast<SSL *>(ssl_conn);
#ifdef OPENSSL_IS_OPENSSL3
      X509 *cert = SSL_get1_peer_certificate(ssl);
#else
      X509 *cert = SSL_get_peer_certificate(ssl);
#endif
      if (cert) {
        std::vector<std::string> emails = get_x509_san_strings(cert, GEN_EMAIL);
        X509_free(cert);

        if (!emails.empty()) {
          lua_newtable(L);
          for (size_t i = 0; i < emails.size(); i++) {
            lua_pushlstring(L, emails[i].c_str(), emails[i].length());
            lua_rawseti(L, -2, i + 1);
          }
          return 1;
        }
      }
    }
  }

  lua_pushnil(L);
  return 1;
}

static int
ts_lua_client_request_client_cert_get_san_uri(lua_State *L)
{
  ts_lua_http_ctx *http_ctx;
  TSHttpSsn        ssnp;
  TSVConn          client_conn;

  GET_HTTP_CONTEXT(http_ctx, L);

  ssnp        = TSHttpTxnSsnGet(http_ctx->txnp);
  client_conn = TSHttpSsnClientVConnGet(ssnp);

  if (TSVConnIsSsl(client_conn)) {
    TSSslConnection ssl_conn = TSVConnSslConnectionGet(client_conn);
    if (ssl_conn) {
      SSL *ssl = reinterpret_cast<SSL *>(ssl_conn);
#ifdef OPENSSL_IS_OPENSSL3
      X509 *cert = SSL_get1_peer_certificate(ssl);
#else
      X509 *cert = SSL_get_peer_certificate(ssl);
#endif
      if (cert) {
        std::vector<std::string> uris = get_x509_san_strings(cert, GEN_URI);
        X509_free(cert);

        if (!uris.empty()) {
          lua_newtable(L);
          for (size_t i = 0; i < uris.size(); i++) {
            lua_pushlstring(L, uris[i].c_str(), uris[i].length());
            lua_rawseti(L, -2, i + 1);
          }
          return 1;
        }
      }
    }
  }

  lua_pushnil(L);
  return 1;
}

// Server Certificate Functions
static int
ts_lua_client_request_server_cert_get_pem(lua_State *L)
{
  ts_lua_http_ctx *http_ctx;
  TSHttpSsn        ssnp;
  TSVConn          client_conn;

  GET_HTTP_CONTEXT(http_ctx, L);

  ssnp        = TSHttpTxnSsnGet(http_ctx->txnp);
  client_conn = TSHttpSsnClientVConnGet(ssnp);

  if (TSVConnIsSsl(client_conn)) {
    TSSslConnection ssl_conn = TSVConnSslConnectionGet(client_conn);
    if (ssl_conn) {
      SSL  *ssl  = reinterpret_cast<SSL *>(ssl_conn);
      X509 *cert = SSL_get_certificate(ssl);
      if (cert) {
        std::string pem = get_x509_pem_string(cert);
        if (!pem.empty()) {
          lua_pushlstring(L, pem.c_str(), pem.length());
          return 1;
        }
      }
    }
  }

  lua_pushnil(L);
  return 1;
}

static int
ts_lua_client_request_server_cert_get_subject(lua_State *L)
{
  ts_lua_http_ctx *http_ctx;
  TSHttpSsn        ssnp;
  TSVConn          client_conn;

  GET_HTTP_CONTEXT(http_ctx, L);

  ssnp        = TSHttpTxnSsnGet(http_ctx->txnp);
  client_conn = TSHttpSsnClientVConnGet(ssnp);

  if (TSVConnIsSsl(client_conn)) {
    TSSslConnection ssl_conn = TSVConnSslConnectionGet(client_conn);
    if (ssl_conn) {
      SSL  *ssl  = reinterpret_cast<SSL *>(ssl_conn);
      X509 *cert = SSL_get_certificate(ssl);
      if (cert) {
        std::string subject = get_x509_name_string(X509_get_subject_name(cert));
        if (!subject.empty()) {
          lua_pushlstring(L, subject.c_str(), subject.length());
          return 1;
        }
      }
    }
  }

  lua_pushnil(L);
  return 1;
}

static int
ts_lua_client_request_server_cert_get_issuer(lua_State *L)
{
  ts_lua_http_ctx *http_ctx;
  TSHttpSsn        ssnp;
  TSVConn          client_conn;

  GET_HTTP_CONTEXT(http_ctx, L);

  ssnp        = TSHttpTxnSsnGet(http_ctx->txnp);
  client_conn = TSHttpSsnClientVConnGet(ssnp);

  if (TSVConnIsSsl(client_conn)) {
    TSSslConnection ssl_conn = TSVConnSslConnectionGet(client_conn);
    if (ssl_conn) {
      SSL  *ssl  = reinterpret_cast<SSL *>(ssl_conn);
      X509 *cert = SSL_get_certificate(ssl);
      if (cert) {
        std::string issuer = get_x509_name_string(X509_get_issuer_name(cert));
        if (!issuer.empty()) {
          lua_pushlstring(L, issuer.c_str(), issuer.length());
          return 1;
        }
      }
    }
  }

  lua_pushnil(L);
  return 1;
}

static int
ts_lua_client_request_server_cert_get_serial(lua_State *L)
{
  ts_lua_http_ctx *http_ctx;
  TSHttpSsn        ssnp;
  TSVConn          client_conn;

  GET_HTTP_CONTEXT(http_ctx, L);

  ssnp        = TSHttpTxnSsnGet(http_ctx->txnp);
  client_conn = TSHttpSsnClientVConnGet(ssnp);

  if (TSVConnIsSsl(client_conn)) {
    TSSslConnection ssl_conn = TSVConnSslConnectionGet(client_conn);
    if (ssl_conn) {
      SSL  *ssl  = reinterpret_cast<SSL *>(ssl_conn);
      X509 *cert = SSL_get_certificate(ssl);
      if (cert) {
        std::string serial = get_x509_serial_string(cert);
        if (!serial.empty()) {
          lua_pushlstring(L, serial.c_str(), serial.length());
          return 1;
        }
      }
    }
  }

  lua_pushnil(L);
  return 1;
}

static int
ts_lua_client_request_server_cert_get_signature(lua_State *L)
{
  ts_lua_http_ctx *http_ctx;
  TSHttpSsn        ssnp;
  TSVConn          client_conn;

  GET_HTTP_CONTEXT(http_ctx, L);

  ssnp        = TSHttpTxnSsnGet(http_ctx->txnp);
  client_conn = TSHttpSsnClientVConnGet(ssnp);

  if (TSVConnIsSsl(client_conn)) {
    TSSslConnection ssl_conn = TSVConnSslConnectionGet(client_conn);
    if (ssl_conn) {
      SSL  *ssl  = reinterpret_cast<SSL *>(ssl_conn);
      X509 *cert = SSL_get_certificate(ssl);
      if (cert) {
        std::string sig = get_x509_signature_string(cert);
        if (!sig.empty()) {
          lua_pushlstring(L, sig.c_str(), sig.length());
          return 1;
        }
      }
    }
  }

  lua_pushnil(L);
  return 1;
}

static int
ts_lua_client_request_server_cert_get_not_before(lua_State *L)
{
  ts_lua_http_ctx *http_ctx;
  TSHttpSsn        ssnp;
  TSVConn          client_conn;

  GET_HTTP_CONTEXT(http_ctx, L);

  ssnp        = TSHttpTxnSsnGet(http_ctx->txnp);
  client_conn = TSHttpSsnClientVConnGet(ssnp);

  if (TSVConnIsSsl(client_conn)) {
    TSSslConnection ssl_conn = TSVConnSslConnectionGet(client_conn);
    if (ssl_conn) {
      SSL  *ssl  = reinterpret_cast<SSL *>(ssl_conn);
      X509 *cert = SSL_get_certificate(ssl);
      if (cert) {
        std::string not_before = get_x509_time_string(X509_get_notBefore(cert));
        if (!not_before.empty()) {
          lua_pushlstring(L, not_before.c_str(), not_before.length());
          return 1;
        }
      }
    }
  }

  lua_pushnil(L);
  return 1;
}

static int
ts_lua_client_request_server_cert_get_not_after(lua_State *L)
{
  ts_lua_http_ctx *http_ctx;
  TSHttpSsn        ssnp;
  TSVConn          client_conn;

  GET_HTTP_CONTEXT(http_ctx, L);

  ssnp        = TSHttpTxnSsnGet(http_ctx->txnp);
  client_conn = TSHttpSsnClientVConnGet(ssnp);

  if (TSVConnIsSsl(client_conn)) {
    TSSslConnection ssl_conn = TSVConnSslConnectionGet(client_conn);
    if (ssl_conn) {
      SSL  *ssl  = reinterpret_cast<SSL *>(ssl_conn);
      X509 *cert = SSL_get_certificate(ssl);
      if (cert) {
        std::string not_after = get_x509_time_string(X509_get_notAfter(cert));
        if (!not_after.empty()) {
          lua_pushlstring(L, not_after.c_str(), not_after.length());
          return 1;
        }
      }
    }
  }

  lua_pushnil(L);
  return 1;
}

static int
ts_lua_client_request_server_cert_get_version(lua_State *L)
{
  ts_lua_http_ctx *http_ctx;
  TSHttpSsn        ssnp;
  TSVConn          client_conn;

  GET_HTTP_CONTEXT(http_ctx, L);

  ssnp        = TSHttpTxnSsnGet(http_ctx->txnp);
  client_conn = TSHttpSsnClientVConnGet(ssnp);

  if (TSVConnIsSsl(client_conn)) {
    TSSslConnection ssl_conn = TSVConnSslConnectionGet(client_conn);
    if (ssl_conn) {
      SSL  *ssl  = reinterpret_cast<SSL *>(ssl_conn);
      X509 *cert = SSL_get_certificate(ssl);
      if (cert) {
        long version = X509_get_version(cert);
        lua_pushinteger(L, version);
        return 1;
      }
    }
  }

  lua_pushnil(L);
  return 1;
}

static int
ts_lua_client_request_server_cert_get_san_dns(lua_State *L)
{
  ts_lua_http_ctx *http_ctx;
  TSHttpSsn        ssnp;
  TSVConn          client_conn;

  GET_HTTP_CONTEXT(http_ctx, L);

  ssnp        = TSHttpTxnSsnGet(http_ctx->txnp);
  client_conn = TSHttpSsnClientVConnGet(ssnp);

  if (TSVConnIsSsl(client_conn)) {
    TSSslConnection ssl_conn = TSVConnSslConnectionGet(client_conn);
    if (ssl_conn) {
      SSL  *ssl  = reinterpret_cast<SSL *>(ssl_conn);
      X509 *cert = SSL_get_certificate(ssl);
      if (cert) {
        std::vector<std::string> dns_names = get_x509_san_strings(cert, GEN_DNS);

        if (!dns_names.empty()) {
          lua_newtable(L);
          for (size_t i = 0; i < dns_names.size(); i++) {
            lua_pushlstring(L, dns_names[i].c_str(), dns_names[i].length());
            lua_rawseti(L, -2, i + 1);
          }
          return 1;
        }
      }
    }
  }

  lua_pushnil(L);
  return 1;
}

static int
ts_lua_client_request_server_cert_get_san_ip(lua_State *L)
{
  ts_lua_http_ctx *http_ctx;
  TSHttpSsn        ssnp;
  TSVConn          client_conn;

  GET_HTTP_CONTEXT(http_ctx, L);

  ssnp        = TSHttpTxnSsnGet(http_ctx->txnp);
  client_conn = TSHttpSsnClientVConnGet(ssnp);

  if (TSVConnIsSsl(client_conn)) {
    TSSslConnection ssl_conn = TSVConnSslConnectionGet(client_conn);
    if (ssl_conn) {
      SSL  *ssl  = reinterpret_cast<SSL *>(ssl_conn);
      X509 *cert = SSL_get_certificate(ssl);
      if (cert) {
        std::vector<std::string> ip_addrs = get_x509_san_strings(cert, GEN_IPADD);

        if (!ip_addrs.empty()) {
          lua_newtable(L);
          for (size_t i = 0; i < ip_addrs.size(); i++) {
            lua_pushlstring(L, ip_addrs[i].c_str(), ip_addrs[i].length());
            lua_rawseti(L, -2, i + 1);
          }
          return 1;
        }
      }
    }
  }

  lua_pushnil(L);
  return 1;
}

static int
ts_lua_client_request_server_cert_get_san_email(lua_State *L)
{
  ts_lua_http_ctx *http_ctx;
  TSHttpSsn        ssnp;
  TSVConn          client_conn;

  GET_HTTP_CONTEXT(http_ctx, L);

  ssnp        = TSHttpTxnSsnGet(http_ctx->txnp);
  client_conn = TSHttpSsnClientVConnGet(ssnp);

  if (TSVConnIsSsl(client_conn)) {
    TSSslConnection ssl_conn = TSVConnSslConnectionGet(client_conn);
    if (ssl_conn) {
      SSL  *ssl  = reinterpret_cast<SSL *>(ssl_conn);
      X509 *cert = SSL_get_certificate(ssl);
      if (cert) {
        std::vector<std::string> emails = get_x509_san_strings(cert, GEN_EMAIL);

        if (!emails.empty()) {
          lua_newtable(L);
          for (size_t i = 0; i < emails.size(); i++) {
            lua_pushlstring(L, emails[i].c_str(), emails[i].length());
            lua_rawseti(L, -2, i + 1);
          }
          return 1;
        }
      }
    }
  }

  lua_pushnil(L);
  return 1;
}

static int
ts_lua_client_request_server_cert_get_san_uri(lua_State *L)
{
  ts_lua_http_ctx *http_ctx;
  TSHttpSsn        ssnp;
  TSVConn          client_conn;

  GET_HTTP_CONTEXT(http_ctx, L);

  ssnp        = TSHttpTxnSsnGet(http_ctx->txnp);
  client_conn = TSHttpSsnClientVConnGet(ssnp);

  if (TSVConnIsSsl(client_conn)) {
    TSSslConnection ssl_conn = TSVConnSslConnectionGet(client_conn);
    if (ssl_conn) {
      SSL  *ssl  = reinterpret_cast<SSL *>(ssl_conn);
      X509 *cert = SSL_get_certificate(ssl);
      if (cert) {
        std::vector<std::string> uris = get_x509_san_strings(cert, GEN_URI);

        if (!uris.empty()) {
          lua_newtable(L);
          for (size_t i = 0; i < uris.size(); i++) {
            lua_pushlstring(L, uris[i].c_str(), uris[i].length());
            lua_rawseti(L, -2, i + 1);
          }
          return 1;
        }
      }
    }
  }

  lua_pushnil(L);
  return 1;
=======
ts_lua_client_request_client_addr_get_verified_addr(lua_State *L)
{
  struct sockaddr const *verified_addr;
  ts_lua_http_ctx       *http_ctx;
  int                    family   = AF_UNSPEC;
  char                   vip[128] = "";

  GET_HTTP_CONTEXT(http_ctx, L);

  if (TSHttpTxnVerifiedAddrGet(http_ctx->txnp, &verified_addr) == TS_SUCCESS) {
    if (verified_addr->sa_family == AF_INET) {
      inet_ntop(AF_INET, (const void *)&((struct sockaddr_in *)verified_addr)->sin_addr, vip, sizeof(vip));
      family = AF_INET;
      lua_pushstring(L, vip);
      lua_pushnumber(L, family);
    } else if (verified_addr->sa_family == AF_INET6) {
      inet_ntop(AF_INET6, (const void *)&((struct sockaddr_in6 *)verified_addr)->sin6_addr, vip, sizeof(vip));
      family = AF_INET6;
      lua_pushstring(L, vip);
      lua_pushnumber(L, family);
    } else {
      lua_pushnil(L);
      lua_pushnil(L);
    }
  } else {
    lua_pushnil(L);
    lua_pushnil(L);
  }

  return 2;
}

static int
ts_lua_client_request_client_addr_set_verified_addr(lua_State *L)
{
  union {
    struct sockaddr_in  sin4;
    struct sockaddr_in6 sin6;
    struct sockaddr     sa;
  } addr;
  memset(&addr, 0, sizeof(addr));
  ts_lua_http_ctx *http_ctx;
  int              n;
  int              family;
  const char      *vip;
  size_t           vip_len;

  GET_HTTP_CONTEXT(http_ctx, L);

  n = lua_gettop(L);

  if (n == 2) {
    vip    = luaL_checklstring(L, 1, &vip_len);
    family = luaL_checknumber(L, 2);

    if (family == AF_INET) {
      addr.sin4.sin_family = AF_INET;
      addr.sin4.sin_port   = 0;
      if (!inet_pton(family, vip, &addr.sin4.sin_addr)) {
        return luaL_error(L, "invalid ipv4 address");
      }
    } else if (family == AF_INET6) {
      addr.sin6.sin6_family = AF_INET6;
      addr.sin6.sin6_port   = 0;
      if (!inet_pton(family, vip, &addr.sin6.sin6_addr)) {
        return luaL_error(L, "invalid ipv6 address");
      }
    } else {
      return luaL_error(L, "invalid address family");
    }

    TSHttpTxnVerifiedAddrSet(http_ctx->txnp, &addr.sa);
  } else {
    return luaL_error(L, "incorrect # of arguments to ts.client_request.client_addr.set_verified_addr, receiving %d instead of 2",
                      n);
  }

  return 0;
>>>>>>> 7f00a1c2
}<|MERGE_RESOLUTION|>--- conflicted
+++ resolved
@@ -101,7 +101,6 @@
 static void ts_lua_inject_client_request_ssl_curve_api(lua_State *L);
 static int  ts_lua_client_request_get_ssl_curve(lua_State *L);
 
-<<<<<<< HEAD
 static void ts_lua_inject_client_request_cert_api(lua_State *L);
 static int  ts_lua_client_request_client_cert_get_pem(lua_State *L);
 static int  ts_lua_client_request_client_cert_get_subject(lua_State *L);
@@ -128,11 +127,9 @@
 static int ts_lua_client_request_server_cert_get_san_ip(lua_State *L);
 static int ts_lua_client_request_server_cert_get_san_email(lua_State *L);
 static int ts_lua_client_request_server_cert_get_san_uri(lua_State *L);
-=======
 static void ts_lua_inject_client_request_pp_info_api(lua_State *L);
 static int  ts_lua_client_request_get_pp_info(lua_State *L);
 static int  ts_lua_client_request_get_pp_info_int(lua_State *L);
->>>>>>> 7f00a1c2
 
 void
 ts_lua_inject_client_request_api(lua_State *L)
@@ -154,11 +151,8 @@
   ts_lua_inject_client_request_ssl_cipher_api(L);
   ts_lua_inject_client_request_ssl_protocol_api(L);
   ts_lua_inject_client_request_ssl_curve_api(L);
-<<<<<<< HEAD
   ts_lua_inject_client_request_cert_api(L);
-=======
   ts_lua_inject_client_request_pp_info_api(L);
->>>>>>> 7f00a1c2
 
   lua_setfield(L, -2, "client_request");
 }
@@ -1209,7 +1203,6 @@
   return 1;
 }
 
-<<<<<<< HEAD
 // Certificate API Functions
 static void
 ts_lua_inject_client_request_cert_api(lua_State *L)
@@ -1473,38 +1466,6 @@
 static int
 ts_lua_client_request_client_cert_get_not_before(lua_State *L)
 {
-=======
-static void
-ts_lua_inject_client_request_pp_info_api(lua_State *L)
-{
-  size_t i;
-
-  for (i = 0; i < sizeof(ts_lua_pp_info_key_vars) / sizeof(ts_lua_var_item); i++) {
-    lua_pushinteger(L, ts_lua_pp_info_key_vars[i].nvar);
-    lua_setglobal(L, ts_lua_pp_info_key_vars[i].svar);
-  }
-
-  lua_pushcfunction(L, ts_lua_client_request_get_pp_info);
-  lua_setfield(L, -2, "get_pp_info");
-
-  lua_pushcfunction(L, ts_lua_client_request_get_pp_info_int);
-  lua_setfield(L, -2, "get_pp_info_int");
-}
-
-static int
-ts_lua_client_request_get_pp_info(lua_State *L)
-{
-  uint16_t         key;
-  const char      *value = nullptr;
-  int              length;
->>>>>>> 7f00a1c2
-  ts_lua_http_ctx *http_ctx;
-  TSHttpSsn        ssnp;
-  TSVConn          client_conn;
-
-  GET_HTTP_CONTEXT(http_ctx, L);
-
-<<<<<<< HEAD
   ssnp        = TSHttpTxnSsnGet(http_ctx->txnp);
   client_conn = TSHttpSsnClientVConnGet(ssnp);
 
@@ -1540,14 +1501,10 @@
   TSVConn          client_conn;
 
   GET_HTTP_CONTEXT(http_ctx, L);
-=======
-  key = static_cast<uint16_t>(luaL_checkinteger(L, 1));
->>>>>>> 7f00a1c2
-
-  ssnp        = TSHttpTxnSsnGet(http_ctx->txnp);
-  client_conn = TSHttpSsnClientVConnGet(ssnp);
-
-<<<<<<< HEAD
+
+  ssnp        = TSHttpTxnSsnGet(http_ctx->txnp);
+  client_conn = TSHttpSsnClientVConnGet(ssnp);
+
   if (TSVConnIsSsl(client_conn)) {
     TSSslConnection ssl_conn = TSVConnSslConnectionGet(client_conn);
     if (ssl_conn) {
@@ -1600,7 +1557,601 @@
         return 1;
       }
     }
-=======
+  }
+
+  lua_pushnil(L);
+  return 1;
+}
+
+static int
+ts_lua_client_request_client_cert_get_san_dns(lua_State *L)
+{
+  ts_lua_http_ctx *http_ctx;
+  TSHttpSsn        ssnp;
+  TSVConn          client_conn;
+
+  GET_HTTP_CONTEXT(http_ctx, L);
+
+  ssnp        = TSHttpTxnSsnGet(http_ctx->txnp);
+  client_conn = TSHttpSsnClientVConnGet(ssnp);
+
+  if (TSVConnIsSsl(client_conn)) {
+    TSSslConnection ssl_conn = TSVConnSslConnectionGet(client_conn);
+    if (ssl_conn) {
+      SSL *ssl = reinterpret_cast<SSL *>(ssl_conn);
+#ifdef OPENSSL_IS_OPENSSL3
+      X509 *cert = SSL_get1_peer_certificate(ssl);
+#else
+      X509 *cert = SSL_get_peer_certificate(ssl);
+#endif
+      if (cert) {
+        std::vector<std::string> dns_names = get_x509_san_strings(cert, GEN_DNS);
+        X509_free(cert);
+
+        if (!dns_names.empty()) {
+          lua_newtable(L);
+          for (size_t i = 0; i < dns_names.size(); i++) {
+            lua_pushlstring(L, dns_names[i].c_str(), dns_names[i].length());
+            lua_rawseti(L, -2, i + 1);
+          }
+          return 1;
+        }
+      }
+    }
+  }
+
+  lua_pushnil(L);
+  return 1;
+}
+
+static int
+ts_lua_client_request_client_cert_get_san_ip(lua_State *L)
+{
+  ts_lua_http_ctx *http_ctx;
+  TSHttpSsn        ssnp;
+  TSVConn          client_conn;
+
+  GET_HTTP_CONTEXT(http_ctx, L);
+
+  ssnp        = TSHttpTxnSsnGet(http_ctx->txnp);
+  client_conn = TSHttpSsnClientVConnGet(ssnp);
+
+  if (TSVConnIsSsl(client_conn)) {
+    TSSslConnection ssl_conn = TSVConnSslConnectionGet(client_conn);
+    if (ssl_conn) {
+      SSL *ssl = reinterpret_cast<SSL *>(ssl_conn);
+#ifdef OPENSSL_IS_OPENSSL3
+      X509 *cert = SSL_get1_peer_certificate(ssl);
+#else
+      X509 *cert = SSL_get_peer_certificate(ssl);
+#endif
+      if (cert) {
+        std::vector<std::string> ip_addrs = get_x509_san_strings(cert, GEN_IPADD);
+        X509_free(cert);
+
+        if (!ip_addrs.empty()) {
+          lua_newtable(L);
+          for (size_t i = 0; i < ip_addrs.size(); i++) {
+            lua_pushlstring(L, ip_addrs[i].c_str(), ip_addrs[i].length());
+            lua_rawseti(L, -2, i + 1);
+          }
+          return 1;
+        }
+      }
+    }
+  }
+
+  lua_pushnil(L);
+  return 1;
+}
+
+static int
+ts_lua_client_request_client_cert_get_san_email(lua_State *L)
+{
+  ts_lua_http_ctx *http_ctx;
+  TSHttpSsn        ssnp;
+  TSVConn          client_conn;
+
+  GET_HTTP_CONTEXT(http_ctx, L);
+
+  ssnp        = TSHttpTxnSsnGet(http_ctx->txnp);
+  client_conn = TSHttpSsnClientVConnGet(ssnp);
+
+  if (TSVConnIsSsl(client_conn)) {
+    TSSslConnection ssl_conn = TSVConnSslConnectionGet(client_conn);
+    if (ssl_conn) {
+      SSL *ssl = reinterpret_cast<SSL *>(ssl_conn);
+#ifdef OPENSSL_IS_OPENSSL3
+      X509 *cert = SSL_get1_peer_certificate(ssl);
+#else
+      X509 *cert = SSL_get_peer_certificate(ssl);
+#endif
+      if (cert) {
+        std::vector<std::string> emails = get_x509_san_strings(cert, GEN_EMAIL);
+        X509_free(cert);
+
+        if (!emails.empty()) {
+          lua_newtable(L);
+          for (size_t i = 0; i < emails.size(); i++) {
+            lua_pushlstring(L, emails[i].c_str(), emails[i].length());
+            lua_rawseti(L, -2, i + 1);
+          }
+          return 1;
+        }
+      }
+    }
+  }
+
+  lua_pushnil(L);
+  return 1;
+}
+
+static int
+ts_lua_client_request_client_cert_get_san_uri(lua_State *L)
+{
+  ts_lua_http_ctx *http_ctx;
+  TSHttpSsn        ssnp;
+  TSVConn          client_conn;
+
+  GET_HTTP_CONTEXT(http_ctx, L);
+
+  ssnp        = TSHttpTxnSsnGet(http_ctx->txnp);
+  client_conn = TSHttpSsnClientVConnGet(ssnp);
+
+  if (TSVConnIsSsl(client_conn)) {
+    TSSslConnection ssl_conn = TSVConnSslConnectionGet(client_conn);
+    if (ssl_conn) {
+      SSL *ssl = reinterpret_cast<SSL *>(ssl_conn);
+#ifdef OPENSSL_IS_OPENSSL3
+      X509 *cert = SSL_get1_peer_certificate(ssl);
+#else
+      X509 *cert = SSL_get_peer_certificate(ssl);
+#endif
+      if (cert) {
+        std::vector<std::string> uris = get_x509_san_strings(cert, GEN_URI);
+        X509_free(cert);
+
+        if (!uris.empty()) {
+          lua_newtable(L);
+          for (size_t i = 0; i < uris.size(); i++) {
+            lua_pushlstring(L, uris[i].c_str(), uris[i].length());
+            lua_rawseti(L, -2, i + 1);
+          }
+          return 1;
+        }
+      }
+    }
+  }
+
+  lua_pushnil(L);
+  return 1;
+}
+
+// Server Certificate Functions
+static int
+ts_lua_client_request_server_cert_get_pem(lua_State *L)
+{
+  ts_lua_http_ctx *http_ctx;
+  TSHttpSsn        ssnp;
+  TSVConn          client_conn;
+
+  GET_HTTP_CONTEXT(http_ctx, L);
+
+  ssnp        = TSHttpTxnSsnGet(http_ctx->txnp);
+  client_conn = TSHttpSsnClientVConnGet(ssnp);
+
+  if (TSVConnIsSsl(client_conn)) {
+    TSSslConnection ssl_conn = TSVConnSslConnectionGet(client_conn);
+    if (ssl_conn) {
+      SSL  *ssl  = reinterpret_cast<SSL *>(ssl_conn);
+      X509 *cert = SSL_get_certificate(ssl);
+      if (cert) {
+        std::string pem = get_x509_pem_string(cert);
+        if (!pem.empty()) {
+          lua_pushlstring(L, pem.c_str(), pem.length());
+          return 1;
+        }
+      }
+    }
+  }
+
+  lua_pushnil(L);
+  return 1;
+}
+
+static int
+ts_lua_client_request_server_cert_get_subject(lua_State *L)
+{
+  ts_lua_http_ctx *http_ctx;
+  TSHttpSsn        ssnp;
+  TSVConn          client_conn;
+
+  GET_HTTP_CONTEXT(http_ctx, L);
+
+  ssnp        = TSHttpTxnSsnGet(http_ctx->txnp);
+  client_conn = TSHttpSsnClientVConnGet(ssnp);
+
+  if (TSVConnIsSsl(client_conn)) {
+    TSSslConnection ssl_conn = TSVConnSslConnectionGet(client_conn);
+    if (ssl_conn) {
+      SSL  *ssl  = reinterpret_cast<SSL *>(ssl_conn);
+      X509 *cert = SSL_get_certificate(ssl);
+      if (cert) {
+        std::string subject = get_x509_name_string(X509_get_subject_name(cert));
+        if (!subject.empty()) {
+          lua_pushlstring(L, subject.c_str(), subject.length());
+          return 1;
+        }
+      }
+    }
+  }
+
+  lua_pushnil(L);
+  return 1;
+}
+
+static int
+ts_lua_client_request_server_cert_get_issuer(lua_State *L)
+{
+  ts_lua_http_ctx *http_ctx;
+  TSHttpSsn        ssnp;
+  TSVConn          client_conn;
+
+  GET_HTTP_CONTEXT(http_ctx, L);
+
+  ssnp        = TSHttpTxnSsnGet(http_ctx->txnp);
+  client_conn = TSHttpSsnClientVConnGet(ssnp);
+
+  if (TSVConnIsSsl(client_conn)) {
+    TSSslConnection ssl_conn = TSVConnSslConnectionGet(client_conn);
+    if (ssl_conn) {
+      SSL  *ssl  = reinterpret_cast<SSL *>(ssl_conn);
+      X509 *cert = SSL_get_certificate(ssl);
+      if (cert) {
+        std::string issuer = get_x509_name_string(X509_get_issuer_name(cert));
+        if (!issuer.empty()) {
+          lua_pushlstring(L, issuer.c_str(), issuer.length());
+          return 1;
+        }
+      }
+    }
+  }
+
+  lua_pushnil(L);
+  return 1;
+}
+
+static int
+ts_lua_client_request_server_cert_get_serial(lua_State *L)
+{
+  ts_lua_http_ctx *http_ctx;
+  TSHttpSsn        ssnp;
+  TSVConn          client_conn;
+
+  GET_HTTP_CONTEXT(http_ctx, L);
+
+  ssnp        = TSHttpTxnSsnGet(http_ctx->txnp);
+  client_conn = TSHttpSsnClientVConnGet(ssnp);
+
+  if (TSVConnIsSsl(client_conn)) {
+    TSSslConnection ssl_conn = TSVConnSslConnectionGet(client_conn);
+    if (ssl_conn) {
+      SSL  *ssl  = reinterpret_cast<SSL *>(ssl_conn);
+      X509 *cert = SSL_get_certificate(ssl);
+      if (cert) {
+        std::string serial = get_x509_serial_string(cert);
+        if (!serial.empty()) {
+          lua_pushlstring(L, serial.c_str(), serial.length());
+          return 1;
+        }
+      }
+    }
+  }
+
+  lua_pushnil(L);
+  return 1;
+}
+
+static int
+ts_lua_client_request_server_cert_get_signature(lua_State *L)
+{
+  ts_lua_http_ctx *http_ctx;
+  TSHttpSsn        ssnp;
+  TSVConn          client_conn;
+
+  GET_HTTP_CONTEXT(http_ctx, L);
+
+  ssnp        = TSHttpTxnSsnGet(http_ctx->txnp);
+  client_conn = TSHttpSsnClientVConnGet(ssnp);
+
+  if (TSVConnIsSsl(client_conn)) {
+    TSSslConnection ssl_conn = TSVConnSslConnectionGet(client_conn);
+    if (ssl_conn) {
+      SSL  *ssl  = reinterpret_cast<SSL *>(ssl_conn);
+      X509 *cert = SSL_get_certificate(ssl);
+      if (cert) {
+        std::string sig = get_x509_signature_string(cert);
+        if (!sig.empty()) {
+          lua_pushlstring(L, sig.c_str(), sig.length());
+          return 1;
+        }
+      }
+    }
+  }
+
+  lua_pushnil(L);
+  return 1;
+}
+
+static int
+ts_lua_client_request_server_cert_get_not_before(lua_State *L)
+{
+  ts_lua_http_ctx *http_ctx;
+  TSHttpSsn        ssnp;
+  TSVConn          client_conn;
+
+  GET_HTTP_CONTEXT(http_ctx, L);
+
+  ssnp        = TSHttpTxnSsnGet(http_ctx->txnp);
+  client_conn = TSHttpSsnClientVConnGet(ssnp);
+
+  if (TSVConnIsSsl(client_conn)) {
+    TSSslConnection ssl_conn = TSVConnSslConnectionGet(client_conn);
+    if (ssl_conn) {
+      SSL  *ssl  = reinterpret_cast<SSL *>(ssl_conn);
+      X509 *cert = SSL_get_certificate(ssl);
+      if (cert) {
+        std::string not_before = get_x509_time_string(X509_get_notBefore(cert));
+        if (!not_before.empty()) {
+          lua_pushlstring(L, not_before.c_str(), not_before.length());
+          return 1;
+        }
+      }
+    }
+  }
+
+  lua_pushnil(L);
+  return 1;
+}
+
+static int
+ts_lua_client_request_server_cert_get_not_after(lua_State *L)
+{
+  ts_lua_http_ctx *http_ctx;
+  TSHttpSsn        ssnp;
+  TSVConn          client_conn;
+
+  GET_HTTP_CONTEXT(http_ctx, L);
+
+  ssnp        = TSHttpTxnSsnGet(http_ctx->txnp);
+  client_conn = TSHttpSsnClientVConnGet(ssnp);
+
+  if (TSVConnIsSsl(client_conn)) {
+    TSSslConnection ssl_conn = TSVConnSslConnectionGet(client_conn);
+    if (ssl_conn) {
+      SSL  *ssl  = reinterpret_cast<SSL *>(ssl_conn);
+      X509 *cert = SSL_get_certificate(ssl);
+      if (cert) {
+        std::string not_after = get_x509_time_string(X509_get_notAfter(cert));
+        if (!not_after.empty()) {
+          lua_pushlstring(L, not_after.c_str(), not_after.length());
+          return 1;
+        }
+      }
+    }
+  }
+
+  lua_pushnil(L);
+  return 1;
+}
+
+static int
+ts_lua_client_request_server_cert_get_version(lua_State *L)
+{
+  ts_lua_http_ctx *http_ctx;
+  TSHttpSsn        ssnp;
+  TSVConn          client_conn;
+
+  GET_HTTP_CONTEXT(http_ctx, L);
+
+  ssnp        = TSHttpTxnSsnGet(http_ctx->txnp);
+  client_conn = TSHttpSsnClientVConnGet(ssnp);
+
+  if (TSVConnIsSsl(client_conn)) {
+    TSSslConnection ssl_conn = TSVConnSslConnectionGet(client_conn);
+    if (ssl_conn) {
+      SSL  *ssl  = reinterpret_cast<SSL *>(ssl_conn);
+      X509 *cert = SSL_get_certificate(ssl);
+      if (cert) {
+        long version = X509_get_version(cert);
+        lua_pushinteger(L, version);
+        return 1;
+      }
+    }
+  }
+
+  lua_pushnil(L);
+  return 1;
+}
+
+static int
+ts_lua_client_request_server_cert_get_san_dns(lua_State *L)
+{
+  ts_lua_http_ctx *http_ctx;
+  TSHttpSsn        ssnp;
+  TSVConn          client_conn;
+
+  GET_HTTP_CONTEXT(http_ctx, L);
+
+  ssnp        = TSHttpTxnSsnGet(http_ctx->txnp);
+  client_conn = TSHttpSsnClientVConnGet(ssnp);
+
+  if (TSVConnIsSsl(client_conn)) {
+    TSSslConnection ssl_conn = TSVConnSslConnectionGet(client_conn);
+    if (ssl_conn) {
+      SSL  *ssl  = reinterpret_cast<SSL *>(ssl_conn);
+      X509 *cert = SSL_get_certificate(ssl);
+      if (cert) {
+        std::vector<std::string> dns_names = get_x509_san_strings(cert, GEN_DNS);
+
+        if (!dns_names.empty()) {
+          lua_newtable(L);
+          for (size_t i = 0; i < dns_names.size(); i++) {
+            lua_pushlstring(L, dns_names[i].c_str(), dns_names[i].length());
+            lua_rawseti(L, -2, i + 1);
+          }
+          return 1;
+        }
+      }
+    }
+  }
+
+  lua_pushnil(L);
+  return 1;
+}
+
+static int
+ts_lua_client_request_server_cert_get_san_ip(lua_State *L)
+{
+  ts_lua_http_ctx *http_ctx;
+  TSHttpSsn        ssnp;
+  TSVConn          client_conn;
+
+  GET_HTTP_CONTEXT(http_ctx, L);
+
+  ssnp        = TSHttpTxnSsnGet(http_ctx->txnp);
+  client_conn = TSHttpSsnClientVConnGet(ssnp);
+
+  if (TSVConnIsSsl(client_conn)) {
+    TSSslConnection ssl_conn = TSVConnSslConnectionGet(client_conn);
+    if (ssl_conn) {
+      SSL  *ssl  = reinterpret_cast<SSL *>(ssl_conn);
+      X509 *cert = SSL_get_certificate(ssl);
+      if (cert) {
+        std::vector<std::string> ip_addrs = get_x509_san_strings(cert, GEN_IPADD);
+
+        if (!ip_addrs.empty()) {
+          lua_newtable(L);
+          for (size_t i = 0; i < ip_addrs.size(); i++) {
+            lua_pushlstring(L, ip_addrs[i].c_str(), ip_addrs[i].length());
+            lua_rawseti(L, -2, i + 1);
+          }
+          return 1;
+        }
+      }
+    }
+  }
+
+  lua_pushnil(L);
+  return 1;
+}
+
+static int
+ts_lua_client_request_server_cert_get_san_email(lua_State *L)
+{
+  ts_lua_http_ctx *http_ctx;
+  TSHttpSsn        ssnp;
+  TSVConn          client_conn;
+
+  GET_HTTP_CONTEXT(http_ctx, L);
+
+  ssnp        = TSHttpTxnSsnGet(http_ctx->txnp);
+  client_conn = TSHttpSsnClientVConnGet(ssnp);
+
+  if (TSVConnIsSsl(client_conn)) {
+    TSSslConnection ssl_conn = TSVConnSslConnectionGet(client_conn);
+    if (ssl_conn) {
+      SSL  *ssl  = reinterpret_cast<SSL *>(ssl_conn);
+      X509 *cert = SSL_get_certificate(ssl);
+      if (cert) {
+        std::vector<std::string> emails = get_x509_san_strings(cert, GEN_EMAIL);
+
+        if (!emails.empty()) {
+          lua_newtable(L);
+          for (size_t i = 0; i < emails.size(); i++) {
+            lua_pushlstring(L, emails[i].c_str(), emails[i].length());
+            lua_rawseti(L, -2, i + 1);
+          }
+          return 1;
+        }
+      }
+    }
+  }
+
+  lua_pushnil(L);
+  return 1;
+}
+
+static int
+ts_lua_client_request_server_cert_get_san_uri(lua_State *L)
+{
+  ts_lua_http_ctx *http_ctx;
+  TSHttpSsn        ssnp;
+  TSVConn          client_conn;
+
+  GET_HTTP_CONTEXT(http_ctx, L);
+
+  ssnp        = TSHttpTxnSsnGet(http_ctx->txnp);
+  client_conn = TSHttpSsnClientVConnGet(ssnp);
+
+  if (TSVConnIsSsl(client_conn)) {
+    TSSslConnection ssl_conn = TSVConnSslConnectionGet(client_conn);
+    if (ssl_conn) {
+      SSL  *ssl  = reinterpret_cast<SSL *>(ssl_conn);
+      X509 *cert = SSL_get_certificate(ssl);
+      if (cert) {
+        std::vector<std::string> uris = get_x509_san_strings(cert, GEN_URI);
+
+        if (!uris.empty()) {
+          lua_newtable(L);
+          for (size_t i = 0; i < uris.size(); i++) {
+            lua_pushlstring(L, uris[i].c_str(), uris[i].length());
+            lua_rawseti(L, -2, i + 1);
+          }
+          return 1;
+        }
+      }
+    }
+  }
+
+  lua_pushnil(L);
+  return 1;
+}
+
+static void
+ts_lua_inject_client_request_pp_info_api(lua_State *L)
+{
+  size_t i;
+
+  for (i = 0; i < sizeof(ts_lua_pp_info_key_vars) / sizeof(ts_lua_var_item); i++) {
+    lua_pushinteger(L, ts_lua_pp_info_key_vars[i].nvar);
+    lua_setglobal(L, ts_lua_pp_info_key_vars[i].svar);
+  }
+
+  lua_pushcfunction(L, ts_lua_client_request_get_pp_info);
+  lua_setfield(L, -2, "get_pp_info");
+
+  lua_pushcfunction(L, ts_lua_client_request_get_pp_info_int);
+  lua_setfield(L, -2, "get_pp_info_int");
+}
+
+static int
+ts_lua_client_request_get_pp_info(lua_State *L)
+{
+  uint16_t         key;
+  const char      *value = nullptr;
+  int              length;
+  ts_lua_http_ctx *http_ctx;
+  TSHttpSsn        ssnp;
+  TSVConn          client_conn;
+
+  GET_HTTP_CONTEXT(http_ctx, L);
+
+  key = static_cast<uint16_t>(luaL_checkinteger(L, 1));
+
+  ssnp        = TSHttpTxnSsnGet(http_ctx->txnp);
+  client_conn = TSHttpSsnClientVConnGet(ssnp);
+
   if (TSVConnPPInfoGet(client_conn, key, &value, &length) == TS_SUCCESS) {
     if (key == TS_PP_INFO_SRC_ADDR || key == TS_PP_INFO_DST_ADDR) {
       // For addresses, convert sockaddr to string
@@ -1625,585 +2176,38 @@
       lua_pushlstring(L, value, length);
     }
     return 1;
->>>>>>> 7f00a1c2
-  }
-
-  lua_pushnil(L);
-  return 1;
-}
-
-static int
-<<<<<<< HEAD
-ts_lua_client_request_client_cert_get_san_dns(lua_State *L)
-{
-=======
+  }
+
+  lua_pushnil(L);
+  return 1;
+}
+
+static int
 ts_lua_client_request_get_pp_info_int(lua_State *L)
 {
   uint16_t         key;
   TSMgmtInt        value;
->>>>>>> 7f00a1c2
-  ts_lua_http_ctx *http_ctx;
-  TSHttpSsn        ssnp;
-  TSVConn          client_conn;
-
-  GET_HTTP_CONTEXT(http_ctx, L);
-
-<<<<<<< HEAD
-  ssnp        = TSHttpTxnSsnGet(http_ctx->txnp);
-  client_conn = TSHttpSsnClientVConnGet(ssnp);
-
-  if (TSVConnIsSsl(client_conn)) {
-    TSSslConnection ssl_conn = TSVConnSslConnectionGet(client_conn);
-    if (ssl_conn) {
-      SSL *ssl = reinterpret_cast<SSL *>(ssl_conn);
-#ifdef OPENSSL_IS_OPENSSL3
-      X509 *cert = SSL_get1_peer_certificate(ssl);
-#else
-      X509 *cert = SSL_get_peer_certificate(ssl);
-#endif
-      if (cert) {
-        std::vector<std::string> dns_names = get_x509_san_strings(cert, GEN_DNS);
-        X509_free(cert);
-
-        if (!dns_names.empty()) {
-          lua_newtable(L);
-          for (size_t i = 0; i < dns_names.size(); i++) {
-            lua_pushlstring(L, dns_names[i].c_str(), dns_names[i].length());
-            lua_rawseti(L, -2, i + 1);
-          }
-          return 1;
-        }
-      }
-    }
-  }
-
-  lua_pushnil(L);
-  return 1;
-}
-
-static int
-ts_lua_client_request_client_cert_get_san_ip(lua_State *L)
-{
-  ts_lua_http_ctx *http_ctx;
-  TSHttpSsn        ssnp;
-  TSVConn          client_conn;
-
-  GET_HTTP_CONTEXT(http_ctx, L);
-=======
+  ts_lua_http_ctx *http_ctx;
+  TSHttpSsn        ssnp;
+  TSVConn          client_conn;
+
+  GET_HTTP_CONTEXT(http_ctx, L);
+
   key = static_cast<uint16_t>(luaL_checkinteger(L, 1));
->>>>>>> 7f00a1c2
-
-  ssnp        = TSHttpTxnSsnGet(http_ctx->txnp);
-  client_conn = TSHttpSsnClientVConnGet(ssnp);
-
-<<<<<<< HEAD
-  if (TSVConnIsSsl(client_conn)) {
-    TSSslConnection ssl_conn = TSVConnSslConnectionGet(client_conn);
-    if (ssl_conn) {
-      SSL *ssl = reinterpret_cast<SSL *>(ssl_conn);
-#ifdef OPENSSL_IS_OPENSSL3
-      X509 *cert = SSL_get1_peer_certificate(ssl);
-#else
-      X509 *cert = SSL_get_peer_certificate(ssl);
-#endif
-      if (cert) {
-        std::vector<std::string> ip_addrs = get_x509_san_strings(cert, GEN_IPADD);
-        X509_free(cert);
-
-        if (!ip_addrs.empty()) {
-          lua_newtable(L);
-          for (size_t i = 0; i < ip_addrs.size(); i++) {
-            lua_pushlstring(L, ip_addrs[i].c_str(), ip_addrs[i].length());
-            lua_rawseti(L, -2, i + 1);
-          }
-          return 1;
-        }
-      }
-    }
-=======
+
+  ssnp        = TSHttpTxnSsnGet(http_ctx->txnp);
+  client_conn = TSHttpSsnClientVConnGet(ssnp);
+
   if (TSVConnPPInfoIntGet(client_conn, key, &value) == TS_SUCCESS) {
     lua_pushinteger(L, value);
     return 1;
->>>>>>> 7f00a1c2
-  }
-
-  lua_pushnil(L);
-  return 1;
-}
-
-static int
-<<<<<<< HEAD
-ts_lua_client_request_client_cert_get_san_email(lua_State *L)
-{
-  ts_lua_http_ctx *http_ctx;
-  TSHttpSsn        ssnp;
-  TSVConn          client_conn;
-
-  GET_HTTP_CONTEXT(http_ctx, L);
-
-  ssnp        = TSHttpTxnSsnGet(http_ctx->txnp);
-  client_conn = TSHttpSsnClientVConnGet(ssnp);
-
-  if (TSVConnIsSsl(client_conn)) {
-    TSSslConnection ssl_conn = TSVConnSslConnectionGet(client_conn);
-    if (ssl_conn) {
-      SSL *ssl = reinterpret_cast<SSL *>(ssl_conn);
-#ifdef OPENSSL_IS_OPENSSL3
-      X509 *cert = SSL_get1_peer_certificate(ssl);
-#else
-      X509 *cert = SSL_get_peer_certificate(ssl);
-#endif
-      if (cert) {
-        std::vector<std::string> emails = get_x509_san_strings(cert, GEN_EMAIL);
-        X509_free(cert);
-
-        if (!emails.empty()) {
-          lua_newtable(L);
-          for (size_t i = 0; i < emails.size(); i++) {
-            lua_pushlstring(L, emails[i].c_str(), emails[i].length());
-            lua_rawseti(L, -2, i + 1);
-          }
-          return 1;
-        }
-      }
-    }
-  }
-
-  lua_pushnil(L);
-  return 1;
-}
-
-static int
-ts_lua_client_request_client_cert_get_san_uri(lua_State *L)
-{
-  ts_lua_http_ctx *http_ctx;
-  TSHttpSsn        ssnp;
-  TSVConn          client_conn;
-
-  GET_HTTP_CONTEXT(http_ctx, L);
-
-  ssnp        = TSHttpTxnSsnGet(http_ctx->txnp);
-  client_conn = TSHttpSsnClientVConnGet(ssnp);
-
-  if (TSVConnIsSsl(client_conn)) {
-    TSSslConnection ssl_conn = TSVConnSslConnectionGet(client_conn);
-    if (ssl_conn) {
-      SSL *ssl = reinterpret_cast<SSL *>(ssl_conn);
-#ifdef OPENSSL_IS_OPENSSL3
-      X509 *cert = SSL_get1_peer_certificate(ssl);
-#else
-      X509 *cert = SSL_get_peer_certificate(ssl);
-#endif
-      if (cert) {
-        std::vector<std::string> uris = get_x509_san_strings(cert, GEN_URI);
-        X509_free(cert);
-
-        if (!uris.empty()) {
-          lua_newtable(L);
-          for (size_t i = 0; i < uris.size(); i++) {
-            lua_pushlstring(L, uris[i].c_str(), uris[i].length());
-            lua_rawseti(L, -2, i + 1);
-          }
-          return 1;
-        }
-      }
-    }
-  }
-
-  lua_pushnil(L);
-  return 1;
-}
-
-// Server Certificate Functions
-static int
-ts_lua_client_request_server_cert_get_pem(lua_State *L)
-{
-  ts_lua_http_ctx *http_ctx;
-  TSHttpSsn        ssnp;
-  TSVConn          client_conn;
-
-  GET_HTTP_CONTEXT(http_ctx, L);
-
-  ssnp        = TSHttpTxnSsnGet(http_ctx->txnp);
-  client_conn = TSHttpSsnClientVConnGet(ssnp);
-
-  if (TSVConnIsSsl(client_conn)) {
-    TSSslConnection ssl_conn = TSVConnSslConnectionGet(client_conn);
-    if (ssl_conn) {
-      SSL  *ssl  = reinterpret_cast<SSL *>(ssl_conn);
-      X509 *cert = SSL_get_certificate(ssl);
-      if (cert) {
-        std::string pem = get_x509_pem_string(cert);
-        if (!pem.empty()) {
-          lua_pushlstring(L, pem.c_str(), pem.length());
-          return 1;
-        }
-      }
-    }
-  }
-
-  lua_pushnil(L);
-  return 1;
-}
-
-static int
-ts_lua_client_request_server_cert_get_subject(lua_State *L)
-{
-  ts_lua_http_ctx *http_ctx;
-  TSHttpSsn        ssnp;
-  TSVConn          client_conn;
-
-  GET_HTTP_CONTEXT(http_ctx, L);
-
-  ssnp        = TSHttpTxnSsnGet(http_ctx->txnp);
-  client_conn = TSHttpSsnClientVConnGet(ssnp);
-
-  if (TSVConnIsSsl(client_conn)) {
-    TSSslConnection ssl_conn = TSVConnSslConnectionGet(client_conn);
-    if (ssl_conn) {
-      SSL  *ssl  = reinterpret_cast<SSL *>(ssl_conn);
-      X509 *cert = SSL_get_certificate(ssl);
-      if (cert) {
-        std::string subject = get_x509_name_string(X509_get_subject_name(cert));
-        if (!subject.empty()) {
-          lua_pushlstring(L, subject.c_str(), subject.length());
-          return 1;
-        }
-      }
-    }
-  }
-
-  lua_pushnil(L);
-  return 1;
-}
-
-static int
-ts_lua_client_request_server_cert_get_issuer(lua_State *L)
-{
-  ts_lua_http_ctx *http_ctx;
-  TSHttpSsn        ssnp;
-  TSVConn          client_conn;
-
-  GET_HTTP_CONTEXT(http_ctx, L);
-
-  ssnp        = TSHttpTxnSsnGet(http_ctx->txnp);
-  client_conn = TSHttpSsnClientVConnGet(ssnp);
-
-  if (TSVConnIsSsl(client_conn)) {
-    TSSslConnection ssl_conn = TSVConnSslConnectionGet(client_conn);
-    if (ssl_conn) {
-      SSL  *ssl  = reinterpret_cast<SSL *>(ssl_conn);
-      X509 *cert = SSL_get_certificate(ssl);
-      if (cert) {
-        std::string issuer = get_x509_name_string(X509_get_issuer_name(cert));
-        if (!issuer.empty()) {
-          lua_pushlstring(L, issuer.c_str(), issuer.length());
-          return 1;
-        }
-      }
-    }
-  }
-
-  lua_pushnil(L);
-  return 1;
-}
-
-static int
-ts_lua_client_request_server_cert_get_serial(lua_State *L)
-{
-  ts_lua_http_ctx *http_ctx;
-  TSHttpSsn        ssnp;
-  TSVConn          client_conn;
-
-  GET_HTTP_CONTEXT(http_ctx, L);
-
-  ssnp        = TSHttpTxnSsnGet(http_ctx->txnp);
-  client_conn = TSHttpSsnClientVConnGet(ssnp);
-
-  if (TSVConnIsSsl(client_conn)) {
-    TSSslConnection ssl_conn = TSVConnSslConnectionGet(client_conn);
-    if (ssl_conn) {
-      SSL  *ssl  = reinterpret_cast<SSL *>(ssl_conn);
-      X509 *cert = SSL_get_certificate(ssl);
-      if (cert) {
-        std::string serial = get_x509_serial_string(cert);
-        if (!serial.empty()) {
-          lua_pushlstring(L, serial.c_str(), serial.length());
-          return 1;
-        }
-      }
-    }
-  }
-
-  lua_pushnil(L);
-  return 1;
-}
-
-static int
-ts_lua_client_request_server_cert_get_signature(lua_State *L)
-{
-  ts_lua_http_ctx *http_ctx;
-  TSHttpSsn        ssnp;
-  TSVConn          client_conn;
-
-  GET_HTTP_CONTEXT(http_ctx, L);
-
-  ssnp        = TSHttpTxnSsnGet(http_ctx->txnp);
-  client_conn = TSHttpSsnClientVConnGet(ssnp);
-
-  if (TSVConnIsSsl(client_conn)) {
-    TSSslConnection ssl_conn = TSVConnSslConnectionGet(client_conn);
-    if (ssl_conn) {
-      SSL  *ssl  = reinterpret_cast<SSL *>(ssl_conn);
-      X509 *cert = SSL_get_certificate(ssl);
-      if (cert) {
-        std::string sig = get_x509_signature_string(cert);
-        if (!sig.empty()) {
-          lua_pushlstring(L, sig.c_str(), sig.length());
-          return 1;
-        }
-      }
-    }
-  }
-
-  lua_pushnil(L);
-  return 1;
-}
-
-static int
-ts_lua_client_request_server_cert_get_not_before(lua_State *L)
-{
-  ts_lua_http_ctx *http_ctx;
-  TSHttpSsn        ssnp;
-  TSVConn          client_conn;
-
-  GET_HTTP_CONTEXT(http_ctx, L);
-
-  ssnp        = TSHttpTxnSsnGet(http_ctx->txnp);
-  client_conn = TSHttpSsnClientVConnGet(ssnp);
-
-  if (TSVConnIsSsl(client_conn)) {
-    TSSslConnection ssl_conn = TSVConnSslConnectionGet(client_conn);
-    if (ssl_conn) {
-      SSL  *ssl  = reinterpret_cast<SSL *>(ssl_conn);
-      X509 *cert = SSL_get_certificate(ssl);
-      if (cert) {
-        std::string not_before = get_x509_time_string(X509_get_notBefore(cert));
-        if (!not_before.empty()) {
-          lua_pushlstring(L, not_before.c_str(), not_before.length());
-          return 1;
-        }
-      }
-    }
-  }
-
-  lua_pushnil(L);
-  return 1;
-}
-
-static int
-ts_lua_client_request_server_cert_get_not_after(lua_State *L)
-{
-  ts_lua_http_ctx *http_ctx;
-  TSHttpSsn        ssnp;
-  TSVConn          client_conn;
-
-  GET_HTTP_CONTEXT(http_ctx, L);
-
-  ssnp        = TSHttpTxnSsnGet(http_ctx->txnp);
-  client_conn = TSHttpSsnClientVConnGet(ssnp);
-
-  if (TSVConnIsSsl(client_conn)) {
-    TSSslConnection ssl_conn = TSVConnSslConnectionGet(client_conn);
-    if (ssl_conn) {
-      SSL  *ssl  = reinterpret_cast<SSL *>(ssl_conn);
-      X509 *cert = SSL_get_certificate(ssl);
-      if (cert) {
-        std::string not_after = get_x509_time_string(X509_get_notAfter(cert));
-        if (!not_after.empty()) {
-          lua_pushlstring(L, not_after.c_str(), not_after.length());
-          return 1;
-        }
-      }
-    }
-  }
-
-  lua_pushnil(L);
-  return 1;
-}
-
-static int
-ts_lua_client_request_server_cert_get_version(lua_State *L)
-{
-  ts_lua_http_ctx *http_ctx;
-  TSHttpSsn        ssnp;
-  TSVConn          client_conn;
-
-  GET_HTTP_CONTEXT(http_ctx, L);
-
-  ssnp        = TSHttpTxnSsnGet(http_ctx->txnp);
-  client_conn = TSHttpSsnClientVConnGet(ssnp);
-
-  if (TSVConnIsSsl(client_conn)) {
-    TSSslConnection ssl_conn = TSVConnSslConnectionGet(client_conn);
-    if (ssl_conn) {
-      SSL  *ssl  = reinterpret_cast<SSL *>(ssl_conn);
-      X509 *cert = SSL_get_certificate(ssl);
-      if (cert) {
-        long version = X509_get_version(cert);
-        lua_pushinteger(L, version);
-        return 1;
-      }
-    }
-  }
-
-  lua_pushnil(L);
-  return 1;
-}
-
-static int
-ts_lua_client_request_server_cert_get_san_dns(lua_State *L)
-{
-  ts_lua_http_ctx *http_ctx;
-  TSHttpSsn        ssnp;
-  TSVConn          client_conn;
-
-  GET_HTTP_CONTEXT(http_ctx, L);
-
-  ssnp        = TSHttpTxnSsnGet(http_ctx->txnp);
-  client_conn = TSHttpSsnClientVConnGet(ssnp);
-
-  if (TSVConnIsSsl(client_conn)) {
-    TSSslConnection ssl_conn = TSVConnSslConnectionGet(client_conn);
-    if (ssl_conn) {
-      SSL  *ssl  = reinterpret_cast<SSL *>(ssl_conn);
-      X509 *cert = SSL_get_certificate(ssl);
-      if (cert) {
-        std::vector<std::string> dns_names = get_x509_san_strings(cert, GEN_DNS);
-
-        if (!dns_names.empty()) {
-          lua_newtable(L);
-          for (size_t i = 0; i < dns_names.size(); i++) {
-            lua_pushlstring(L, dns_names[i].c_str(), dns_names[i].length());
-            lua_rawseti(L, -2, i + 1);
-          }
-          return 1;
-        }
-      }
-    }
-  }
-
-  lua_pushnil(L);
-  return 1;
-}
-
-static int
-ts_lua_client_request_server_cert_get_san_ip(lua_State *L)
-{
-  ts_lua_http_ctx *http_ctx;
-  TSHttpSsn        ssnp;
-  TSVConn          client_conn;
-
-  GET_HTTP_CONTEXT(http_ctx, L);
-
-  ssnp        = TSHttpTxnSsnGet(http_ctx->txnp);
-  client_conn = TSHttpSsnClientVConnGet(ssnp);
-
-  if (TSVConnIsSsl(client_conn)) {
-    TSSslConnection ssl_conn = TSVConnSslConnectionGet(client_conn);
-    if (ssl_conn) {
-      SSL  *ssl  = reinterpret_cast<SSL *>(ssl_conn);
-      X509 *cert = SSL_get_certificate(ssl);
-      if (cert) {
-        std::vector<std::string> ip_addrs = get_x509_san_strings(cert, GEN_IPADD);
-
-        if (!ip_addrs.empty()) {
-          lua_newtable(L);
-          for (size_t i = 0; i < ip_addrs.size(); i++) {
-            lua_pushlstring(L, ip_addrs[i].c_str(), ip_addrs[i].length());
-            lua_rawseti(L, -2, i + 1);
-          }
-          return 1;
-        }
-      }
-    }
-  }
-
-  lua_pushnil(L);
-  return 1;
-}
-
-static int
-ts_lua_client_request_server_cert_get_san_email(lua_State *L)
-{
-  ts_lua_http_ctx *http_ctx;
-  TSHttpSsn        ssnp;
-  TSVConn          client_conn;
-
-  GET_HTTP_CONTEXT(http_ctx, L);
-
-  ssnp        = TSHttpTxnSsnGet(http_ctx->txnp);
-  client_conn = TSHttpSsnClientVConnGet(ssnp);
-
-  if (TSVConnIsSsl(client_conn)) {
-    TSSslConnection ssl_conn = TSVConnSslConnectionGet(client_conn);
-    if (ssl_conn) {
-      SSL  *ssl  = reinterpret_cast<SSL *>(ssl_conn);
-      X509 *cert = SSL_get_certificate(ssl);
-      if (cert) {
-        std::vector<std::string> emails = get_x509_san_strings(cert, GEN_EMAIL);
-
-        if (!emails.empty()) {
-          lua_newtable(L);
-          for (size_t i = 0; i < emails.size(); i++) {
-            lua_pushlstring(L, emails[i].c_str(), emails[i].length());
-            lua_rawseti(L, -2, i + 1);
-          }
-          return 1;
-        }
-      }
-    }
-  }
-
-  lua_pushnil(L);
-  return 1;
-}
-
-static int
-ts_lua_client_request_server_cert_get_san_uri(lua_State *L)
-{
-  ts_lua_http_ctx *http_ctx;
-  TSHttpSsn        ssnp;
-  TSVConn          client_conn;
-
-  GET_HTTP_CONTEXT(http_ctx, L);
-
-  ssnp        = TSHttpTxnSsnGet(http_ctx->txnp);
-  client_conn = TSHttpSsnClientVConnGet(ssnp);
-
-  if (TSVConnIsSsl(client_conn)) {
-    TSSslConnection ssl_conn = TSVConnSslConnectionGet(client_conn);
-    if (ssl_conn) {
-      SSL  *ssl  = reinterpret_cast<SSL *>(ssl_conn);
-      X509 *cert = SSL_get_certificate(ssl);
-      if (cert) {
-        std::vector<std::string> uris = get_x509_san_strings(cert, GEN_URI);
-
-        if (!uris.empty()) {
-          lua_newtable(L);
-          for (size_t i = 0; i < uris.size(); i++) {
-            lua_pushlstring(L, uris[i].c_str(), uris[i].length());
-            lua_rawseti(L, -2, i + 1);
-          }
-          return 1;
-        }
-      }
-    }
-  }
-
-  lua_pushnil(L);
-  return 1;
-=======
+  }
+
+  lua_pushnil(L);
+  return 1;
+}
+
+static int
 ts_lua_client_request_client_addr_get_verified_addr(lua_State *L)
 {
   struct sockaddr const *verified_addr;
@@ -2282,5 +2286,4 @@
   }
 
   return 0;
->>>>>>> 7f00a1c2
 }