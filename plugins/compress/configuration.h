--- conflicted
+++ resolved
@@ -147,8 +147,7 @@
     minimum_content_length_ = x;
   }
 
-<<<<<<< HEAD
-  unsigned int
+  [[nodiscard]] unsigned int
   zlib_compression_level() const
   {
     return zlib_compression_level_;
@@ -160,7 +159,7 @@
     zlib_compression_level_ = level;
   }
 
-  unsigned int
+  [[nodiscard]] unsigned int
   brotli_compression_level() const
   {
     return brotli_compression_level_;
@@ -171,7 +170,7 @@
     brotli_compression_level_ = level;
   }
 
-  unsigned int
+  [[nodiscard]] unsigned int
   brotli_lgw_size() const
   {
     return brotli_lgw_size_;
@@ -182,7 +181,7 @@
     brotli_lgw_size_ = lgw;
   }
 
-  int
+  [[nodiscard]] int
   zstd_compression_level() const
   {
     return zstd_compression_level_;
@@ -193,17 +192,6 @@
     zstd_compression_level_ = level;
   }
 
-  void update_defaults();
-  void add_allow(const std::string &allow);
-  void add_compressible_content_type(const std::string &content_type);
-  void add_compressible_status_codes(std::string &status_codes);
-  bool is_url_allowed(const char *url, int url_len);
-  bool is_content_type_compressible(const char *content_type, int content_type_length);
-  bool is_status_code_compressible(const TSHttpStatus status_code) const;
-  void add_compression_algorithms(std::string &algorithms);
-  int  compression_algorithms();
-  void set_range_request(const std::string &token);
-=======
   void               update_defaults();
   void               add_allow(swoc::TextView allow);
   void               add_compressible_content_type(swoc::TextView content_type);
@@ -214,7 +202,6 @@
   void               add_compression_algorithms(swoc::TextView algorithms);
   [[nodiscard]] int  compression_algorithms();
   void               set_range_request(swoc::TextView token);
->>>>>>> a0a93162
 
 private:
   std::string  host_;
