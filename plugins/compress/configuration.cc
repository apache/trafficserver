--- conflicted
+++ resolved
@@ -112,15 +112,12 @@
   kParseRangeRequest,
   kParseFlush,
   kParseAllow,
+  kParseGzipCompressionLevel,
   kParseMinimumContentLength,
-<<<<<<< HEAD
-  kParseGzipCompressionLevel,
-  kPaseBrotliCompressionLevel,
+  kParseContentTypeIgnoreParameters,
+  kParseBrotliCompressionLevel,
   kParseBrotliLGWSize,
   kParseZstdCompressionLevel,
-=======
-  kParseContentTypeIgnoreParameters
->>>>>>> 7f1c000b
 };
 
 void
@@ -421,7 +418,7 @@
         } else if (token == "gzip-compression-level") {
           state = kParseGzipCompressionLevel;
         } else if (token == "brotli-compression-level") {
-          state = kPaseBrotliCompressionLevel;
+          state = kParseBrotliCompressionLevel;
         } else if (token == "brotli-lgwin") {
           state = kParseBrotliLGWSize;
         } else if (token == "zstd-compression-level") {
@@ -476,7 +473,7 @@
         state = kParseStart;
         break;
       }
-      case kPaseBrotliCompressionLevel: {
+      case kParseBrotliCompressionLevel: {
         int level = strtol(token.c_str(), nullptr, 10);
         if (level < 0 || level > 11) {
           error("brotli-compression-level must be between 0 and 11, got %d", level);
