--- conflicted
+++ resolved
@@ -52,23 +52,6 @@
   return token;
 }
 
-<<<<<<< HEAD
-enum ParserState {
-  kParseStart,
-  kParseCompressibleContentType,
-  kParseRemoveAcceptEncoding,
-  kParseEnable,
-  kParseCache,
-  kParseRangeRequest,
-  kParseFlush,
-  kParseAllow,
-  kParseGzipCompressionLevel,
-  kParseMinimumContentLength,
-  kParseContentTypeIgnoreParameters,
-  kParseBrotliCompressionLevel,
-  kParseBrotliLGWSize,
-  kParseZstdCompressionLevel,
-=======
 enum class ParserState {
   Start,
   CompressibleContentType,
@@ -79,8 +62,11 @@
   Flush,
   Allow,
   MinimumContentLength,
-  ContentTypeIgnoreParameters
->>>>>>> a0a93162
+  ContentTypeIgnoreParameters,
+  GzipCompressionLevel,
+  BrotliCompressionLevel,
+  BrotliLGWSize,
+  ZstdCompressionLevel
 };
 
 void
@@ -285,7 +271,11 @@
   {"range-request",                  ParserState::RangeRequest               },
   {"flush",                          ParserState::Flush                      },
   {"allow",                          ParserState::Allow                      },
-  {"minimum-content-length",         ParserState::MinimumContentLength       }
+  {"minimum-content-length",         ParserState::MinimumContentLength       },
+  {"gzip-compression-level",         ParserState::GzipCompressionLevel       },
+  {"brotli-compression-level",       ParserState::BrotliCompressionLevel     },
+  {"brotli-lgwin",                   ParserState::BrotliLGWSize              },
+  {"zstd-compression-level",         ParserState::ZstdCompressionLevel       }
 };
 
 void
@@ -367,25 +357,10 @@
           current_host_configuration->add_compression_algorithms(line_view);
           state = ParserState::Start;
         } else if (token == "compressible-status-code") {
-<<<<<<< HEAD
-          current_host_configuration->add_compressible_status_codes(line);
-          state = kParseStart;
-        } else if (token == "minimum-content-length") {
-          state = kParseMinimumContentLength;
-        } else if (token == "gzip-compression-level") {
-          state = kParseGzipCompressionLevel;
-        } else if (token == "brotli-compression-level") {
-          state = kParseBrotliCompressionLevel;
-        } else if (token == "brotli-lgwin") {
-          state = kParseBrotliLGWSize;
-        } else if (token == "zstd-compression-level") {
-          state = kParseZstdCompressionLevel;
-=======
           current_host_configuration->add_compressible_status_codes(line_view);
           state = ParserState::Start;
         } else if (auto it = KeywordToStateMap.find(std::string_view(token.data(), token.size())); it != KeywordToStateMap.end()) {
           state = it->second;
->>>>>>> a0a93162
         } else {
           warning("failed to interpret \"%.*s\" at line %zu", static_cast<int>(token.size()), token.data(), lineno);
         }
@@ -430,46 +405,50 @@
         }
         state = ParserState::Start;
         break;
-      case kParseGzipCompressionLevel: {
-        int level = strtol(token.c_str(), nullptr, 10);
-        if (level < 1 || level > 9) {
-          error("gzip-compression-level must be between 1 and 9, got %d", level);
+      }
+      case ParserState::GzipCompressionLevel: {
+        swoc::TextView parsed;
+        intmax_t       level = swoc::svtoi(token, &parsed);
+        if (parsed.size() == token.size() && level >= 1 && level <= 9) {
+          current_host_configuration->set_gzip_compression_level(level);
         } else {
-          current_host_configuration->set_gzip_compression_level(level);
-        }
-        state = kParseStart;
-        break;
-      }
-      case kParseBrotliCompressionLevel: {
-        int level = strtol(token.c_str(), nullptr, 10);
-        if (level < 0 || level > 11) {
-          error("brotli-compression-level must be between 0 and 11, got %d", level);
+          error("gzip-compression-level must be between 1 and 9, got %.*s", static_cast<int>(token.size()), token.data());
+        }
+        state = ParserState::Start;
+        break;
+      }
+      case ParserState::BrotliCompressionLevel: {
+        swoc::TextView parsed;
+        intmax_t       level = swoc::svtoi(token, &parsed);
+        if (parsed.size() == token.size() && level >= 0 && level <= 11) {
+          current_host_configuration->set_brotli_compression_level(level);
         } else {
-          current_host_configuration->set_brotli_compression_level(level);
-        }
-        state = kParseStart;
-        break;
-      }
-      case kParseBrotliLGWSize: {
-        int lgw = strtol(token.c_str(), nullptr, 10);
-        if (lgw < 10 || lgw > 24) {
-          error("brotli-lgwin must be between 10 and 24, got %d", lgw);
+          error("brotli-compression-level must be between 0 and 11, got %.*s", static_cast<int>(token.size()), token.data());
+        }
+        state = ParserState::Start;
+        break;
+      }
+      case ParserState::BrotliLGWSize: {
+        swoc::TextView parsed;
+        intmax_t       lgw = swoc::svtoi(token, &parsed);
+        if (parsed.size() == token.size() && lgw >= 10 && lgw <= 24) {
+          current_host_configuration->set_brotli_lgw_size(lgw);
         } else {
-          current_host_configuration->set_brotli_lgw_size(lgw);
-        }
-        state = kParseStart;
-        break;
-      }
-      case kParseZstdCompressionLevel: {
-        int level = strtol(token.c_str(), nullptr, 10);
-        if (level < 1 || level > 22) {
-          error("zstd-compression-level must be between 1 and 22, got %d", level);
+          error("brotli-lgwin must be between 10 and 24, got %.*s", static_cast<int>(token.size()), token.data());
+        }
+        state = ParserState::Start;
+        break;
+      }
+      case ParserState::ZstdCompressionLevel: {
+        swoc::TextView parsed;
+        intmax_t       level = swoc::svtoi(token, &parsed);
+        if (parsed.size() == token.size() && level >= 1 && level <= 22) {
+          current_host_configuration->set_zstd_compression_level(level);
         } else {
-          current_host_configuration->set_zstd_compression_level(level);
-        }
-        state = kParseStart;
-        break;
-      }
+          error("zstd-compression-level must be between 1 and 22, got %.*s", static_cast<int>(token.size()), token.data());
+        }
+        state = ParserState::Start;
+        break;
       }
       }
     }
