# Makefile.am for Hdrs
#
#  Licensed to the Apache Software Foundation (ASF) under one
#  or more contributor license agreements.  See the NOTICE file
#  distributed with this work for additional information
#  regarding copyright ownership.  The ASF licenses this file
#  to you under the Apache License, Version 2.0 (the
#  "License"); you may not use this file except in compliance
#  with the License.  You may obtain a copy of the License at
#
#      http://www.apache.org/licenses/LICENSE-2.0
#
#  Unless required by applicable law or agreed to in writing, software
#  distributed under the License is distributed on an "AS IS" BASIS,
#  WITHOUT WARRANTIES OR CONDITIONS OF ANY KIND, either express or implied.
#  See the License for the specific language governing permissions and
#  limitations under the License.

include $(top_srcdir)/build/tidy.mk

AM_CPPFLAGS += \
	$(iocore_include_dirs) \
	-I$(abs_top_srcdir)/include \
	-I$(abs_top_srcdir)/lib \
	$(TS_INCLUDES)

noinst_LIBRARIES = libhdrs.a
EXTRA_PROGRAMS = load_http_hdr

# Http library source files.
libhdrs_a_SOURCES = \
	HTTP.cc \
	HTTP.h \
	HdrHeap.cc \
	HdrHeap.h \
	HdrTSOnly.cc \
	HdrToken.cc \
	HdrToken.h \
	HdrUtils.cc \
	HdrUtils.h \
	HttpCompat.cc \
	HttpCompat.h \
	MIME.cc \
	MIME.h \
	URL.cc \
	URL.h \
	HuffmanCodec.cc \
	HuffmanCodec.h \
	XPACK.cc \
	XPACK.h

if BUILD_TESTS
libhdrs_a_SOURCES += \
	HdrTest.cc \
	HdrTest.h
endif

load_http_hdr_SOURCES = \
	HTTP.h \
	HdrHeap.h \
	MIME.h \
	load_http_hdr.cc

load_http_hdr_LDADD = -L. -lhdrs \
	$(top_builddir)/src/tscore/libtscore.la \
	$(top_builddir)/src/tscpp/util/libtscpputil.la

check_PROGRAMS = \
	test_mime \
	test_proxy_hdrs \
<<<<<<< HEAD
  test_hdr_heap \
=======
	test_hdr_heap \
>>>>>>> 8510a1c2
	test_Huffmancode

TESTS = $(check_PROGRAMS)

test_mime_LDADD = -L. -lhdrs \
	$(top_builddir)/src/tscore/libtscore.la \
	$(top_builddir)/src/tscpp/util/libtscpputil.la \
	$(top_builddir)/iocore/eventsystem/libinkevent.a \
	$(top_builddir)/lib/records/librecords_p.a \
	$(top_builddir)/mgmt/libmgmt_p.la \
	$(top_builddir)/proxy/shared/libUglyLogStubs.a \
	@HWLOC_LIBS@ \
	@LIBCAP@

test_mime_SOURCES = test_mime.cc

test_proxy_hdrs_CPPFLAGS = $(AM_CPPFLAGS) \
	-I$(abs_top_srcdir)/tests/include

test_proxy_hdrs_SOURCES = \
	unit_tests/unit_test_main.cc \
	unit_tests/test_Hdrs.cc \
	unit_tests/test_HdrUtils.cc

test_proxy_hdrs_LDADD = \
	$(top_builddir)/src/tscore/libtscore.la \
	-L. -lhdrs \
	$(top_builddir)/src/tscore/libtscore.la \
	$(top_builddir)/src/tscpp/util/libtscpputil.la \
	$(top_builddir)/iocore/eventsystem/libinkevent.a \
	$(top_builddir)/lib/records/librecords_p.a \
	$(top_builddir)/mgmt/libmgmt_p.la \
	$(top_builddir)/proxy/shared/libUglyLogStubs.a \
	@HWLOC_LIBS@ \
	@LIBCAP@

test_hdr_heap_CPPFLAGS = $(AM_CPPFLAGS) \
	-I$(abs_top_srcdir)/tests/include

test_hdr_heap_SOURCES = \
	unit_tests/unit_test_main.cc \
	unit_tests/test_HdrHeap.cc

test_hdr_heap_LDADD = -L. -lhdrs \
	$(top_builddir)/src/tscore/libtscore.la \
	-L. -lhdrs \
	$(top_builddir)/src/tscore/libtscore.la \
	$(top_builddir)/src/tscpp/util/libtscpputil.la \
	$(top_builddir)/iocore/eventsystem/libinkevent.a \
	$(top_builddir)/lib/records/librecords_p.a \
	$(top_builddir)/mgmt/libmgmt_p.la \
	$(top_builddir)/proxy/shared/libUglyLogStubs.a \
	@HWLOC_LIBS@ \
	@LIBCAP@

test_Huffmancode_LDADD = \
	$(top_builddir)/src/tscore/libtscore.la \
	$(top_builddir)/src/tscpp/util/libtscpputil.la

test_Huffmancode_SOURCES = \
	test_Huffmancode.cc \
	HuffmanCodec.cc \
	HuffmanCodec.h


#test_UNUSED_SOURCES = \
#  test_urlhash.cc

clang-tidy-local: $(libhdrs_a_SOURCES)
	$(CXX_Clang_Tidy)<|MERGE_RESOLUTION|>--- conflicted
+++ resolved
@@ -68,11 +68,7 @@
 check_PROGRAMS = \
 	test_mime \
 	test_proxy_hdrs \
-<<<<<<< HEAD
-  test_hdr_heap \
-=======
 	test_hdr_heap \
->>>>>>> 8510a1c2
 	test_Huffmancode
 
 TESTS = $(check_PROGRAMS)
