--- conflicted
+++ resolved
@@ -65,14 +65,11 @@
 	$(top_builddir)/src/tscore/libtscore.la \
 	$(top_builddir)/src/tscpp/util/libtscpputil.la
 
-<<<<<<< HEAD
 check_PROGRAMS = \
 	test_mime \
 	test_proxy_hdrs \
+  test_hdr_heap \
 	test_Huffmancode
-=======
-check_PROGRAMS = test_mime test_proxy_hdrs test_hdr_heap
->>>>>>> a4d913a3
 
 TESTS = $(check_PROGRAMS)
 
