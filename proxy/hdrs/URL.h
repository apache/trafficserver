--- conflicted
+++ resolved
@@ -236,12 +236,8 @@
 void url_query_set(HdrHeap *heap, URLImpl *url, const char *value, int length, bool copy_string);
 void url_fragment_set(HdrHeap *heap, URLImpl *url, const char *value, int length, bool copy_string);
 
-<<<<<<< HEAD
-MIMEParseResult url_parse(HdrHeap *heap, URLImpl *url, const char **start, const char *end, bool copy_strings, bool strict_uri_parsing = false);
-=======
 MIMEParseResult url_parse(HdrHeap *heap, URLImpl *url, const char **start, const char *end, bool copy_strings,
                           bool strict_uri_parsing = false);
->>>>>>> 13a20c19
 MIMEParseResult url_parse_no_path_component_breakdown(HdrHeap *heap, URLImpl *url, const char **start, const char *end,
                                                       bool copy_strings);
 MIMEParseResult url_parse_internet(HdrHeap *heap, URLImpl *url, const char **start, const char *end, bool copy_strings);
