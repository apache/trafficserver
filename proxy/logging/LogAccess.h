/** @file

  This class extends the logging system interface as implemented by the
  HttpStateMachineGet class.

  @section license License

  Licensed to the Apache Software Foundation (ASF) under one
  or more contributor license agreements.  See the NOTICE file
  distributed with this work for additional information
  regarding copyright ownership.  The ASF licenses this file
  to you under the Apache License, Version 2.0 (the
  "License"); you may not use this file except in compliance
  with the License.  You may obtain a copy of the License at

      http://www.apache.org/licenses/LICENSE-2.0

  Unless required by applicable law or agreed to in writing, software
  distributed under the License is distributed on an "AS IS" BASIS,
  WITHOUT WARRANTIES OR CONDITIONS OF ANY KIND, either express or implied.
  See the License for the specific language governing permissions and
  limitations under the License.
 */

#pragma once

#include "tscore/ink_align.h"
#include "LogField.h"

class HTTPHdr;
class HttpSM;
class IpClass;
union IpEndpoint;

/*-------------------------------------------------------------------------
  LogAccess

  This class defines the logging system interface for extracting
  information required to process a log entry.  This accessor is
  implemented as an abstract base class with functions for
  accessing the data based on the derived class.

  Each function has the ability to marshal its data into a buffer that is
  provided, and return the number of bytes that were marshalled.  In the
  absence of a marshalling buffer, the routines will simply return the
  number of bytes that would be needed to marshal.  This allows for the
  same functions to be used for both buffer length computations and data
  movement.

  Logging deals with values of just two possible data types: integers
  (including enum) and strings.   Because the integers are multi-byte
  values that might need special alignment needs when being marshalled,
  this base class provides a static member function called marshal_int()
  that handles this (including checking for a NULL buffer).  The template
  for implementing integer and enum marshalling routines is:

      int marshal_some_int_value (char *buf)
      {
          if (buf) {
              int64_t val = what_the_value_should_be;
              marshal_int (buf, val);
          }
          return INK_MIN_ALIGN;
      }

  String values don't need byte swapping, but we do want to ensure things
  like trailing NULLS and padding.  The best way to do this is to provide a
  marshalling routine that takes a source buffer, a string, and its length,
  and makes sure the string is copied into the source buffer with a
  trailing NULL.  We've also provided our own strlen() function within the
  class to adjust for trailing NULL as well.  So, here is how it would look
  to actually use these functions for marshalling a string value:

      int marshal_some_string_value (char *buf)
      {
          char *str = compute_or_locate_string_value ();
          int len = LogAccess::strlen (str);
          if (buf) {
              marshal_str (buf, str, len);
          }
          return len;
      }

  -------------------------------------------------------------------------*/

// DEFAULT_STR_LEN MUST be less than INK_MIN_ALIGN
#define DEFAULT_STR "-"
#define DEFAULT_STR_LEN 1

extern char INVALID_STR[];

enum LogEntryType {
  LOG_ENTRY_HTTP = 0,
  N_LOG_ENTRY_TYPES,
};

enum LogFinishCodeType {
  LOG_FINISH_FIN = 0,
  LOG_FINISH_INTR,
  LOG_FINISH_TIMEOUT,
  N_LOG_FINISH_CODE_TYPES,
};

enum LogCacheWriteCodeType {
  LOG_CACHE_WRITE_NONE = 0,
  LOG_CACHE_WRITE_LOCK_MISSED,
  LOG_CACHE_WRITE_LOCK_ABORTED,
  LOG_CACHE_WRITE_ERROR,
  LOG_CACHE_WRITE_COMPLETE,
  N_LOG_CACHE_WRITE_TYPES
};

class LogAccess
{
public:
  inkcoreapi
  LogAccess()
  {
  }

  explicit LogAccess(HttpSM *sm);

  inkcoreapi ~LogAccess() {}
  inkcoreapi void init();

  //
  // client -> proxy fields
  //
  inkcoreapi int marshal_client_host_ip(char *);                // STR
  inkcoreapi int marshal_host_interface_ip(char *);             // STR
  inkcoreapi int marshal_client_host_port(char *);              // INT
  inkcoreapi int marshal_client_auth_user_name(char *);         // STR
  inkcoreapi int marshal_client_req_timestamp_sec(char *);      // INT
  inkcoreapi int marshal_client_req_timestamp_ms(char *);       // INT
  inkcoreapi int marshal_client_req_text(char *);               // STR
  inkcoreapi int marshal_client_req_http_method(char *);        // STR
  inkcoreapi int marshal_client_req_url(char *);                // STR
  inkcoreapi int marshal_client_req_url_canon(char *);          // STR
  inkcoreapi int marshal_client_req_unmapped_url_canon(char *); // STR
  inkcoreapi int marshal_client_req_unmapped_url_path(char *);  // STR
  inkcoreapi int marshal_client_req_unmapped_url_host(char *);  // STR
  inkcoreapi int marshal_client_req_url_path(char *);           // STR
  inkcoreapi int marshal_client_req_url_scheme(char *);         // STR
  inkcoreapi int marshal_client_req_http_version(char *);       // INT
  inkcoreapi int marshal_client_req_protocol_version(char *);   // STR
  inkcoreapi int marshal_client_req_squid_len(char *);          // INT
  inkcoreapi int marshal_client_req_header_len(char *);         // INT
  inkcoreapi int marshal_client_req_content_len(char *);        // INT
  inkcoreapi int marshal_client_req_tcp_reused(char *);         // INT
  inkcoreapi int marshal_client_req_is_ssl(char *);             // INT
  inkcoreapi int marshal_client_req_ssl_reused(char *);         // INT
  inkcoreapi int marshal_client_req_is_internal(char *);        // INT
  inkcoreapi int marshal_client_req_mptcp_state(char *);        // INT
  inkcoreapi int marshal_client_security_protocol(char *);      // STR
  inkcoreapi int marshal_client_security_cipher_suite(char *);  // STR
  inkcoreapi int marshal_client_security_curve(char *);         // STR
  inkcoreapi int marshal_client_finish_status_code(char *);     // INT
  inkcoreapi int marshal_client_req_id(char *);                 // INT
  inkcoreapi int marshal_client_req_uuid(char *);               // STR
  inkcoreapi int marshal_client_rx_error_code(char *);          // STR
  inkcoreapi int marshal_client_tx_error_code(char *);          // STR
  inkcoreapi int marshal_client_req_all_header_fields(char *);  // STR

  //
  // proxy -> client fields
  //
  inkcoreapi int marshal_proxy_resp_content_type(char *);      // STR
  inkcoreapi int marshal_proxy_resp_reason_phrase(char *);     // STR
  inkcoreapi int marshal_proxy_resp_squid_len(char *);         // INT
  inkcoreapi int marshal_proxy_resp_content_len(char *);       // INT
  inkcoreapi int marshal_proxy_resp_status_code(char *);       // INT
  inkcoreapi int marshal_proxy_resp_header_len(char *);        // INT
  inkcoreapi int marshal_proxy_finish_status_code(char *);     // INT
  inkcoreapi int marshal_cache_result_code(char *);            // INT
  inkcoreapi int marshal_cache_result_subcode(char *);         // INT
  inkcoreapi int marshal_proxy_host_port(char *);              // INT
  inkcoreapi int marshal_cache_hit_miss(char *);               // INT
  inkcoreapi int marshal_proxy_resp_all_header_fields(char *); // STR

  //
  // proxy -> server fields
  //
  inkcoreapi int marshal_proxy_req_header_len(char *);        // INT
  inkcoreapi int marshal_proxy_req_squid_len(char *);         // INT
  inkcoreapi int marshal_proxy_req_content_len(char *);       // INT
  inkcoreapi int marshal_proxy_req_server_ip(char *);         // INT
  inkcoreapi int marshal_proxy_req_server_port(char *);       // INT
  inkcoreapi int marshal_proxy_hierarchy_route(char *);       // INT
  inkcoreapi int marshal_next_hop_ip(char *);                 // STR
  inkcoreapi int marshal_next_hop_port(char *);               // INT
  inkcoreapi int marshal_proxy_host_name(char *);             // STR
  inkcoreapi int marshal_proxy_host_ip(char *);               // STR
  inkcoreapi int marshal_proxy_req_is_ssl(char *);            // INT
  inkcoreapi int marshal_proxy_req_all_header_fields(char *); // STR

  //
  // server -> proxy fields
  //
  inkcoreapi int marshal_server_host_ip(char *);                // INT
  inkcoreapi int marshal_server_host_name(char *);              // STR
  inkcoreapi int marshal_server_resp_status_code(char *);       // INT
  inkcoreapi int marshal_server_resp_squid_len(char *);         // INT
  inkcoreapi int marshal_server_resp_content_len(char *);       // INT
  inkcoreapi int marshal_server_resp_header_len(char *);        // INT
  inkcoreapi int marshal_server_resp_http_version(char *);      // INT
  inkcoreapi int marshal_server_resp_time_ms(char *);           // INT
  inkcoreapi int marshal_server_resp_time_s(char *);            // INT
  inkcoreapi int marshal_server_transact_count(char *);         // INT
  inkcoreapi int marshal_server_connect_attempts(char *);       // INT
  inkcoreapi int marshal_server_resp_all_header_fields(char *); // STR

  //
  // cache -> client fields
  //
  inkcoreapi int marshal_cache_resp_status_code(char *);       // INT
  inkcoreapi int marshal_cache_resp_squid_len(char *);         // INT
  inkcoreapi int marshal_cache_resp_content_len(char *);       // INT
  inkcoreapi int marshal_cache_resp_header_len(char *);        // INT
  inkcoreapi int marshal_cache_resp_http_version(char *);      // INT
  inkcoreapi int marshal_cache_resp_all_header_fields(char *); // STR

  inkcoreapi void set_client_req_url(char *, int);                // STR
  inkcoreapi void set_client_req_url_canon(char *, int);          // STR
  inkcoreapi void set_client_req_unmapped_url_canon(char *, int); // STR
  inkcoreapi void set_client_req_unmapped_url_path(char *, int);  // STR
  inkcoreapi void set_client_req_unmapped_url_host(char *, int);  // STR
  inkcoreapi void set_client_req_url_path(char *, int);           // STR

  //
  // congestion control -- client_retry_after_time
  //
  inkcoreapi int marshal_client_retry_after_time(char *); // INT

  //
  // cache write fields
  //
  inkcoreapi int marshal_cache_write_code(char *);           // INT
  inkcoreapi int marshal_cache_write_transform_code(char *); // INT

  // other fields
  //
  inkcoreapi int marshal_transfer_time_ms(char *);                            // INT
  inkcoreapi int marshal_transfer_time_s(char *);                             // INT
  inkcoreapi int marshal_file_size(char *);                                   // INT
  inkcoreapi int marshal_plugin_identity_id(char *);                          // INT
  inkcoreapi int marshal_plugin_identity_tag(char *);                         // STR
  inkcoreapi int marshal_process_uuid(char *);                                // STR
  inkcoreapi int marshal_client_http_connection_id(char *);                   // INT
  inkcoreapi int marshal_client_http_transaction_id(char *);                  // INT
  inkcoreapi int marshal_client_http_transaction_priority_weight(char *);     // INT
  inkcoreapi int marshal_client_http_transaction_priority_dependence(char *); // INT
  inkcoreapi int marshal_cache_lookup_url_canon(char *);                      // STR
  inkcoreapi int marshal_client_sni_server_name(char *);                      // STR
  inkcoreapi int marshal_version_build_number(char *);                        // STR
<<<<<<< HEAD
  inkcoreapi int marshal_proxy_protocol_version(char *);                      // STR
  inkcoreapi int marshal_proxy_protocol_src_ip(char *);                       // STR
  inkcoreapi int marshal_proxy_protocol_dst_ip(char *);                       // STR
=======
  inkcoreapi int marshal_cache_read_retries(char *);                          // INT
  inkcoreapi int marshal_cache_write_retries(char *);                         // INT
  inkcoreapi int marshal_cache_collapsed_connection_success(char *);          // INT
>>>>>>> 0ec63fc9

  // named fields from within a http header
  //
  inkcoreapi int marshal_http_header_field(LogField::Container container, char *field, char *buf);
  inkcoreapi int marshal_http_header_field_escapify(LogField::Container container, char *field, char *buf);

  //
  // named records.config int variables
  //
  int marshal_config_int_var(char *config_var, char *buf);

  //
  // named records.config string variables
  //
  int marshal_config_str_var(char *config_var, char *buf);

  //
  // generic record access
  //
  int marshal_record(char *record, char *buf);

  //
  // milestones access
  //
  inkcoreapi int marshal_milestone(TSMilestonesType ms, char *buf);
  inkcoreapi int marshal_milestone_fmt_sec(TSMilestonesType ms, char *buf);
  inkcoreapi int marshal_milestone_fmt_squid(TSMilestonesType ms, char *buf);
  inkcoreapi int marshal_milestone_fmt_netscape(TSMilestonesType ms, char *buf);
  inkcoreapi int marshal_milestone_fmt_date(TSMilestonesType ms, char *buf);
  inkcoreapi int marshal_milestone_fmt_time(TSMilestonesType ms, char *buf);
  inkcoreapi int marshal_milestone_fmt_ms(TSMilestonesType ms, char *buf);
  inkcoreapi int marshal_milestone_diff(TSMilestonesType ms1, TSMilestonesType ms2, char *buf);
  inkcoreapi void set_http_header_field(LogField::Container container, char *field, char *buf, int len);
  //
  // unmarshalling routines
  //
  // They used to return a string; now they unmarshal directly into the
  // destination buffer supplied.
  //
  static int64_t unmarshal_int(char **buf);
  static int unmarshal_itoa(int64_t val, char *dest, int field_width = 0, char leading_char = ' ');
  static int unmarshal_itox(int64_t val, char *dest, int field_width = 0, char leading_char = ' ');
  static int unmarshal_int_to_str(char **buf, char *dest, int len);
  static int unmarshal_int_to_str_hex(char **buf, char *dest, int len);
  static int unmarshal_str(char **buf, char *dest, int len, LogSlice *slice = nullptr);
  static int unmarshal_ttmsf(char **buf, char *dest, int len);
  static int unmarshal_int_to_date_str(char **buf, char *dest, int len);
  static int unmarshal_int_to_time_str(char **buf, char *dest, int len);
  static int unmarshal_int_to_netscape_str(char **buf, char *dest, int len);
  static int unmarshal_http_version(char **buf, char *dest, int len);
  static int unmarshal_http_text(char **buf, char *dest, int len, LogSlice *slice = nullptr);
  static int unmarshal_http_status(char **buf, char *dest, int len);
  static int unmarshal_ip(char **buf, IpEndpoint *dest);
  static int unmarshal_ip_to_str(char **buf, char *dest, int len);
  static int unmarshal_ip_to_hex(char **buf, char *dest, int len);
  static int unmarshal_hierarchy(char **buf, char *dest, int len, const Ptr<LogFieldAliasMap> &map);
  static int unmarshal_finish_status(char **buf, char *dest, int len, const Ptr<LogFieldAliasMap> &map);
  static int unmarshal_cache_code(char **buf, char *dest, int len, const Ptr<LogFieldAliasMap> &map);
  static int unmarshal_cache_hit_miss(char **buf, char *dest, int len, const Ptr<LogFieldAliasMap> &map);
  static int unmarshal_cache_write_code(char **buf, char *dest, int len, const Ptr<LogFieldAliasMap> &map);
  static int unmarshal_client_protocol_stack(char **buf, char *dest, int len, Ptr<LogFieldAliasMap> map);

  static int unmarshal_with_map(int64_t code, char *dest, int len, const Ptr<LogFieldAliasMap> &map, const char *msg = nullptr);

  static int unmarshal_record(char **buf, char *dest, int len);

  //
  // our own strlen function that pads strings to even int64_t boundaries
  // so that there are no alignment problems with the int values.
  //
  static int round_strlen(int len);
  static int strlen(const char *str);

public:
  inkcoreapi static void marshal_int(char *dest, int64_t source);
  inkcoreapi static void marshal_str(char *dest, const char *source, int padded_len);
  inkcoreapi static void marshal_mem(char *dest, const char *source, int actual_len, int padded_len);
  inkcoreapi static int marshal_ip(char *dest, sockaddr const *ip);

  // noncopyable
  // -- member functions that are not allowed --
  LogAccess(const LogAccess &rhs) = delete;      // no copies
  LogAccess &operator=(LogAccess &rhs) = delete; // or assignment

private:
  HttpSM *m_http_sm;

  Arena m_arena;

  HTTPHdr *m_client_request;
  HTTPHdr *m_proxy_response;
  HTTPHdr *m_proxy_request;
  HTTPHdr *m_server_response;
  HTTPHdr *m_cache_response;

  char *m_client_req_url_str;
  int m_client_req_url_len;
  char *m_client_req_url_canon_str;
  int m_client_req_url_canon_len;
  char *m_client_req_unmapped_url_canon_str;
  int m_client_req_unmapped_url_canon_len;
  char *m_client_req_unmapped_url_path_str;
  int m_client_req_unmapped_url_path_len;
  char *m_client_req_unmapped_url_host_str;
  int m_client_req_unmapped_url_host_len;
  char const *m_client_req_url_path_str;
  int m_client_req_url_path_len;
  char *m_proxy_resp_content_type_str;
  int m_proxy_resp_content_type_len;
  char *m_proxy_resp_reason_phrase_str;
  int m_proxy_resp_reason_phrase_len;
  char *m_cache_lookup_url_canon_str;
  int m_cache_lookup_url_canon_len;

  void validate_unmapped_url();
  void validate_unmapped_url_path();

  void validate_lookup_url();
};

inline int
LogAccess::round_strlen(int len)
{
  return INK_ALIGN_DEFAULT(len);
}

/*-------------------------------------------------------------------------
  LogAccess::strlen

  Take trailing null and alignment padding into account.  This makes sure
  that strings in the LogBuffer are laid out properly.
  -------------------------------------------------------------------------*/

inline int
LogAccess::strlen(const char *str)
{
  if (str == nullptr || str[0] == 0) {
    return round_strlen(sizeof(DEFAULT_STR));
  } else {
    return (int)(round_strlen(((int)::strlen(str) + 1))); // actual bytes for string
  }
}

inline void
LogAccess::marshal_int(char *dest, int64_t source)
{
  // TODO: This used to do htonl on the source. TS-1156
  *((int64_t *)dest) = source;
}

/*-------------------------------------------------------------------------
  resolve_logfield_string

  This external function takes a format string and a LogAccess context and
  resolves any known fields to return a new, resolved string.
  -------------------------------------------------------------------------*/

char *resolve_logfield_string(LogAccess *context, const char *format_str);<|MERGE_RESOLUTION|>--- conflicted
+++ resolved
@@ -252,15 +252,12 @@
   inkcoreapi int marshal_cache_lookup_url_canon(char *);                      // STR
   inkcoreapi int marshal_client_sni_server_name(char *);                      // STR
   inkcoreapi int marshal_version_build_number(char *);                        // STR
-<<<<<<< HEAD
   inkcoreapi int marshal_proxy_protocol_version(char *);                      // STR
   inkcoreapi int marshal_proxy_protocol_src_ip(char *);                       // STR
   inkcoreapi int marshal_proxy_protocol_dst_ip(char *);                       // STR
-=======
   inkcoreapi int marshal_cache_read_retries(char *);                          // INT
   inkcoreapi int marshal_cache_write_retries(char *);                         // INT
   inkcoreapi int marshal_cache_collapsed_connection_success(char *);          // INT
->>>>>>> 0ec63fc9
 
   // named fields from within a http header
   //
