--- conflicted
+++ resolved
@@ -5652,18 +5652,7 @@
     server_request_body_bytes = msg_len;
   }
 
-<<<<<<< HEAD
-  // If we are sending authorizations headers, mark the connection private
-  if (t_state.txn_conf->auth_server_session_private == 1 &&
-      t_state.hdr_info.server_request.presence(MIME_PRESENCE_AUTHORIZATION | MIME_PRESENCE_PROXY_AUTHORIZATION |
-                                               MIME_PRESENCE_WWW_AUTHENTICATE)) {
-    DebugSM("http_ss", "Setting server session to private for authorization header");
-    set_server_session_private(true);
-  }
   milestones.server_begin_write = Thread::get_hrtime();
-=======
-  milestones.server_begin_write = ink_get_hrtime();
->>>>>>> 95f02461
   server_entry->write_vio = server_entry->vc->do_io_write(this, hdr_length, buf_start);
 }
 
