/** @file

  HTTP state machine

  @section license License

  Licensed to the Apache Software Foundation (ASF) under one
  or more contributor license agreements.  See the NOTICE file
  distributed with this work for additional information
  regarding copyright ownership.  The ASF licenses this file
  to you under the Apache License, Version 2.0 (the
  "License"); you may not use this file except in compliance
  with the License.  You may obtain a copy of the License at

      http://www.apache.org/licenses/LICENSE-2.0

  Unless required by applicable law or agreed to in writing, software
  distributed under the License is distributed on an "AS IS" BASIS,
  WITHOUT WARRANTIES OR CONDITIONS OF ANY KIND, either express or implied.
  See the License for the specific language governing permissions and
  limitations under the License.

 */

#include "../ProxyTransaction.h"
#include "HttpSM.h"
#include "HttpTransact.h"
#include "HttpTransactHeaders.h"
#include "ProxyConfig.h"
#include "Http1ServerSession.h"
#include "HttpDebugNames.h"
#include "HttpSessionManager.h"
#include "P_Cache.h"
#include "P_Net.h"
#include "StatPages.h"
#include "Log.h"
#include "LogAccess.h"
#include "PluginVC.h"
#include "ReverseProxy.h"
#include "RemapProcessor.h"
#include "Transform.h"
#include "P_SSLConfig.h"
#include "P_SSLSNI.h"
#include "HttpPages.h"
#include "IPAllow.h"
#include "tscore/I_Layout.h"
#include "tscore/bwf_std_format.h"
#include "ts/sdt.h"

#include <openssl/ossl_typ.h>
#include <openssl/ssl.h>
#include <algorithm>
#include <atomic>
#include <logging/Log.h>

#define DEFAULT_RESPONSE_BUFFER_SIZE_INDEX 6 // 8K
#define DEFAULT_REQUEST_BUFFER_SIZE_INDEX 6  // 8K
#define MIN_CONFIG_BUFFER_SIZE_INDEX 5       // 4K

#define hsm_release_assert(EX)              \
  {                                         \
    if (!(EX)) {                            \
      this->dump_state_on_assert();         \
      _ink_assert(#EX, __FILE__, __LINE__); \
    }                                       \
  }

/*
 * Comment this off if you don't
 * want httpSM to use new_empty_MIOBuffer(..) call
 */

#define USE_NEW_EMPTY_MIOBUFFER

extern int cache_config_read_while_writer;

// We have a debugging list that can use to find stuck
//  state machines
DList(HttpSM, debug_link) debug_sm_list;
ink_mutex debug_sm_list_mutex;

static const int sub_header_size = sizeof("Content-type: ") - 1 + 2 + sizeof("Content-range: bytes ") - 1 + 4;
static const int boundary_size   = 2 + sizeof("RANGE_SEPARATOR") - 1 + 2;

static const char *str_100_continue_response = "HTTP/1.1 100 Continue\r\n\r\n";
static const int len_100_continue_response   = strlen(str_100_continue_response);

// Handy typedef for short (single line) message generation.
using lbw = ts::LocalBufferWriter<256>;

namespace
{
/// Update the milestone state given the milestones and timer.
inline void
milestone_update_api_time(TransactionMilestones &milestones, ink_hrtime &api_timer)
{
  // Bit of funkiness - we set @a api_timer to be the negative value when we're tracking
  // non-active API time. In that case we need to make a note of it and flip the value back
  // to positive.
  if (api_timer) {
    ink_hrtime delta;
    bool active = api_timer >= 0;
    if (!active) {
      api_timer = -api_timer;
    }
    delta     = Thread::get_hrtime_updated() - api_timer;
    api_timer = 0;
    // Zero or negative time is a problem because we want to signal *something* happened
    // vs. no API activity at all. This can happen due to graininess or real time
    // clock adjustment.
    if (delta <= 0) {
      delta = 1;
    }

    if (0 == milestones[TS_MILESTONE_PLUGIN_TOTAL]) {
      milestones[TS_MILESTONE_PLUGIN_TOTAL] = milestones[TS_MILESTONE_SM_START];
    }
    milestones[TS_MILESTONE_PLUGIN_TOTAL] += delta;
    if (active) {
      if (0 == milestones[TS_MILESTONE_PLUGIN_ACTIVE]) {
        milestones[TS_MILESTONE_PLUGIN_ACTIVE] = milestones[TS_MILESTONE_SM_START];
      }
      milestones[TS_MILESTONE_PLUGIN_ACTIVE] += delta;
    }
  }
}

// Unique state machine identifier
std::atomic<int64_t> next_sm_id(0);
} // namespace

ClassAllocator<HttpSM> httpSMAllocator("httpSMAllocator");

HttpVCTable::HttpVCTable(HttpSM *mysm)
{
  memset(&vc_table, 0, sizeof(vc_table));
  sm = mysm;
}

HttpVCTableEntry *
HttpVCTable::new_entry()
{
  for (int i = 0; i < vc_table_max_entries; i++) {
    if (vc_table[i].vc == nullptr) {
      vc_table[i].sm = sm;
      return vc_table + i;
    }
  }

  ink_release_assert(0);
  return nullptr;
}

HttpVCTableEntry *
HttpVCTable::find_entry(VConnection *vc)
{
  for (int i = 0; i < vc_table_max_entries; i++) {
    if (vc_table[i].vc == vc) {
      return vc_table + i;
    }
  }

  return nullptr;
}

HttpVCTableEntry *
HttpVCTable::find_entry(VIO *vio)
{
  for (int i = 0; i < vc_table_max_entries; i++) {
    if (vc_table[i].read_vio == vio || vc_table[i].write_vio == vio) {
      ink_assert(vc_table[i].vc != nullptr);
      return vc_table + i;
    }
  }

  return nullptr;
}

// bool HttpVCTable::remove_entry(HttpVCEntry* e)
//
//    Deallocates all buffers from the associated
//      entry and re-initializes it's other fields
//      for reuse
//
void
HttpVCTable::remove_entry(HttpVCTableEntry *e)
{
  ink_assert(e->vc == nullptr || e->in_tunnel);
  e->vc  = nullptr;
  e->eos = false;
  if (e->read_buffer) {
    free_MIOBuffer(e->read_buffer);
    e->read_buffer = nullptr;
  }
  if (e->write_buffer) {
    free_MIOBuffer(e->write_buffer);
    e->write_buffer = nullptr;
  }
  // Cannot reach in to checkout the netvc
  // for remaining I/O operations because the netvc
  // may have been deleted at this point and the pointer
  // could be stale.
  e->read_vio   = nullptr;
  e->write_vio  = nullptr;
  e->vc_handler = nullptr;
  e->vc_type    = HTTP_UNKNOWN;
  e->in_tunnel  = false;
}

// bool HttpVCTable::cleanup_entry(HttpVCEntry* e)
//
//    Closes the associate vc for the entry,
//     and the call remove_entry
//
void
HttpVCTable::cleanup_entry(HttpVCTableEntry *e)
{
  ink_assert(e->vc);
  if (e->in_tunnel == false) {
    // Update stats
    switch (e->vc_type) {
    case HTTP_UA_VC:
      // proxy.process.http.current_client_transactions is decremented in HttpSM::destroy
      break;
    default:
      // This covers:
      // HTTP_UNKNOWN, HTTP_SERVER_VC, HTTP_TRANSFORM_VC, HTTP_CACHE_READ_VC,
      // HTTP_CACHE_WRITE_VC, HTTP_RAW_SERVER_VC
      break;
    }

    e->vc->do_io_close();
    e->vc = nullptr;
  }
  remove_entry(e);
}

void
HttpVCTable::cleanup_all()
{
  for (int i = 0; i < vc_table_max_entries; i++) {
    if (vc_table[i].vc != nullptr) {
      cleanup_entry(vc_table + i);
    }
  }
}

#define SMDebug(tag, ...) SpecificDebug(debug_on, tag, __VA_ARGS__)

#define REMEMBER(e, r)                             \
  {                                                \
    history.push_back(MakeSourceLocation(), e, r); \
  }

#ifdef STATE_ENTER
#undef STATE_ENTER
#endif
#define STATE_ENTER(state_name, event)                                                                    \
  {                                                                                                       \
    /*ink_assert (magic == HTTP_SM_MAGIC_ALIVE); */ REMEMBER(event, reentrancy_count);                    \
    SMDebug("http", "[%" PRId64 "] [%s, %s]", sm_id, #state_name, HttpDebugNames::get_event_name(event)); \
  }

#define HTTP_SM_SET_DEFAULT_HANDLER(_h)   \
  {                                       \
    REMEMBER(NO_EVENT, reentrancy_count); \
    default_handler = _h;                 \
  }

/*
 * Helper functions to ensure that the parallel
 * API set timeouts are set consistenly with the records.config settings
 */
void
HttpSM::set_server_netvc_inactivity_timeout(NetVConnection *netvc)
{
  if (netvc) {
    if (t_state.api_txn_no_activity_timeout_value != -1) {
      netvc->set_inactivity_timeout(HRTIME_MSECONDS(t_state.api_txn_no_activity_timeout_value));
    } else {
      netvc->set_inactivity_timeout(HRTIME_SECONDS(t_state.txn_conf->transaction_no_activity_timeout_out));
    }
  }
}

void
HttpSM::set_server_netvc_active_timeout(NetVConnection *netvc)
{
  if (netvc) {
    if (t_state.api_txn_active_timeout_value != -1) {
      netvc->set_active_timeout(HRTIME_MSECONDS(t_state.api_txn_active_timeout_value));
    } else {
      netvc->set_active_timeout(HRTIME_SECONDS(t_state.txn_conf->transaction_active_timeout_out));
    }
  }
}

void
HttpSM::set_server_netvc_connect_timeout(NetVConnection *netvc)
{
  if (netvc) {
    if (t_state.api_txn_connect_timeout_value != -1) {
      netvc->set_inactivity_timeout(HRTIME_MSECONDS(t_state.api_txn_connect_timeout_value));
    } else {
      int connect_timeout;
      if (t_state.method == HTTP_WKSIDX_POST || t_state.method == HTTP_WKSIDX_PUT) {
        connect_timeout = t_state.txn_conf->post_connect_attempts_timeout;
      } else if (t_state.current.server == &t_state.parent_info) {
        connect_timeout = t_state.txn_conf->parent_connect_timeout;
      } else {
        connect_timeout = t_state.txn_conf->connect_attempts_timeout;
      }
      netvc->set_inactivity_timeout(HRTIME_SECONDS(connect_timeout));
    }
  }
}

HttpSM::HttpSM() : Continuation(nullptr), vc_table(this) {}

void
HttpSM::cleanup()
{
  t_state.destroy();
  api_hooks.clear();
  http_parser_clear(&http_parser);

  HttpConfig::release(t_state.http_config_param);
  m_remap->release();

  mutex.clear();
  tunnel.mutex.clear();
  cache_sm.mutex.clear();
  transform_cache_sm.mutex.clear();
  magic    = HTTP_SM_MAGIC_DEAD;
  debug_on = false;
}

void
HttpSM::destroy()
{
  cleanup();
  httpSMAllocator.free(this);
}

void
HttpSM::init(bool from_early_data)
{
  milestones[TS_MILESTONE_SM_START] = Thread::get_hrtime();

  _from_early_data = from_early_data;

  magic = HTTP_SM_MAGIC_ALIVE;

  // Unique state machine identifier
  sm_id                    = next_sm_id++;
  t_state.state_machine_id = sm_id;
  t_state.state_machine    = this;

  t_state.http_config_param = HttpConfig::acquire();
  // Acquire a lease on the global remap / rewrite table (stupid global name ...)
  m_remap = rewrite_table->acquire();

  // Simply point to the global config for the time being, no need to copy this
  // entire struct if nothing is going to change it.
  t_state.txn_conf = &t_state.http_config_param->oride;

  t_state.init();
  http_parser_init(&http_parser);

  // Added to skip dns if the document is in cache. DNS will be forced if there is a ip based ACL in
  // cache control or parent.config or if the doc_in_cache_skip_dns is disabled or if http caching is disabled
  // TODO: This probably doesn't honor this as a per-transaction overridable config.
  t_state.force_dns = (ip_rule_in_CacheControlTable() || t_state.parent_params->parent_table->ipMatch ||
                       !(t_state.txn_conf->doc_in_cache_skip_dns) || !(t_state.txn_conf->cache_http));

  SET_HANDLER(&HttpSM::main_handler);

  // Remember where this SM is running so it gets returned correctly
  this->setThreadAffinity(this_ethread());

#ifdef USE_HTTP_DEBUG_LISTS
  ink_mutex_acquire(&debug_sm_list_mutex);
  debug_sm_list.push(this);
  ink_mutex_release(&debug_sm_list_mutex);
#endif
}

void
HttpSM::set_ua_half_close_flag()
{
  ua_txn->set_half_close_flag(true);
}

inline int
HttpSM::do_api_callout()
{
  if (hooks_set) {
    return do_api_callout_internal();
  } else {
    handle_api_return();
    return 0;
  }
}

int
HttpSM::state_add_to_list(int event, void * /* data ATS_UNUSED */)
{
  // The list if for stat pages and general debugging
  //   The config variable exists mostly to allow us to
  //   measure an performance drop during benchmark runs
  if (t_state.http_config_param->enable_http_info) {
    STATE_ENTER(&HttpSM::state_add_to_list, event);
    ink_assert(event == EVENT_NONE || event == EVENT_INTERVAL);

    int bucket = (static_cast<unsigned int>(sm_id) % HTTP_LIST_BUCKETS);

    MUTEX_TRY_LOCK(lock, HttpSMList[bucket].mutex, mutex->thread_holding);
    // the client_vc`s timeout events can be triggered, so we should not
    // reschedule the http_sm when the lock is not acquired.
    // FIXME: the sm_list may miss some http_sms when the lock contention
    if (lock.is_locked()) {
      HttpSMList[bucket].sm_list.push(this);
    }
  }

  t_state.api_next_action = HttpTransact::SM_ACTION_API_SM_START;
  if (do_api_callout() < 0) {
    // Didn't get the hook continuation lock. Clear the read and wait for next event
    if (ua_entry->read_vio) {
      // Seems like ua_entry->read_vio->disable(); should work, but that was
      // not sufficient to stop the state machine from processing IO events until the
      // TXN_START hooks had completed
      ua_entry->read_vio = ua_entry->vc->do_io_read(nullptr, 0, nullptr);
    }
    return EVENT_CONT;
  }
  return EVENT_DONE;
}

int
HttpSM::state_remove_from_list(int event, void * /* data ATS_UNUSED */)
{
  // The config parameters are guaranteed not change
  //   across the life of a transaction so it safe to
  //   check the config here and use it determine
  //   whether we need to strip ourselves off of the
  //   state page list
  if (t_state.http_config_param->enable_http_info) {
    STATE_ENTER(&HttpSM::state_remove_from_list, event);
    ink_assert(event == EVENT_NONE || event == EVENT_INTERVAL);

    int bucket = (static_cast<unsigned int>(sm_id) % HTTP_LIST_BUCKETS);

    MUTEX_TRY_LOCK(lock, HttpSMList[bucket].mutex, mutex->thread_holding);
    if (!lock.is_locked()) {
      HTTP_SM_SET_DEFAULT_HANDLER(&HttpSM::state_remove_from_list);
      mutex->thread_holding->schedule_in(this, HTTP_LIST_RETRY);
      return EVENT_DONE;
    }

    HttpSMList[bucket].sm_list.remove(this);
  }

  return this->kill_this_async_hook(EVENT_NONE, nullptr);
}

int
HttpSM::kill_this_async_hook(int /* event ATS_UNUSED */, void * /* data ATS_UNUSED */)
{
  // In the base HttpSM, we don't have anything to
  //   do here.  subclasses can override this function
  //   to do their own asynchronous cleanup
  // So We're now ready to finish off the state machine
  terminate_sm         = true;
  kill_this_async_done = true;

  return EVENT_DONE;
}

void
HttpSM::start_sub_sm()
{
  tunnel.init(this, mutex);
  cache_sm.init(this, mutex);
  transform_cache_sm.init(this, mutex);
}

void
HttpSM::attach_client_session(ProxyTransaction *client_vc, IOBufferReader *buffer_reader)
{
  milestones[TS_MILESTONE_UA_BEGIN] = Thread::get_hrtime();
  ink_assert(client_vc != nullptr);

  NetVConnection *netvc = client_vc->get_netvc();
  if (!netvc) {
    return;
  }
  ua_txn = client_vc;

  // It seems to be possible that the ua_txn pointer will go stale before log entries for this HTTP transaction are
  // generated.  Therefore, collect information that may be needed for logging from the ua_txn object at this point.
  //
  _client_transaction_id                  = ua_txn->get_transaction_id();
  _client_transaction_priority_weight     = ua_txn->get_transaction_priority_weight();
  _client_transaction_priority_dependence = ua_txn->get_transaction_priority_dependence();
  {
    auto p = ua_txn->get_proxy_ssn();

    if (p) {
      _client_connection_id = p->connection_id();
    }
  }

  // Collect log & stats information. We've already verified that the netvc is !nullptr above,
  // and netvc == ua_txn->get_netvc().
  SSLNetVConnection *ssl_vc = dynamic_cast<SSLNetVConnection *>(netvc);

  is_internal       = netvc->get_is_internal_request();
  mptcp_state       = netvc->get_mptcp_state();
  client_tcp_reused = !(ua_txn->is_first_transaction());

  if (ssl_vc != nullptr) {
    client_connection_is_ssl = true;
    client_ssl_reused        = ssl_vc->getSSLSessionCacheHit();
    const char *protocol     = ssl_vc->getSSLProtocol();
    client_sec_protocol      = protocol ? protocol : "-";
    const char *cipher       = ssl_vc->getSSLCipherSuite();
    client_cipher_suite      = cipher ? cipher : "-";
    const char *curve        = ssl_vc->getSSLCurve();
    client_curve             = curve ? curve : "-";
    if (!client_tcp_reused) {
      // Copy along the TLS handshake timings
      milestones[TS_MILESTONE_TLS_HANDSHAKE_START] = ssl_vc->sslHandshakeBeginTime;
      milestones[TS_MILESTONE_TLS_HANDSHAKE_END]   = ssl_vc->sslHandshakeEndTime;
    }
  }

  const char *protocol_str = client_vc->get_protocol_string();
  client_protocol          = protocol_str ? protocol_str : "-";

  ink_release_assert(ua_txn->get_half_close_flag() == false);
  mutex = client_vc->mutex;
  if (ua_txn->debug()) {
    debug_on = true;
  }

  t_state.setup_per_txn_configs();

  ink_assert(ua_txn->get_proxy_ssn());
  ink_assert(ua_txn->get_proxy_ssn()->accept_options);

  // default the upstream IP style host resolution order from inbound
  std::copy(std::begin(ua_txn->get_proxy_ssn()->accept_options->host_res_preference),
            std::end(ua_txn->get_proxy_ssn()->accept_options->host_res_preference),
            std::begin(t_state.my_txn_conf().host_res_data.order));

  start_sub_sm();

  // Allocate a user agent entry in the state machine's
  //   vc table
  ua_entry          = vc_table.new_entry();
  ua_entry->vc      = client_vc;
  ua_entry->vc_type = HTTP_UA_VC;

  ats_ip_copy(&t_state.client_info.src_addr, netvc->get_remote_addr());
  ats_ip_copy(&t_state.client_info.dst_addr, netvc->get_local_addr());
  t_state.client_info.is_transparent = netvc->get_is_transparent();
  t_state.client_info.port_attribute = static_cast<HttpProxyPort::TransportType>(netvc->attributes);

  // Record api hook set state
  hooks_set = client_vc->has_hooks();

  // Setup for parsing the header
  ua_buffer_reader     = buffer_reader;
  ua_entry->vc_handler = &HttpSM::state_read_client_request_header;
  t_state.hdr_info.client_request.destroy();
  t_state.hdr_info.client_request.create(HTTP_TYPE_REQUEST);

  // Prepare raw reader which will live until we are sure this is HTTP indeed
  if (is_transparent_passthrough_allowed() || (ssl_vc && ssl_vc->decrypt_tunnel())) {
    ua_raw_buffer_reader = buffer_reader->clone();
  }

  // We first need to run the transaction start hook.  Since
  //  this hook maybe asynchronous, we need to disable IO on
  //  client but set the continuation to be the state machine
  //  so if we get an timeout events the sm handles them
  ua_entry->read_vio = client_vc->do_io_read(this, 0, buffer_reader->mbuf);

  /////////////////////////
  // set up timeouts     //
  /////////////////////////
  client_vc->set_inactivity_timeout(HRTIME_SECONDS(t_state.http_config_param->accept_no_activity_timeout));
  client_vc->set_active_timeout(HRTIME_SECONDS(t_state.txn_conf->transaction_active_timeout_in));

  ++reentrancy_count;
  // Add our state sm to the sm list
  state_add_to_list(EVENT_NONE, nullptr);

  // This is another external entry point and it is possible for the state machine to get terminated
  // while down the call chain from @c state_add_to_list. So we need to use the reentrancy_count to
  // prevent cleanup there and do it here as we return to the external caller.
  if (terminate_sm == true && reentrancy_count == 1) {
    kill_this();
  } else {
    --reentrancy_count;
    ink_assert(reentrancy_count >= 0);
  }
}

void
HttpSM::setup_client_read_request_header()
{
  ink_assert(ua_entry->vc_handler == &HttpSM::state_read_client_request_header);

  ua_entry->read_vio = ua_txn->do_io_read(this, INT64_MAX, ua_buffer_reader->mbuf);
  // The header may already be in the buffer if this
  //  a request from a keep-alive connection
  handleEvent(VC_EVENT_READ_READY, ua_entry->read_vio);
}

void
HttpSM::setup_blind_tunnel_port()
{
  NetVConnection *netvc = ua_txn->get_netvc();
  ink_release_assert(netvc);
  int host_len;
  if (SSLNetVConnection *ssl_vc = dynamic_cast<SSLNetVConnection *>(netvc)) {
    if (!t_state.hdr_info.client_request.url_get()->host_get(&host_len)) {
      // the URL object has not been created in the start of the transaction. Hence, we need to create the URL here
      URL u;

      t_state.hdr_info.client_request.create(HTTP_TYPE_REQUEST);
      t_state.hdr_info.client_request.method_set(HTTP_METHOD_CONNECT, HTTP_LEN_CONNECT);
      t_state.hdr_info.client_request.url_create(&u);
      u.scheme_set(URL_SCHEME_TUNNEL, URL_LEN_TUNNEL);
      t_state.hdr_info.client_request.url_set(&u);

      if (ssl_vc->has_tunnel_destination()) {
        const char *tunnel_host = ssl_vc->get_tunnel_host();
        t_state.hdr_info.client_request.url_get()->host_set(tunnel_host, strlen(tunnel_host));
        if (ssl_vc->get_tunnel_port() > 0) {
          t_state.hdr_info.client_request.url_get()->port_set(ssl_vc->get_tunnel_port());
        } else {
          t_state.hdr_info.client_request.url_get()->port_set(netvc->get_local_port());
        }
      } else {
        t_state.hdr_info.client_request.url_get()->host_set(ssl_vc->get_server_name(), strlen(ssl_vc->get_server_name()));
        t_state.hdr_info.client_request.url_get()->port_set(netvc->get_local_port());
      }
    }
  } else {
    char new_host[INET6_ADDRSTRLEN];
    ats_ip_ntop(netvc->get_local_addr(), new_host, sizeof(new_host));

    t_state.hdr_info.client_request.url_get()->host_set(new_host, strlen(new_host));
    t_state.hdr_info.client_request.url_get()->port_set(netvc->get_local_port());
  }
  call_transact_and_set_next_state(HttpTransact::HandleBlindTunnel);
}

int
HttpSM::state_read_client_request_header(int event, void *data)
{
  STATE_ENTER(&HttpSM::state_read_client_request_header, event);

  ink_assert(ua_entry->read_vio == (VIO *)data);
  ink_assert(server_entry == nullptr);
  ink_assert(server_session == nullptr);

  int bytes_used = 0;
  ink_assert(ua_entry->eos == false);

  NetVConnection *netvc = ua_txn->get_netvc();
  if (!netvc && event != VC_EVENT_EOS) {
    return 0;
  }

  switch (event) {
  case VC_EVENT_READ_READY:
  case VC_EVENT_READ_COMPLETE:
    // More data to parse
    break;

  case VC_EVENT_EOS:
    ua_entry->eos = true;
    if ((client_request_hdr_bytes > 0) && is_transparent_passthrough_allowed() && (ua_raw_buffer_reader != nullptr)) {
      break;
    }
  // Fall through
  case VC_EVENT_ERROR:
  case VC_EVENT_INACTIVITY_TIMEOUT:
  case VC_EVENT_ACTIVE_TIMEOUT:
    // The user agent is hosed.  Close it &
    //   bail on the state machine
    vc_table.cleanup_entry(ua_entry);
    ua_entry = nullptr;
    set_ua_abort(HttpTransact::ABORTED, event);
    terminate_sm = true;
    return 0;
  }

  // Reset the inactivity timeout if this is the first
  //   time we've been called.  The timeout had been set to
  //   the accept timeout by the ProxyTransaction
  //
  if ((ua_buffer_reader->read_avail() > 0) && (client_request_hdr_bytes == 0)) {
    milestones[TS_MILESTONE_UA_FIRST_READ] = Thread::get_hrtime();
    ua_txn->set_inactivity_timeout(HRTIME_SECONDS(t_state.txn_conf->transaction_no_activity_timeout_in));
  }
  /////////////////////
  // tokenize header //
  /////////////////////

  ParseResult state = t_state.hdr_info.client_request.parse_req(
    &http_parser, ua_buffer_reader, &bytes_used, ua_entry->eos, t_state.http_config_param->strict_uri_parsing,
    t_state.http_config_param->http_request_line_max_size, t_state.http_config_param->http_hdr_field_max_size);

  client_request_hdr_bytes += bytes_used;

  // Check to see if we are over the hdr size limit
  if (client_request_hdr_bytes > t_state.txn_conf->request_hdr_max_size) {
    SMDebug("http", "client header bytes were over max header size; treating as a bad request");
    state = PARSE_RESULT_ERROR;
  }

  // We need to handle EOS as well as READ_READY because the client
  // may have sent all of the data already followed by a FIN and that
  // should be OK.
  if (ua_raw_buffer_reader != nullptr) {
    bool do_blind_tunnel = false;
    // If we had a parse error and we're done reading data
    // blind tunnel
    if ((event == VC_EVENT_READ_READY || event == VC_EVENT_EOS) && state == PARSE_RESULT_ERROR) {
      do_blind_tunnel = true;

      // If we had a GET request that has data after the
      // get request, do blind tunnel
    } else if (state == PARSE_RESULT_DONE && t_state.hdr_info.client_request.method_get_wksidx() == HTTP_WKSIDX_GET &&
               ua_buffer_reader->read_avail() > 0 && !t_state.hdr_info.client_request.is_keep_alive_set()) {
      do_blind_tunnel = true;
    }
    if (do_blind_tunnel) {
      SMDebug("http", "[%" PRId64 "] first request on connection failed parsing, switching to passthrough.", sm_id);

      t_state.transparent_passthrough = true;
      http_parser_clear(&http_parser);

      // Turn off read eventing until we get the
      // blind tunnel infrastructure set up
      if (netvc) {
        netvc->do_io_read(nullptr, 0, nullptr);
      }

      /* establish blind tunnel */
      setup_blind_tunnel_port();

      // Setting half close means we will send the FIN when we've written all of the data.
      if (event == VC_EVENT_EOS) {
        this->set_ua_half_close_flag();
        t_state.client_info.keep_alive = HTTP_NO_KEEPALIVE;
      }
      return 0;
    }
  }

  // Check to see if we are done parsing the header
  if (state != PARSE_RESULT_CONT || ua_entry->eos || (state == PARSE_RESULT_CONT && event == VC_EVENT_READ_COMPLETE)) {
    if (ua_raw_buffer_reader != nullptr) {
      ua_raw_buffer_reader->dealloc();
      ua_raw_buffer_reader = nullptr;
    }
    http_parser_clear(&http_parser);
    ua_entry->vc_handler                         = &HttpSM::state_watch_for_client_abort;
    milestones[TS_MILESTONE_UA_READ_HEADER_DONE] = Thread::get_hrtime();
  }

  switch (state) {
  case PARSE_RESULT_ERROR:
    SMDebug("http", "[%" PRId64 "] error parsing client request header", sm_id);

    // Disable further I/O on the client
    ua_entry->read_vio->nbytes = ua_entry->read_vio->ndone;

    (bytes_used > t_state.http_config_param->http_request_line_max_size) ?
      t_state.http_return_code = HTTP_STATUS_REQUEST_URI_TOO_LONG :
      t_state.http_return_code = HTTP_STATUS_NONE;

    call_transact_and_set_next_state(HttpTransact::BadRequest);
    break;

  case PARSE_RESULT_CONT:
    if (ua_entry->eos) {
      SMDebug("http_seq", "[%" PRId64 "] EOS before client request parsing finished", sm_id);
      set_ua_abort(HttpTransact::ABORTED, event);

      // Disable further I/O on the client
      ua_entry->read_vio->nbytes = ua_entry->read_vio->ndone;

      call_transact_and_set_next_state(HttpTransact::BadRequest);
      break;
    } else if (event == VC_EVENT_READ_COMPLETE) {
      SMDebug("http_parse", "[%" PRId64 "] VC_EVENT_READ_COMPLETE and PARSE CONT state", sm_id);
      break;
    } else {
      if (is_transparent_passthrough_allowed() && ua_raw_buffer_reader != nullptr &&
          ua_raw_buffer_reader->get_current_block()->write_avail() <= 0) {
        // Disable passthrough regardless of eventual parsing failure or success -- otherwise
        // we either have to consume some data or risk blocking the writer.
        ua_raw_buffer_reader->dealloc();
        ua_raw_buffer_reader = nullptr;
      }
      ua_entry->read_vio->reenable();
      return VC_EVENT_CONT;
    }
  case PARSE_RESULT_DONE:
    SMDebug("http", "[%" PRId64 "] done parsing client request header", sm_id);

    if (_from_early_data) {
      // Only allow early data for safe methods defined in RFC7231 Section 4.2.1.
      // https://tools.ietf.org/html/rfc7231#section-4.2.1
      SMDebug("ssl_early_data", "%d", t_state.hdr_info.client_request.method_get_wksidx());
      if (!HttpTransactHeaders::is_method_safe(t_state.hdr_info.client_request.method_get_wksidx())) {
        SMDebug("http", "client request was from early data but is NOT safe");
        call_transact_and_set_next_state(HttpTransact::TooEarly);
        return 0;
      } else if (!SSLConfigParams::server_allow_early_data_params &&
                 (t_state.hdr_info.client_request.m_http->u.req.m_url_impl->m_len_params > 0 ||
                  t_state.hdr_info.client_request.m_http->u.req.m_url_impl->m_len_query > 0)) {
        SMDebug("http", "client request was from early data but HAS parameters");
        call_transact_and_set_next_state(HttpTransact::TooEarly);
        return 0;
      }
      t_state.hdr_info.client_request.mark_early_data();
    }

    ua_txn->set_session_active();

    if (t_state.hdr_info.client_request.version_get() == HTTPVersion(1, 1) &&
        (t_state.hdr_info.client_request.method_get_wksidx() == HTTP_WKSIDX_POST ||
         t_state.hdr_info.client_request.method_get_wksidx() == HTTP_WKSIDX_PUT) &&
        t_state.http_config_param->send_100_continue_response) {
      int len            = 0;
      const char *expect = t_state.hdr_info.client_request.value_get(MIME_FIELD_EXPECT, MIME_LEN_EXPECT, &len);
      // When receive an "Expect: 100-continue" request from client, ATS sends a "100 Continue" response to client
      // immediately, before receive the real response from original server.
      if ((len == HTTP_LEN_100_CONTINUE) && (strncasecmp(expect, HTTP_VALUE_100_CONTINUE, HTTP_LEN_100_CONTINUE) == 0)) {
        int64_t alloc_index = buffer_size_to_index(len_100_continue_response);
        if (ua_entry->write_buffer) {
          free_MIOBuffer(ua_entry->write_buffer);
          ua_entry->write_buffer = nullptr;
        }
        ua_entry->write_buffer    = new_MIOBuffer(alloc_index);
        IOBufferReader *buf_start = ua_entry->write_buffer->alloc_reader();

        t_state.hdr_info.client_request.m_100_continue_required = true;

        SMDebug("http_seq", "send 100 Continue response to client");
        int64_t nbytes      = ua_entry->write_buffer->write(str_100_continue_response, len_100_continue_response);
        ua_entry->write_vio = ua_txn->do_io_write(this, nbytes, buf_start);
      }
    }

    if (t_state.hdr_info.client_request.method_get_wksidx() == HTTP_WKSIDX_TRACE ||
        (t_state.hdr_info.client_request.get_content_length() == 0 &&
         t_state.client_info.transfer_encoding != HttpTransact::CHUNKED_ENCODING)) {
      // Enable further IO to watch for client aborts
      ua_entry->read_vio->reenable();
    } else {
      // Disable further I/O on the client since there could
      //  be body that we are tunneling POST/PUT/CONNECT or
      //  extension methods and we can't issue another
      //  another IO later for the body with a different buffer
      ua_entry->read_vio->nbytes = ua_entry->read_vio->ndone;
    }

    call_transact_and_set_next_state(HttpTransact::ModifyRequest);

    break;
  default:
    ink_assert(!"not reached");
  }

  return 0;
}

void
HttpSM::wait_for_full_body()
{
  is_waiting_for_full_body = true;
  HTTP_SM_SET_DEFAULT_HANDLER(&HttpSM::tunnel_handler_post);
  bool chunked = (t_state.client_info.transfer_encoding == HttpTransact::CHUNKED_ENCODING);
  int64_t alloc_index;
  HttpTunnelProducer *p = nullptr;

  // content length is undefined, use default buffer size
  if (t_state.hdr_info.request_content_length == HTTP_UNDEFINED_CL) {
    alloc_index = static_cast<int>(t_state.txn_conf->default_buffer_size_index);
    if (alloc_index < MIN_CONFIG_BUFFER_SIZE_INDEX || alloc_index > MAX_BUFFER_SIZE_INDEX) {
      alloc_index = DEFAULT_REQUEST_BUFFER_SIZE_INDEX;
    }
  } else {
    alloc_index = buffer_size_to_index(t_state.hdr_info.request_content_length);
  }
  MIOBuffer *post_buffer    = new_MIOBuffer(alloc_index);
  IOBufferReader *buf_start = post_buffer->alloc_reader();

  this->_postbuf.init(post_buffer->clone_reader(buf_start));

  // Note: Many browsers, Netscape and IE included send two extra
  //  bytes (CRLF) at the end of the post.  We just ignore those
  //  bytes since the sending them is not spec

  // Next order of business if copy the remaining data from the
  //  header buffer into new buffer
  int64_t post_bytes        = chunked ? INT64_MAX : t_state.hdr_info.request_content_length;
  client_request_body_bytes = post_buffer->write(ua_buffer_reader, chunked ? ua_buffer_reader->read_avail() : post_bytes);

  ua_buffer_reader->consume(client_request_body_bytes);
  p = tunnel.add_producer(ua_entry->vc, post_bytes, buf_start, &HttpSM::tunnel_handler_post_ua, HT_BUFFER_READ, "ua post buffer");
  if (chunked) {
    tunnel.set_producer_chunking_action(p, 0, TCA_PASSTHRU_CHUNKED_CONTENT);
  }
  ua_entry->in_tunnel = true;
  ua_txn->set_inactivity_timeout(HRTIME_SECONDS(t_state.txn_conf->transaction_no_activity_timeout_in));
  tunnel.tunnel_run(p);
}

int
HttpSM::state_watch_for_client_abort(int event, void *data)
{
  STATE_ENTER(&HttpSM::state_watch_for_client_abort, event);

  ink_assert(ua_entry->read_vio == (VIO *)data || ua_entry->write_vio == (VIO *)data);
  ink_assert(ua_entry->vc == ua_txn);

  switch (event) {
  /* EOS means that the client has initiated the connection shut down.
   * Only half close the client connection so ATS can read additional
   * data that may still be sent from the server and send it to the
   * client.
   */
  case VC_EVENT_EOS: {
    // We got an early EOS.
    NetVConnection *netvc = ua_txn->get_netvc();
    if (ua_txn->allow_half_open()) {
      if (netvc) {
        netvc->do_io_shutdown(IO_SHUTDOWN_READ);
      }
      ua_entry->eos = true;
    } else {
      ua_txn->do_io_close();
      ua_buffer_reader = nullptr;
      vc_table.cleanup_entry(ua_entry);
      ua_entry = nullptr;
      tunnel.kill_tunnel();
      terminate_sm = true; // Just die already, the requester is gone
      set_ua_abort(HttpTransact::ABORTED, event);
    }
    break;
  }
  case VC_EVENT_ERROR:
  case VC_EVENT_ACTIVE_TIMEOUT:
  case VC_EVENT_INACTIVITY_TIMEOUT: {
    if (tunnel.is_tunnel_active()) {
      // Check to see if the user agent is part of the tunnel.
      //  If so forward the event to the tunnel.  Otherwise,
      //  kill the tunnel and fallthrough to the case
      //  where the tunnel is not active
      HttpTunnelConsumer *c = tunnel.get_consumer(ua_txn);
      if (c && c->alive) {
        SMDebug("http",
                "[%" PRId64 "] [watch_for_client_abort] "
                "forwarding event %s to tunnel",
                sm_id, HttpDebugNames::get_event_name(event));
        tunnel.handleEvent(event, c->write_vio);
        return 0;
      } else {
        tunnel.kill_tunnel();
      }
    }
    // Disable further I/O on the client
    if (ua_entry->read_vio) {
      ua_entry->read_vio->nbytes = ua_entry->read_vio->ndone;
    }
    mark_server_down_on_client_abort();
    milestones[TS_MILESTONE_UA_CLOSE] = Thread::get_hrtime();
    set_ua_abort(HttpTransact::ABORTED, event);

    terminate_sm = true;
    break;
  }
  case VC_EVENT_READ_COMPLETE:
  // XXX Work around for TS-1233.
  case VC_EVENT_READ_READY:
    //  Ignore.  Could be a pipelined request.  We'll get to  it
    //    when we finish the current transaction
    break;
  case VC_EVENT_WRITE_READY:
    // 100-continue handler
    ink_assert(t_state.hdr_info.client_request.m_100_continue_required);
    ua_entry->write_vio->reenable();
    break;
  case VC_EVENT_WRITE_COMPLETE:
    // 100-continue handler
    ink_assert(t_state.hdr_info.client_request.m_100_continue_required);
    if (ua_entry->write_buffer) {
      ink_assert(ua_entry->write_vio && !ua_entry->write_vio->ntodo());
      free_MIOBuffer(ua_entry->write_buffer);
      ua_entry->write_buffer = nullptr;
    }
    break;
  default:
    ink_release_assert(0);
    break;
  }

  return 0;
}

void
HttpSM::setup_push_read_response_header()
{
  ink_assert(server_session == nullptr);
  ink_assert(server_entry == nullptr);
  ink_assert(ua_txn != nullptr);
  ink_assert(t_state.method == HTTP_WKSIDX_PUSH);

  // Set the handler to read the pushed response hdr
  ua_entry->vc_handler = &HttpSM::state_read_push_response_header;

  // We record both the total payload size as
  //  client_request_body_bytes and the bytes for the individual
  //  pushed hdr and body components
  pushed_response_hdr_bytes = 0;
  client_request_body_bytes = 0;

  // Note: we must use destroy() here since clear()
  //  does not free the memory from the header
  t_state.hdr_info.server_response.destroy();
  t_state.hdr_info.server_response.create(HTTP_TYPE_RESPONSE);
  http_parser_clear(&http_parser);

  // We already done the READ when we read the client
  //  request header
  ink_assert(ua_entry->read_vio);

  // If there is anything in the buffer call the parsing routines
  //  since if the response is finished, we won't get any
  //  additional callbacks
  int resp_hdr_state = VC_EVENT_CONT;
  if (ua_buffer_reader->read_avail() > 0) {
    if (ua_entry->eos) {
      resp_hdr_state = state_read_push_response_header(VC_EVENT_EOS, ua_entry->read_vio);
    } else {
      resp_hdr_state = state_read_push_response_header(VC_EVENT_READ_READY, ua_entry->read_vio);
    }
  }
  // It is possible that the entire PUSHed response header was already
  //  in the buffer.  In this case we don't want to fire off any more
  //  IO since we are going to switch buffers when we go to tunnel to
  //  the cache
  if (resp_hdr_state == VC_EVENT_CONT) {
    ink_assert(ua_entry->eos == false);
    ua_entry->read_vio = ua_txn->do_io_read(this, INT64_MAX, ua_buffer_reader->mbuf);
  }
}

int
HttpSM::state_read_push_response_header(int event, void *data)
{
  STATE_ENTER(&HttpSM::state_read_push_response_header, event);
  ink_assert(ua_entry->read_vio == (VIO *)data);
  ink_assert(t_state.current.server == nullptr);

  switch (event) {
  case VC_EVENT_EOS:
    ua_entry->eos = true;
    // Fall through

  case VC_EVENT_READ_READY:
  case VC_EVENT_READ_COMPLETE:
    // More data to parse
    break;

  case VC_EVENT_ERROR:
  case VC_EVENT_INACTIVITY_TIMEOUT:
  case VC_EVENT_ACTIVE_TIMEOUT:
    // The user agent is hosed.  Send an error
    set_ua_abort(HttpTransact::ABORTED, event);
    call_transact_and_set_next_state(HttpTransact::HandleBadPushRespHdr);
    return 0;
  }

  int state = PARSE_RESULT_CONT;
  while (ua_buffer_reader->read_avail() && state == PARSE_RESULT_CONT) {
    const char *start = ua_buffer_reader->start();
    const char *tmp   = start;
    int64_t data_size = ua_buffer_reader->block_read_avail();
    ink_assert(data_size >= 0);

    /////////////////////
    // tokenize header //
    /////////////////////
    state = t_state.hdr_info.server_response.parse_resp(&http_parser, &tmp, tmp + data_size,
                                                        false); // Only call w/ eof when data exhausted

    int64_t bytes_used = tmp - start;

    ink_release_assert(bytes_used <= data_size);
    ua_buffer_reader->consume(bytes_used);
    pushed_response_hdr_bytes += bytes_used;
    client_request_body_bytes += bytes_used;
  }

  // We are out of data.  If we've received an EOS we need to
  //  call the parser with (eof == true) so it can determine
  //  whether to use the response as is or declare a parse error
  if (ua_entry->eos) {
    const char *end = ua_buffer_reader->start();
    state = t_state.hdr_info.server_response.parse_resp(&http_parser, &end, end, true // We are out of data after server eos
    );
    ink_release_assert(state == PARSE_RESULT_DONE || state == PARSE_RESULT_ERROR);
  }
  // Don't allow 0.9 (unparsable headers) since TS doesn't
  //   cache 0.9 responses
  if (state == PARSE_RESULT_DONE && t_state.hdr_info.server_response.version_get() == HTTPVersion(0, 9)) {
    state = PARSE_RESULT_ERROR;
  }

  if (state != PARSE_RESULT_CONT) {
    // Disable further IO
    ua_entry->read_vio->nbytes = ua_entry->read_vio->ndone;
    http_parser_clear(&http_parser);
    milestones[TS_MILESTONE_SERVER_READ_HEADER_DONE] = Thread::get_hrtime();
  }

  switch (state) {
  case PARSE_RESULT_ERROR:
    SMDebug("http", "[%" PRId64 "] error parsing push response header", sm_id);
    call_transact_and_set_next_state(HttpTransact::HandleBadPushRespHdr);
    break;

  case PARSE_RESULT_CONT:
    ua_entry->read_vio->reenable();
    return VC_EVENT_CONT;

  case PARSE_RESULT_DONE:
    SMDebug("http", "[%" PRId64 "] done parsing push response header", sm_id);
    call_transact_and_set_next_state(HttpTransact::HandlePushResponseHdr);
    break;
  default:
    ink_assert(!"not reached");
  }

  return VC_EVENT_DONE;
}

//////////////////////////////////////////////////////////////////////////////
//
//  HttpSM::state_raw_http_server_open()
//
//////////////////////////////////////////////////////////////////////////////
int
HttpSM::state_raw_http_server_open(int event, void *data)
{
  STATE_ENTER(&HttpSM::state_raw_http_server_open, event);
  ink_assert(server_entry == nullptr);
  milestones[TS_MILESTONE_SERVER_CONNECT_END] = Thread::get_hrtime();
  NetVConnection *netvc                       = nullptr;

  pending_action = nullptr;
  switch (event) {
  case EVENT_INTERVAL:
    // If we get EVENT_INTERNAL it means that we moved the transaction
    // to a different thread in do_http_server_open.  Since we didn't
    // do any of the actual work in do_http_server_open, we have to
    // go back and do it now.
    do_http_server_open(true);
    return 0;

  case NET_EVENT_OPEN:

    // Record the VC in our table
    server_entry     = vc_table.new_entry();
    server_entry->vc = netvc = static_cast<NetVConnection *>(data);
    server_entry->vc_type    = HTTP_RAW_SERVER_VC;
    t_state.current.state    = HttpTransact::CONNECTION_ALIVE;
    ats_ip_copy(&t_state.server_info.src_addr, netvc->get_local_addr());

    set_server_netvc_inactivity_timeout(netvc);
    set_server_netvc_active_timeout(netvc);
    break;

  case VC_EVENT_ERROR:
  case NET_EVENT_OPEN_FAILED:
    t_state.current.state = HttpTransact::OPEN_RAW_ERROR;
    // use this value just to get around other values
    t_state.hdr_info.response_error = HttpTransact::STATUS_CODE_SERVER_ERROR;
    break;

  default:
    ink_release_assert(0);
    break;
  }

  call_transact_and_set_next_state(HttpTransact::OriginServerRawOpen);
  return 0;
}

// int HttpSM::state_request_wait_for_transform_read(int event, void* data)
//
//   We've done a successful transform open and issued a do_io_write
//    to the transform.  We are now ready for the transform  to tell
//    us it is now ready to be read from and it done modifying the
//    server request header
//
int
HttpSM::state_request_wait_for_transform_read(int event, void *data)
{
  STATE_ENTER(&HttpSM::state_request_wait_for_transform_read, event);
  int64_t size;

  switch (event) {
  case TRANSFORM_READ_READY:
    size = *(static_cast<int64_t *>(data));
    if (size != INT64_MAX && size >= 0) {
      // We got a content length so update our internal
      //   data as well as fix up the request header
      t_state.hdr_info.transform_request_cl = size;
      t_state.hdr_info.server_request.value_set_int64(MIME_FIELD_CONTENT_LENGTH, MIME_LEN_CONTENT_LENGTH, size);
      setup_server_send_request_api();
      break;
    } else {
      // No content length from the post.  This is a no go
      //  since http spec requires content length when
      //  sending a request message body.  Change the event
      //  to an error and fall through
      event = VC_EVENT_ERROR;
      Log::error("Request transformation failed to set content length");
    }
  // FALLTHROUGH
  default:
    state_common_wait_for_transform_read(&post_transform_info, &HttpSM::tunnel_handler_post, event, data);
    break;
  }

  return 0;
}

// int HttpSM::state_response_wait_for_transform_read(int event, void* data)
//
//   We've done a successful transform open and issued a do_io_write
//    to the transform.  We are now ready for the transform  to tell
//    us it is now ready to be read from and it done modifying the
//    user agent response header
//
int
HttpSM::state_response_wait_for_transform_read(int event, void *data)
{
  STATE_ENTER(&HttpSM::state_response_wait_for_transform_read, event);
  int64_t size = *(static_cast<int64_t *>(data));

  switch (event) {
  case TRANSFORM_READ_READY:
    if (size != INT64_MAX && size >= 0) {
      // We got a content length so update our internal state
      t_state.hdr_info.transform_response_cl = size;
      t_state.hdr_info.transform_response.value_set_int64(MIME_FIELD_CONTENT_LENGTH, MIME_LEN_CONTENT_LENGTH, size);
    } else {
      t_state.hdr_info.transform_response_cl = HTTP_UNDEFINED_CL;
    }
    call_transact_and_set_next_state(HttpTransact::handle_transform_ready);
    break;
  default:
    state_common_wait_for_transform_read(&transform_info, &HttpSM::tunnel_handler, event, data);
    break;
  }

  return 0;
}

// int HttpSM::state_common_wait_for_transform_read(...)
//
//   This function handles the overlapping cases between request and response
//     transforms which prevents code duplication
//
int
HttpSM::state_common_wait_for_transform_read(HttpTransformInfo *t_info, HttpSMHandler tunnel_handler, int event, void *data)
{
  STATE_ENTER(&HttpSM::state_common_wait_for_transform_read, event);
  HttpTunnelConsumer *c = nullptr;

  switch (event) {
  case HTTP_TUNNEL_EVENT_DONE:
    // There are three reasons why the the tunnel could signal completed
    //   1) there was error from the transform write
    //   2) there was an error from the data source
    //   3) the transform write completed before it sent
    //      TRANSFORM_READ_READY which is legal and in which
    //      case we should just wait for the transform read ready
    c = tunnel.get_consumer(t_info->vc);
    ink_assert(c != nullptr);
    ink_assert(c->vc == t_info->entry->vc);

    if (c->handler_state == HTTP_SM_TRANSFORM_FAIL) {
      // Case 1 we failed to complete the write to the
      //  transform fall through to vc event error case
      ink_assert(c->write_success == false);
    } else if (c->producer->read_success == false) {
      // Case 2 - error from data source
      if (c->producer->vc_type == HT_HTTP_CLIENT) {
        // Our source is the client.  POST can't
        //   be truncated so forward to the tunnel
        //   handler to clean this mess up
        ink_assert(t_info == &post_transform_info);
        return (this->*tunnel_handler)(event, data);
      } else {
        // On the response side, we just forward as much
        //   as we can of truncated documents so
        //   just don't cache the result
        ink_assert(t_info == &transform_info);
        t_state.api_info.cache_transformed = false;
        return 0;
      }
    } else {
      // Case 3 - wait for transform read ready
      return 0;
    }
  // FALLTHROUGH
  case VC_EVENT_ERROR:
    // Transform VC sends NULL on error conditions
    if (!c) {
      c = tunnel.get_consumer(t_info->vc);
      ink_assert(c != nullptr);
    }
    vc_table.cleanup_entry(t_info->entry);
    t_info->entry = nullptr;
    // In Case 1: error due to transform write,
    // we need to keep the original t_info->vc for transform_cleanup()
    // to skip do_io_close(); otherwise, set it to NULL.
    if (c->handler_state != HTTP_SM_TRANSFORM_FAIL) {
      t_info->vc = nullptr;
    }
    if (c->producer->vc_type == HT_HTTP_CLIENT) {
      /* Producer was the user agent and there was a failure transforming the POST.
         Handling this is challenging and this isn't the best way but it at least
         avoids a crash due to trying to send a response to a NULL'd out user agent.
         The problem with not closing the user agent is handling draining of the
         rest of the POST - the user agent may well not check for a response until that's
         done in which case we can get a deadlock where the user agent never reads the
         error response because the POST wasn't drained and the buffers filled up.
         Draining has a potential bad impact on any pipelining which must be considered.
         If we're not going to drain properly the next best choice is to shut down the
         entire state machine since (1) there's no point in finishing the POST to the
         origin and (2) there's no user agent connection to which to send the error response.
      */
      terminate_sm = true;
    } else {
      tunnel.kill_tunnel();
      call_transact_and_set_next_state(HttpTransact::HandleApiErrorJump);
    }
    break;
  default:
    ink_release_assert(0);
  }

  return 0;
}

// int HttpSM::state_api_callback(int event, void *data)

//   InkAPI.cc calls us directly here to avoid problems
//    with setting and changing the default_handler
//    function.  As such, this is an entry point
//    and needs to handle the reentrancy counter and
//    deallocation the state machine if necessary
//
int
HttpSM::state_api_callback(int event, void *data)
{
  ink_release_assert(magic == HTTP_SM_MAGIC_ALIVE);

  ink_assert(reentrancy_count >= 0);
  reentrancy_count++;

  milestone_update_api_time(milestones, api_timer);

  STATE_ENTER(&HttpSM::state_api_callback, event);

  state_api_callout(event, data);

  // The sub-handler signals when it is time for the state
  //  machine to exit.  We can only exit if we are not reentrantly
  //  called otherwise when the our call unwinds, we will be
  //  running on a dead state machine
  //
  // Because of the need for an api shutdown hook, kill_this()
  //  is also reentrant.  As such, we don't want to decrement
  //  the reentrancy count until after we run kill_this()
  //
  if (terminate_sm == true && reentrancy_count == 1) {
    kill_this();
  } else {
    reentrancy_count--;
    ink_assert(reentrancy_count >= 0);
  }

  return VC_EVENT_CONT;
}

int
HttpSM::state_api_callout(int event, void *data)
{
  // enum and variable for figuring out what the next action is after
  //   after we've finished the api state
  enum AfterApiReturn_t {
    API_RETURN_UNKNOWN = 0,
    API_RETURN_CONTINUE,
    API_RETURN_DEFERED_CLOSE,
    API_RETURN_DEFERED_SERVER_ERROR,
    API_RETURN_ERROR_JUMP,
    API_RETURN_SHUTDOWN,
    API_RETURN_INVALIDATE_ERROR
  };
  AfterApiReturn_t api_next = API_RETURN_UNKNOWN;

  if (event != EVENT_NONE) {
    STATE_ENTER(&HttpSM::state_api_callout, event);
  }

  if (api_timer < 0) {
    // This happens when either the plugin lock was missed and the hook rescheduled or
    // the transaction got an event without the plugin calling TsHttpTxnReenable().
    // The call chain does not recurse here if @a api_timer < 0 which means this call
    // is the first from an event dispatch in this case.
    milestone_update_api_time(milestones, api_timer);
  }

  switch (event) {
  case HTTP_TUNNEL_EVENT_DONE:
  // This is a reschedule via the tunnel.  Just fall through
  //
  case EVENT_INTERVAL:
    if (data != pending_action) {
      pending_action->cancel();
    }
    pending_action = nullptr;
  // FALLTHROUGH
  case EVENT_NONE:
    if (cur_hook_id == TS_HTTP_TXN_START_HOOK && t_state.client_info.port_attribute == HttpProxyPort::TRANSPORT_BLIND_TUNNEL) {
      /* Creating the request object early to set the host header and port for blind tunneling here for the
plugins required to work with sni_routing.
*/
      // Plugins triggered on txn_start_hook will get the host and port at that point
      // We've received a request on a port which we blind forward
      URL u;

      t_state.hdr_info.client_request.create(HTTP_TYPE_REQUEST);
      t_state.hdr_info.client_request.method_set(HTTP_METHOD_CONNECT, HTTP_LEN_CONNECT);
      t_state.hdr_info.client_request.url_create(&u);
      u.scheme_set(URL_SCHEME_TUNNEL, URL_LEN_TUNNEL);
      t_state.hdr_info.client_request.url_set(&u);

      NetVConnection *netvc     = ua_txn->get_netvc();
      SSLNetVConnection *ssl_vc = dynamic_cast<SSLNetVConnection *>(netvc);

      if (ssl_vc && ssl_vc->has_tunnel_destination()) {
        const char *tunnel_host = ssl_vc->get_tunnel_host();
        t_state.hdr_info.client_request.url_get()->host_set(tunnel_host, strlen(tunnel_host));
        ushort tunnel_port = ssl_vc->get_tunnel_port();
        if (tunnel_port > 0) {
          t_state.hdr_info.client_request.url_get()->port_set(tunnel_port);
        } else {
          t_state.hdr_info.client_request.url_get()->port_set(netvc->get_local_port());
        }
      } else if (ssl_vc) {
        t_state.hdr_info.client_request.url_get()->host_set(ssl_vc->get_server_name(), strlen(ssl_vc->get_server_name()));
        t_state.hdr_info.client_request.url_get()->port_set(netvc->get_local_port());
      }
    }
  // FALLTHROUGH
  case HTTP_API_CONTINUE:
    if (nullptr == cur_hook) {
      cur_hook = hook_state.getNext();
    }
    if (cur_hook) {
      if (callout_state == HTTP_API_NO_CALLOUT) {
        callout_state = HTTP_API_IN_CALLOUT;
      }

      WEAK_MUTEX_TRY_LOCK(lock, cur_hook->m_cont->mutex, mutex->thread_holding);

      // Have a mutex but didn't get the lock, reschedule
      if (!lock.is_locked()) {
        api_timer = -Thread::get_hrtime_updated();
        HTTP_SM_SET_DEFAULT_HANDLER(&HttpSM::state_api_callout);
        ink_assert(pending_action == nullptr);
        pending_action = mutex->thread_holding->schedule_in(this, HRTIME_MSECONDS(10));
        return -1;
      }

      SMDebug("http", "[%" PRId64 "] calling plugin on hook %s at hook %p", sm_id, HttpDebugNames::get_api_hook_name(cur_hook_id),
              cur_hook);

      APIHook const *hook = cur_hook;
      // Need to delay the next hook update until after this hook is called to handle dynamic
      // callback manipulation. cur_hook isn't needed to track state (in hook_state).
      cur_hook = nullptr;

      if (!api_timer) {
        api_timer = Thread::get_hrtime();
      }

      hook->invoke(TS_EVENT_HTTP_READ_REQUEST_HDR + cur_hook_id, this);
      if (api_timer > 0) { // true if the hook did not call TxnReenable()
        milestone_update_api_time(milestones, api_timer);
        api_timer = -Thread::get_hrtime(); // set in order to track non-active callout duration
        // which means that if we get back from the invoke with api_timer < 0 we're already
        // tracking a non-complete callout from a chain so just let it ride. It will get cleaned
        // up in state_api_callback when the plugin re-enables this transaction.
      }
      return 0;
    }
    // Map the callout state into api_next
    switch (callout_state) {
    case HTTP_API_NO_CALLOUT:
    case HTTP_API_IN_CALLOUT:
      if (t_state.api_modifiable_cached_resp && t_state.api_update_cached_object == HttpTransact::UPDATE_CACHED_OBJECT_PREPARE) {
        t_state.api_update_cached_object = HttpTransact::UPDATE_CACHED_OBJECT_CONTINUE;
      }
      api_next = API_RETURN_CONTINUE;
      break;
    case HTTP_API_DEFERED_CLOSE:
      api_next = API_RETURN_DEFERED_CLOSE;
      break;
    case HTTP_API_DEFERED_SERVER_ERROR:
      api_next = API_RETURN_DEFERED_SERVER_ERROR;
      break;
    case HTTP_API_REWIND_STATE_MACHINE:
      SMDebug("http", "REWIND");
      callout_state = HTTP_API_NO_CALLOUT;
      set_next_state();
      return 0;
    default:
      ink_release_assert(0);
    }
    break;

  case HTTP_API_ERROR:
    if (callout_state == HTTP_API_DEFERED_CLOSE) {
      api_next = API_RETURN_DEFERED_CLOSE;
    } else if (cur_hook_id == TS_HTTP_TXN_CLOSE_HOOK) {
      // If we are closing the state machine, we can't
      //   jump to an error state so just continue
      api_next = API_RETURN_CONTINUE;
    } else if (t_state.api_http_sm_shutdown) {
      t_state.api_http_sm_shutdown   = false;
      t_state.cache_info.object_read = nullptr;
      cache_sm.close_read();
      transform_cache_sm.close_read();
      release_server_session();
      terminate_sm                 = true;
      api_next                     = API_RETURN_SHUTDOWN;
      t_state.squid_codes.log_code = SQUID_LOG_TCP_DENIED;
    } else if (t_state.api_modifiable_cached_resp &&
               t_state.api_update_cached_object == HttpTransact::UPDATE_CACHED_OBJECT_PREPARE) {
      t_state.api_update_cached_object = HttpTransact::UPDATE_CACHED_OBJECT_ERROR;
      api_next                         = API_RETURN_INVALIDATE_ERROR;
    } else {
      api_next = API_RETURN_ERROR_JUMP;
    }
    break;

  default:
    ink_assert(false);
    terminate_sm = true;
    return 0;
  }

  // Now that we're completed with the api state and figured out what
  //   to do next, do it
  callout_state = HTTP_API_NO_CALLOUT;
  api_timer     = 0;
  switch (api_next) {
  case API_RETURN_CONTINUE:
    handle_api_return();
    break;
  case API_RETURN_DEFERED_CLOSE:
    ink_assert(t_state.api_next_action == HttpTransact::SM_ACTION_API_SM_SHUTDOWN);
    do_api_callout();
    break;
  case API_RETURN_DEFERED_SERVER_ERROR:
    ink_assert(t_state.api_next_action == HttpTransact::SM_ACTION_API_SEND_REQUEST_HDR);
    ink_assert(t_state.current.state != HttpTransact::CONNECTION_ALIVE);
    call_transact_and_set_next_state(HttpTransact::HandleResponse);
    break;
  case API_RETURN_ERROR_JUMP:
    call_transact_and_set_next_state(HttpTransact::HandleApiErrorJump);
    break;
  case API_RETURN_SHUTDOWN:
    break;
  case API_RETURN_INVALIDATE_ERROR:
    do_cache_prepare_update();
    break;
  default:
  case API_RETURN_UNKNOWN:
    ink_release_assert(0);
  }

  return 0;
}

// void HttpSM::handle_api_return()
//
//   Figures out what to do after calling api callouts
//    have finished.  This messy and I would like
//    to come up with a cleaner way to handle the api
//    return.  The way we are doing things also makes a
//    mess of set_next_state()
//
void
HttpSM::handle_api_return()
{
  switch (t_state.api_next_action) {
  case HttpTransact::SM_ACTION_API_SM_START: {
    NetVConnection *netvc     = ua_txn->get_netvc();
    SSLNetVConnection *ssl_vc = dynamic_cast<SSLNetVConnection *>(netvc);
    bool forward_dest         = ssl_vc != nullptr && ssl_vc->decrypt_tunnel();
    if (t_state.client_info.port_attribute == HttpProxyPort::TRANSPORT_BLIND_TUNNEL || forward_dest) {
      setup_blind_tunnel_port();
    } else {
      setup_client_read_request_header();
    }
    return;
  }
  case HttpTransact::SM_ACTION_API_CACHE_LOOKUP_COMPLETE:
  case HttpTransact::SM_ACTION_API_READ_CACHE_HDR:
    if (t_state.api_cleanup_cache_read && t_state.api_update_cached_object != HttpTransact::UPDATE_CACHED_OBJECT_PREPARE) {
      t_state.api_cleanup_cache_read = false;
      t_state.cache_info.object_read = nullptr;
      t_state.request_sent_time      = UNDEFINED_TIME;
      t_state.response_received_time = UNDEFINED_TIME;
      cache_sm.close_read();
      transform_cache_sm.close_read();
    }
    // fallthrough

  case HttpTransact::SM_ACTION_API_PRE_REMAP:
  case HttpTransact::SM_ACTION_API_POST_REMAP:
  case HttpTransact::SM_ACTION_API_READ_REQUEST_HDR:
  case HttpTransact::SM_ACTION_REQUEST_BUFFER_READ_COMPLETE:
  case HttpTransact::SM_ACTION_API_OS_DNS:
  case HttpTransact::SM_ACTION_API_READ_RESPONSE_HDR:
    call_transact_and_set_next_state(nullptr);
    return;
  case HttpTransact::SM_ACTION_API_SEND_REQUEST_HDR:
    setup_server_send_request();
    return;
  case HttpTransact::SM_ACTION_API_SEND_RESPONSE_HDR:
    // Set back the inactivity timeout
    if (ua_txn) {
      ua_txn->set_inactivity_timeout(HRTIME_SECONDS(t_state.txn_conf->transaction_no_activity_timeout_in));
    }

    // We only follow 3xx when redirect_in_process == false. Otherwise the redirection has already been launched (in
    // SM_ACTION_SERVER_READ).redirect_in_process is set before this logic if we need more direction.
    // This redirection is only used with the build_error_response. Then, the redirection_tries will be increased by
    // state_read_server_response_header and never get into this logic again.
    if (enable_redirection && !t_state.redirect_info.redirect_in_process && is_redirect_required()) {
      do_redirect();
    }
    // we have further processing to do
    //  based on what t_state.next_action is
    break;
  case HttpTransact::SM_ACTION_API_SM_SHUTDOWN:
    state_remove_from_list(EVENT_NONE, nullptr);
    return;
  default:
    ink_release_assert(!"Not reached");
    break;
  }

  switch (t_state.next_action) {
  case HttpTransact::SM_ACTION_TRANSFORM_READ: {
    HttpTunnelProducer *p = setup_transfer_from_transform();
    perform_transform_cache_write_action();
    tunnel.tunnel_run(p);
    break;
  }
  case HttpTransact::SM_ACTION_SERVER_READ: {
    if (unlikely(t_state.did_upgrade_succeed)) {
      // We've successfully handled the upgrade, let's now setup
      // a blind tunnel.
      IOBufferReader *initial_data = nullptr;
      if (t_state.is_websocket) {
        HTTP_INCREMENT_DYN_STAT(http_websocket_current_active_client_connections_stat);
        if (server_session) {
          initial_data = server_session->get_reader();
        }

        if (ua_txn) {
          SMDebug("http_websocket",
                  "(client session) Setting websocket active timeout=%" PRId64 "s and inactive timeout=%" PRId64 "s",
                  t_state.txn_conf->websocket_active_timeout, t_state.txn_conf->websocket_inactive_timeout);
          ua_txn->set_active_timeout(HRTIME_SECONDS(t_state.txn_conf->websocket_active_timeout));
          ua_txn->set_inactivity_timeout(HRTIME_SECONDS(t_state.txn_conf->websocket_inactive_timeout));
        }

        if (server_session) {
          SMDebug("http_websocket",
                  "(server session) Setting websocket active timeout=%" PRId64 "s and inactive timeout=%" PRId64 "s",
                  t_state.txn_conf->websocket_active_timeout, t_state.txn_conf->websocket_inactive_timeout);
          server_session->get_netvc()->set_active_timeout(HRTIME_SECONDS(t_state.txn_conf->websocket_active_timeout));
          server_session->get_netvc()->set_inactivity_timeout(HRTIME_SECONDS(t_state.txn_conf->websocket_inactive_timeout));
        }
      }

      setup_blind_tunnel(true, initial_data);
    } else {
      HttpTunnelProducer *p = setup_server_transfer();
      perform_cache_write_action();
      tunnel.tunnel_run(p);
    }
    break;
  }
  case HttpTransact::SM_ACTION_SERVE_FROM_CACHE: {
    HttpTunnelProducer *p = setup_cache_read_transfer();
    tunnel.tunnel_run(p);
    break;
  }

  case HttpTransact::SM_ACTION_INTERNAL_CACHE_WRITE: {
    if (cache_sm.cache_write_vc) {
      setup_internal_transfer(&HttpSM::tunnel_handler_cache_fill);
    } else {
      setup_internal_transfer(&HttpSM::tunnel_handler);
    }
    break;
  }

  case HttpTransact::SM_ACTION_INTERNAL_CACHE_NOOP:
  case HttpTransact::SM_ACTION_INTERNAL_CACHE_DELETE:
  case HttpTransact::SM_ACTION_INTERNAL_CACHE_UPDATE_HEADERS:
  case HttpTransact::SM_ACTION_SEND_ERROR_CACHE_NOOP: {
    setup_internal_transfer(&HttpSM::tunnel_handler);
    break;
  }

  case HttpTransact::SM_ACTION_REDIRECT_READ: {
    // Clean up from any communication with previous servers
    release_server_session();

    call_transact_and_set_next_state(HttpTransact::HandleRequest);
    break;
  }
  case HttpTransact::SM_ACTION_SSL_TUNNEL: {
    setup_blind_tunnel(true);
    break;
  }
  default: {
    ink_release_assert(!"Should not get here");
  }
  }
}

//////////////////////////////////////////////////////////////////////////////
//
//  HttpSM::state_http_server_open()
//
//////////////////////////////////////////////////////////////////////////////
int
HttpSM::state_http_server_open(int event, void *data)
{
  SMDebug("http_track", "entered inside state_http_server_open");
  STATE_ENTER(&HttpSM::state_http_server_open, event);
  ink_release_assert(event == EVENT_INTERVAL || event == NET_EVENT_OPEN || event == NET_EVENT_OPEN_FAILED ||
                     pending_action == nullptr);
  if (event != NET_EVENT_OPEN) {
    pending_action = nullptr;
  }
  milestones[TS_MILESTONE_SERVER_CONNECT_END] = Thread::get_hrtime();
  NetVConnection *netvc                       = nullptr;

  switch (event) {
  case NET_EVENT_OPEN: {
    Http1ServerSession *session =
      (TS_SERVER_SESSION_SHARING_POOL_THREAD == t_state.http_config_param->server_session_sharing_pool) ?
        THREAD_ALLOC_INIT(httpServerSessionAllocator, mutex->thread_holding) :
        httpServerSessionAllocator.alloc();
    session->sharing_pool  = static_cast<TSServerSessionSharingPoolType>(t_state.http_config_param->server_session_sharing_pool);
    session->sharing_match = static_cast<TSServerSessionSharingMatchMask>(t_state.txn_conf->server_session_sharing_match);

    netvc = static_cast<NetVConnection *>(data);
    session->attach_hostname(t_state.current.server->name);
    UnixNetVConnection *vc = static_cast<UnixNetVConnection *>(data);
    // Since the UnixNetVConnection::action_ or SocksEntry::action_ may be returned from netProcessor.connect_re, and the
    // SocksEntry::action_ will be copied into UnixNetVConnection::action_ before call back NET_EVENT_OPEN from SocksEntry::free(),
    // so we just compare the Continuation between pending_action and VC's action_.
    ink_release_assert(pending_action == nullptr || pending_action->continuation == vc->get_action()->continuation);
    pending_action = nullptr;

    session->new_connection(vc);

    ATS_PROBE1(new_origin_server_connection, t_state.current.server->name);

    session->state = HSS_ACTIVE;
    ats_ip_copy(&t_state.server_info.src_addr, netvc->get_local_addr());

    // If origin_max_connections or origin_min_keep_alive_connections is set then we are metering
    // the max and or min number of connections per host. Transfer responsibility for this to the
    // session object.
    if (t_state.outbound_conn_track_state.is_active()) {
      SMDebug("http_ss", "[%" PRId64 "] max number of outbound connections: %d", sm_id, t_state.txn_conf->outbound_conntrack.max);
      session->enable_outbound_connection_tracking(t_state.outbound_conn_track_state.drop());
    }

    attach_server_session(session);
    if (t_state.current.request_to == HttpTransact::PARENT_PROXY) {
      session->to_parent_proxy = true;
      HTTP_INCREMENT_DYN_STAT(http_current_parent_proxy_connections_stat);
      HTTP_INCREMENT_DYN_STAT(http_total_parent_proxy_connections_stat);

    } else {
      session->to_parent_proxy = false;
    }
    if (plugin_tunnel_type == HTTP_NO_PLUGIN_TUNNEL) {
      SMDebug("http", "[%" PRId64 "] setting handler for TCP handshake", sm_id);
      // Just want to get a write-ready event so we know that the TCP handshake is complete.
      server_entry->vc_handler = &HttpSM::state_http_server_open;
      server_entry->write_vio  = server_session->do_io_write(this, 1, server_session->get_reader());
    } else { // in the case of an intercept plugin don't to the connect timeout change
      SMDebug("http", "[%" PRId64 "] not setting handler for TCP handshake", sm_id);
      handle_http_server_open();
    }
    return 0;
  }
  case VC_EVENT_READ_COMPLETE:
  case VC_EVENT_WRITE_READY:
  case VC_EVENT_WRITE_COMPLETE:
    // Update the time out to the regular connection timeout.
    SMDebug("http_ss", "[%" PRId64 "] TCP Handshake complete", sm_id);
    server_entry->vc_handler = &HttpSM::state_send_server_request_header;

    // Reset the timeout to the non-connect timeout
    set_server_netvc_inactivity_timeout(server_session->get_netvc());
    handle_http_server_open();
    return 0;
  case EVENT_INTERVAL: // Delayed call from another thread
    if (server_session == nullptr) {
      do_http_server_open();
    }
    break;
  case VC_EVENT_INACTIVITY_TIMEOUT:
  case VC_EVENT_ACTIVE_TIMEOUT:
  case VC_EVENT_ERROR:
  case NET_EVENT_OPEN_FAILED:
    t_state.current.state = HttpTransact::CONNECTION_ERROR;
    // save the errno from the connect fail for future use (passed as negative value, flip back)
    t_state.current.server->set_connect_fail(event == NET_EVENT_OPEN_FAILED ? -reinterpret_cast<intptr_t>(data) : ECONNABORTED);
    t_state.outbound_conn_track_state.clear();

    /* If we get this error in transparent mode, then we simply can't bind to the 4-tuple to make the connection.  There's no hope
       of retries succeeding in the near future. The best option is to just shut down the connection without further comment. The
       only known cause for this is outbound transparency combined with use client target address / source port, as noted in
       TS-1424. If the keep alives desync the current connection can be attempting to rebind the 4 tuple simultaneously with the
       shut down of an existing connection. Dropping the client side will cause it to pick a new source port and recover from this
       issue.
    */
    if (EADDRNOTAVAIL == t_state.current.server->connect_result && t_state.client_info.is_transparent) {
      if (is_debug_tag_set("http_tproxy")) {
        ip_port_text_buffer ip_c, ip_s;
        Debug("http_tproxy", "Force close of client connect (%s->%s) due to EADDRNOTAVAIL [%" PRId64 "]",
              ats_ip_nptop(&t_state.client_info.src_addr.sa, ip_c, sizeof ip_c),
              ats_ip_nptop(&t_state.server_info.dst_addr.sa, ip_s, sizeof ip_s), sm_id);
      }
      t_state.client_info.keep_alive = HTTP_NO_KEEPALIVE; // part of the problem, clear it.
      terminate_sm                   = true;
    } else if (ENET_THROTTLING == t_state.current.server->connect_result) {
      HTTP_INCREMENT_DYN_STAT(http_origin_connections_throttled_stat);
      send_origin_throttled_response();
    } else {
      // Go ahead and release the failed server session.  Since it didn't receive a response, the release logic will
      // see that it didn't get a valid response and it will close it rather than returning it to the server session pool
      release_server_session();
      call_transact_and_set_next_state(HttpTransact::HandleResponse);
    }
    return 0;

  default:
    Error("[HttpSM::state_http_server_open] Unknown event: %d", event);
    ink_release_assert(0);
    return 0;
  }

  return 0;
}

int
HttpSM::state_read_server_response_header(int event, void *data)
{
  STATE_ENTER(&HttpSM::state_read_server_response_header, event);
  ink_assert(server_entry->read_vio == (VIO *)data);
  ink_assert(t_state.current.server->state == HttpTransact::STATE_UNDEFINED);
  ink_assert(t_state.current.state == HttpTransact::STATE_UNDEFINED);

  int bytes_used = 0;
  VIO *vio       = static_cast<VIO *>(data);

  switch (event) {
  case VC_EVENT_EOS:
    server_entry->eos = true;

  // Fall through
  case VC_EVENT_READ_READY:
  case VC_EVENT_READ_COMPLETE:
    // More data to parse
    break;

  case VC_EVENT_ERROR:
  case VC_EVENT_INACTIVITY_TIMEOUT:
  case VC_EVENT_ACTIVE_TIMEOUT:
    // Error handling function
    handle_server_setup_error(event, data);
    return 0;
  }

  // Reset the inactivity timeout if this is the first
  //   time we've been called.  The timeout had been set to
  //   the connect timeout when we set up to read the header
  //
  if (server_response_hdr_bytes == 0) {
    milestones[TS_MILESTONE_SERVER_FIRST_READ] = Thread::get_hrtime();

    set_server_netvc_inactivity_timeout(server_session->get_netvc());

    // For requests that contain a body, we can cancel the ua inactivity timeout.
    if (ua_txn && t_state.hdr_info.request_content_length) {
      ua_txn->cancel_inactivity_timeout();
    }
  }
  /////////////////////
  // tokenize header //
  /////////////////////
  ParseResult state =
    t_state.hdr_info.server_response.parse_resp(&http_parser, server_buffer_reader, &bytes_used, server_entry->eos);

  server_response_hdr_bytes += bytes_used;

  // Don't allow HTTP 0.9 (unparsable headers) on resued connections.
  // And don't allow empty headers from closed connections
  if ((state == PARSE_RESULT_DONE && t_state.hdr_info.server_response.version_get() == HTTPVersion(0, 9) &&
       server_session->transact_count > 1) ||
      (server_entry->eos && vio->ndone == 0)) {
    state = PARSE_RESULT_ERROR;
  }
  // Check to see if we are over the hdr size limit
  if (server_response_hdr_bytes > t_state.txn_conf->response_hdr_max_size) {
    state = PARSE_RESULT_ERROR;
  }

  if (state != PARSE_RESULT_CONT) {
    // Disable further IO
    server_entry->read_vio->nbytes = server_entry->read_vio->ndone;
    http_parser_clear(&http_parser);
    milestones[TS_MILESTONE_SERVER_READ_HEADER_DONE] = Thread::get_hrtime();
  }

  switch (state) {
  case PARSE_RESULT_ERROR: {
    // Many broken servers send really badly formed 302 redirects.
    //  Even if the parser doesn't like the redirect forward
    //  if it's got a Location header.  We check the type of the
    //  response to make sure that the parser was able to parse
    //  something  and didn't just throw up it's hands (INKqa05339)
    bool allow_error = false;
    if (t_state.hdr_info.server_response.type_get() == HTTP_TYPE_RESPONSE &&
        t_state.hdr_info.server_response.status_get() == HTTP_STATUS_MOVED_TEMPORARILY) {
      if (t_state.hdr_info.server_response.field_find(MIME_FIELD_LOCATION, MIME_LEN_LOCATION)) {
        allow_error = true;
      }
    }

    if (allow_error == false) {
      SMDebug("http_seq", "Error parsing server response header");
      t_state.current.state = HttpTransact::PARSE_ERROR;

      // If the server closed prematurely on us, use the
      //   server setup error routine since it will forward
      //   error to a POST tunnel if any
      if (event == VC_EVENT_EOS) {
        handle_server_setup_error(VC_EVENT_EOS, data);
      } else {
        call_transact_and_set_next_state(HttpTransact::HandleResponse);
      }
      break;
    }
    // FALLTHROUGH (since we are allowing the parse error)
  }
    // fallthrough

  case PARSE_RESULT_DONE:
    SMDebug("http_seq", "Done parsing server response header");

    // Now that we know that we have all of the origin server
    // response headers, we can reset the client inactivity
    // timeout.  This is unlikely to cause a recurrence of
    // old bug because there will be no more retries now that
    // the connection has been established.  It is possible
    // however.  We do not need to reset the inactivity timeout
    // if the request contains a body (noted by the
    // request_content_length field) because it was never
    // canceled.
    //

    // we now reset the client inactivity timeout only
    // when we are ready to send the response headers. In the
    // case of transform plugin, this is after the transform
    // outputs the 1st byte, which can take a long time if the
    // plugin buffers the whole response.
    // Also, if the request contains a body, we cancel the timeout
    // when we read the 1st byte of the origin server response.
    /*
       if (ua_txn && !t_state.hdr_info.request_content_length) {
       ua_txn->get_netvc()->set_inactivity_timeout(HRTIME_SECONDS(
       HttpConfig::m_master.accept_no_activity_timeout));
       }
     */

    t_state.current.state         = HttpTransact::CONNECTION_ALIVE;
    t_state.transact_return_point = HttpTransact::HandleResponse;
    t_state.api_next_action       = HttpTransact::SM_ACTION_API_READ_RESPONSE_HDR;

    // if exceeded limit deallocate postdata buffers and disable redirection
    if (!(enable_redirection && (redirection_tries <= t_state.txn_conf->number_of_redirections))) {
      this->disable_redirect();
    }

    do_api_callout();
    break;
  case PARSE_RESULT_CONT:
    ink_assert(server_entry->eos == false);
    server_entry->read_vio->reenable();
    return VC_EVENT_CONT;

  default:
    ink_assert(!"not reached");
  }

  return 0;
}

int
HttpSM::state_send_server_request_header(int event, void *data)
{
  STATE_ENTER(&HttpSM::state_send_server_request_header, event);
  ink_assert(server_entry != nullptr);
  ink_assert(server_entry->write_vio == (VIO *)data || server_entry->read_vio == (VIO *)data);

  int method;

  switch (event) {
  case VC_EVENT_WRITE_READY:
    server_entry->write_vio->reenable();
    break;

  case VC_EVENT_WRITE_COMPLETE:
    // We are done sending the request header, deallocate
    //  our buffer and then decide what to do next
    free_MIOBuffer(server_entry->write_buffer);
    server_entry->write_buffer = nullptr;
    method                     = t_state.hdr_info.server_request.method_get_wksidx();
    if (!t_state.api_server_request_body_set && method != HTTP_WKSIDX_TRACE &&
        (t_state.hdr_info.request_content_length > 0 || t_state.client_info.transfer_encoding == HttpTransact::CHUNKED_ENCODING)) {
      if (post_transform_info.vc) {
        setup_transform_to_server_transfer();
      } else {
        do_setup_post_tunnel(HTTP_SERVER_VC);
      }
    } else {
      // It's time to start reading the response
      setup_server_read_response_header();
    }

    break;

  case VC_EVENT_READ_READY:
    // We already did the read for the response header and
    //  we got some data.  Wait for the request header
    //  send before dealing with it.  However, we need to
    //  disable further IO here since the whole response
    //  may be in the buffer and we can not switch buffers
    //  on the io core later
    ink_assert(server_entry->read_vio == (VIO *)data);
    // setting nbytes to ndone would disable reads and remove it from the read queue.
    // We can't do this in the epoll paradigm because we may be missing epoll errors that would
    // prevent us from leaving this state.
    // setup_server_read_response_header will trigger READ_READY to itself if there is data in the buffer.

    // server_entry->read_vio->nbytes = server_entry->read_vio->ndone;

    break;

  case VC_EVENT_EOS:
    // EOS of stream comes from the read side.  Treat it as
    //  as error if there is nothing in the read buffer.  If
    //  there is something the server may have blasted back
    //  the response before receiving the request.  Happens
    //  often with redirects
    //
    //  If we are in the middle of an api callout, it
    //    means we haven't actually sent the request yet
    //    so the stuff in the buffer is garbage and we
    //    want to ignore it
    //
    server_entry->eos = true;

    // I'm not sure about the above comment, but if EOS is received on read and we are
    // still in this state, we must have not gotten WRITE_COMPLETE.  With epoll we might not receive EOS
    // from both read and write sides of a connection so it should be handled correctly (close tunnels,
    // deallocate, etc) here with handle_server_setup_error().  Otherwise we might hang due to not shutting
    // down and never receiving another event again.
    /*if (server_buffer_reader->read_avail() > 0 && callout_state == HTTP_API_NO_CALLOUT) {
       break;
       } */

    // Nothing in the buffer
    // proceed to error
    // fallthrough

  case VC_EVENT_ERROR:
  case VC_EVENT_ACTIVE_TIMEOUT:
  case VC_EVENT_INACTIVITY_TIMEOUT:
    handle_server_setup_error(event, data);
    break;

  case VC_EVENT_READ_COMPLETE:
    // new event expected due to TS-3189
    SMDebug("http_ss", "read complete due to 0 byte do_io_read");
    break;

  default:
    ink_release_assert(0);
    break;
  }

  return 0;
}

void
HttpSM::process_srv_info(HostDBInfo *r)
{
  SMDebug("dns_srv", "beginning process_srv_info");
  t_state.hostdb_entry = Ptr<HostDBInfo>(r);

  /* we didn't get any SRV records, continue w normal lookup */
  if (!r || !r->is_srv || !r->round_robin) {
    t_state.dns_info.srv_hostname[0]    = '\0';
    t_state.dns_info.srv_lookup_success = false;
    t_state.my_txn_conf().srv_enabled   = false;
    SMDebug("dns_srv", "No SRV records were available, continuing to lookup %s", t_state.dns_info.lookup_name);
  } else {
    HostDBRoundRobin *rr = r->rr();
    HostDBInfo *srv      = nullptr;
    if (rr) {
      srv = rr->select_best_srv(t_state.dns_info.srv_hostname, &mutex->thread_holding->generator, ink_local_time(),
                                static_cast<int>(t_state.txn_conf->down_server_timeout));
    }
    if (!srv) {
      t_state.dns_info.srv_lookup_success = false;
      t_state.dns_info.srv_hostname[0]    = '\0';
      t_state.my_txn_conf().srv_enabled   = false;
      SMDebug("dns_srv", "SRV records empty for %s", t_state.dns_info.lookup_name);
    } else {
      t_state.dns_info.srv_lookup_success = true;
      t_state.dns_info.srv_port           = srv->data.srv.srv_port;
      t_state.dns_info.srv_app            = srv->app;
      // t_state.dns_info.single_srv = (rr->good == 1);
      ink_assert(srv->data.srv.key == makeHostHash(t_state.dns_info.srv_hostname));
      SMDebug("dns_srv", "select SRV records %s", t_state.dns_info.srv_hostname);
    }
  }
  return;
}

void
HttpSM::process_hostdb_info(HostDBInfo *r)
{
  // Increment the refcount to our item, since we are pointing at it
  t_state.hostdb_entry = Ptr<HostDBInfo>(r);

  sockaddr const *client_addr = nullptr;
  bool use_client_addr        = t_state.http_config_param->use_client_target_addr == 1 && t_state.client_info.is_transparent &&
                         t_state.dns_info.os_addr_style == HttpTransact::DNSLookupInfo::OS_Addr::OS_ADDR_TRY_DEFAULT;
  if (use_client_addr) {
    NetVConnection *vc = ua_txn ? ua_txn->get_netvc() : nullptr;
    if (vc) {
      client_addr = vc->get_local_addr();
      // Regardless of whether the client address matches the DNS record or not,
      // we want to use that address.  Therefore, we copy over the client address
      // info and skip the assignment from the DNS cache
      ats_ip_copy(t_state.host_db_info.ip(), client_addr);
      t_state.dns_info.os_addr_style  = HttpTransact::DNSLookupInfo::OS_Addr::OS_ADDR_TRY_CLIENT;
      t_state.dns_info.lookup_success = true;
      // Leave ret unassigned, so we don't overwrite the host_db_info
    } else {
      use_client_addr = false;
    }
  }

  if (r && !r->is_failed()) {
    ink_time_t now                    = ink_local_time();
    HostDBInfo *ret                   = nullptr;
    t_state.dns_info.lookup_success   = true;
    t_state.dns_info.lookup_validated = true;

    HostDBRoundRobin *rr = r->round_robin ? r->rr() : nullptr;
    if (rr) {
      // if use_client_target_addr is set, make sure the client addr is in the results pool
      if (use_client_addr && rr->find_ip(client_addr) == nullptr) {
        SMDebug("http", "use_client_target_addr == 1. Client specified address is not in the pool, not validated.");
        t_state.dns_info.lookup_validated = false;
      } else {
        // Since the time elapsed between current time and client_request_time
        // may be very large, we cannot use client_request_time to approximate
        // current time when calling select_best_http().
        ret = rr->select_best_http(&t_state.client_info.src_addr.sa, now, static_cast<int>(t_state.txn_conf->down_server_timeout));
        // set the srv target`s last_failure
        if (t_state.dns_info.srv_lookup_success) {
          uint32_t last_failure = 0xFFFFFFFF;
          for (int i = 0; i < rr->rrcount && last_failure != 0; ++i) {
            if (last_failure > rr->info(i).app.http_data.last_failure) {
              last_failure = rr->info(i).app.http_data.last_failure;
            }
          }

          if (last_failure != 0 && static_cast<uint32_t>(now - t_state.txn_conf->down_server_timeout) < last_failure) {
            HostDBApplicationInfo app;
            app.allotment.application1 = 0;
            app.allotment.application2 = 0;
            app.http_data.last_failure = last_failure;
            hostDBProcessor.setby_srv(t_state.dns_info.lookup_name, 0, t_state.dns_info.srv_hostname, &app);
          }
        }
      }
    } else {
      if (use_client_addr && !ats_ip_addr_eq(client_addr, &r->data.ip.sa)) {
        SMDebug("http", "use_client_target_addr == 1. Comparing single addresses failed, not validated.");
        t_state.dns_info.lookup_validated = false;
      } else {
        ret = r;
      }
    }
    if (ret) {
      t_state.host_db_info = *ret;
      ink_release_assert(!t_state.host_db_info.reverse_dns);
      ink_release_assert(ats_is_ip(t_state.host_db_info.ip()));
    }
  } else {
    SMDebug("http", "[%" PRId64 "] DNS lookup failed for '%s'", sm_id, t_state.dns_info.lookup_name);

    if (!use_client_addr) {
      t_state.dns_info.lookup_success = false;
    }
    t_state.host_db_info.app.allotment.application1 = 0;
    t_state.host_db_info.app.allotment.application2 = 0;
    ink_assert(!t_state.host_db_info.round_robin);
  }

  milestones[TS_MILESTONE_DNS_LOOKUP_END] = Thread::get_hrtime();

  if (is_debug_tag_set("http_timeout")) {
    if (t_state.api_txn_dns_timeout_value != -1) {
      int foo = static_cast<int>(milestones.difference_msec(TS_MILESTONE_DNS_LOOKUP_BEGIN, TS_MILESTONE_DNS_LOOKUP_END));
      SMDebug("http_timeout", "DNS took: %d msec", foo);
    }
  }
}

//////////////////////////////////////////////////////////////////////////////
//
//  HttpSM::state_hostdb_lookup()
//
//////////////////////////////////////////////////////////////////////////////
int
HttpSM::state_hostdb_lookup(int event, void *data)
{
  STATE_ENTER(&HttpSM::state_hostdb_lookup, event);
  //    ink_assert (m_origin_server_vc == 0);
  // REQ_FLAVOR_SCHEDULED_UPDATE can be transformed into
  // REQ_FLAVOR_REVPROXY
  ink_assert(t_state.req_flavor == HttpTransact::REQ_FLAVOR_SCHEDULED_UPDATE ||
             t_state.req_flavor == HttpTransact::REQ_FLAVOR_REVPROXY || ua_entry->vc != nullptr);

  switch (event) {
  case EVENT_HOST_DB_LOOKUP:
    pending_action = nullptr;
    process_hostdb_info(static_cast<HostDBInfo *>(data));
    call_transact_and_set_next_state(nullptr);
    break;
  case EVENT_SRV_LOOKUP: {
    pending_action = nullptr;
    process_srv_info(static_cast<HostDBInfo *>(data));

    char *host_name = t_state.dns_info.srv_lookup_success ? t_state.dns_info.srv_hostname : t_state.dns_info.lookup_name;
    HostDBProcessor::Options opt;
    opt.port  = t_state.dns_info.srv_lookup_success ? t_state.dns_info.srv_port : t_state.server_info.dst_addr.host_order_port();
    opt.flags = (t_state.cache_info.directives.does_client_permit_dns_storing) ? HostDBProcessor::HOSTDB_DO_NOT_FORCE_DNS :
                                                                                 HostDBProcessor::HOSTDB_FORCE_DNS_RELOAD;
    opt.timeout        = (t_state.api_txn_dns_timeout_value != -1) ? t_state.api_txn_dns_timeout_value : 0;
    opt.host_res_style = ats_host_res_from(ua_txn->get_netvc()->get_local_addr()->sa_family, t_state.txn_conf->host_res_data.order);

    Action *dns_lookup_action_handle =
      hostDBProcessor.getbyname_imm(this, (cb_process_result_pfn)&HttpSM::process_hostdb_info, host_name, 0, opt);
    if (dns_lookup_action_handle != ACTION_RESULT_DONE) {
      ink_assert(!pending_action);
      pending_action = dns_lookup_action_handle;
    } else {
      call_transact_and_set_next_state(nullptr);
    }
  } break;
  case EVENT_HOST_DB_IP_REMOVED:
    ink_assert(!"Unexpected event from HostDB");
    break;
  default:
    ink_assert(!"Unexpected event");
  }

  return 0;
}

int
HttpSM::state_hostdb_reverse_lookup(int event, void *data)
{
  STATE_ENTER(&HttpSM::state_hostdb_reverse_lookup, event);

  // REQ_FLAVOR_SCHEDULED_UPDATE can be transformed into
  // REQ_FLAVOR_REVPROXY
  ink_assert(t_state.req_flavor == HttpTransact::REQ_FLAVOR_SCHEDULED_UPDATE ||
             t_state.req_flavor == HttpTransact::REQ_FLAVOR_REVPROXY || ua_entry->vc != nullptr);

  switch (event) {
  case EVENT_HOST_DB_LOOKUP:
    pending_action = nullptr;
    if (data) {
      t_state.request_data.hostname_str = (static_cast<HostDBInfo *>(data))->hostname();
    } else {
      SMDebug("http", "[%" PRId64 "] reverse DNS lookup failed for '%s'", sm_id, t_state.dns_info.lookup_name);
    }
    call_transact_and_set_next_state(nullptr);
    break;
  default:
    ink_assert(!"Unexpected event");
  }

  return 0;
}

//////////////////////////////////////////////////////////////////////////////
//
//  HttpSM:state_mark_os_down()
//
//////////////////////////////////////////////////////////////////////////////
int
HttpSM::state_mark_os_down(int event, void *data)
{
  STATE_ENTER(&HttpSM::state_mark_os_down, event);
  HostDBInfo *mark_down = nullptr;

  if (event == EVENT_HOST_DB_LOOKUP && data) {
    HostDBInfo *r = static_cast<HostDBInfo *>(data);

    if (r->round_robin) {
      // Look for the entry we need mark down in the round robin
      ink_assert(t_state.current.server != nullptr);
      ink_assert(t_state.current.request_to == HttpTransact::ORIGIN_SERVER);
      if (t_state.current.server) {
        mark_down = r->rr()->find_ip(&t_state.current.server->dst_addr.sa);
      }
    } else {
      // No longer a round robin, check to see if our address is the same
      if (ats_ip_addr_eq(t_state.host_db_info.ip(), r->ip())) {
        mark_down = r;
      }
    }

    if (mark_down) {
      mark_host_failure(mark_down, t_state.request_sent_time);
    }
  }
  // We either found our entry or we did not.  Either way find
  //  the entry we should use now
  return state_hostdb_lookup(event, data);
}

//////////////////////////////////////////////////////////////////////////
//
//  HttpSM::state_handle_stat_page()
//
//////////////////////////////////////////////////////////////////////////
int
HttpSM::state_handle_stat_page(int event, void *data)
{
  STATE_ENTER(&HttpSM::state_handle_stat_page, event);
  switch (event) {
  case STAT_PAGE_SUCCESS:
    pending_action = nullptr;

    if (data) {
      StatPageData *spd = static_cast<StatPageData *>(data);

      t_state.internal_msg_buffer = spd->data;
      if (spd->type) {
        t_state.internal_msg_buffer_type = spd->type;
      } else {
        t_state.internal_msg_buffer_type = nullptr; // Defaults to text/html
      }
      t_state.internal_msg_buffer_size                = spd->length;
      t_state.internal_msg_buffer_fast_allocator_size = -1;
    }

    call_transact_and_set_next_state(HttpTransact::HandleStatPage);
    break;

  case STAT_PAGE_FAILURE:
    pending_action = nullptr;
    call_transact_and_set_next_state(HttpTransact::HandleStatPage);
    break;

  default:
    ink_release_assert(0);
    break;
  }

  return 0;
}

/////////////////////////////////////////////////////////////////////////////////
//  HttpSM::state_cache_open_write()
//
//  This state is set by set_next_state() for a cache open write
//  (SERVER_READ_CACHE_WRITE)
//
//////////////////////////////////////////////////////////////////////////
int
HttpSM::state_cache_open_write(int event, void *data)
{
  STATE_ENTER(&HttpSM : state_cache_open_write, event);

  // Make sure we are on the "right" thread
  if (ua_txn) {
    if (pending_action) {
      pending_action->cancel();
    }
    if ((pending_action = ua_txn->adjust_thread(this, event, data))) {
      return 0; // Go away if we reschedule
    }
  }

  milestones[TS_MILESTONE_CACHE_OPEN_WRITE_END] = Thread::get_hrtime();
  pending_action                                = nullptr;

  switch (event) {
  case CACHE_EVENT_OPEN_WRITE:
    //////////////////////////////
    // OPEN WRITE is successful //
    //////////////////////////////
    t_state.cache_info.write_lock_state = HttpTransact::CACHE_WL_SUCCESS;
    break;

  case CACHE_EVENT_OPEN_WRITE_FAILED:
    // Failed on the write lock and retrying the vector
    //  for reading
    if (t_state.redirect_info.redirect_in_process) {
      SMDebug("http_redirect", "[%" PRId64 "] CACHE_EVENT_OPEN_WRITE_FAILED during redirect follow", sm_id);
      t_state.cache_open_write_fail_action = CACHE_WL_FAIL_ACTION_DEFAULT;
      t_state.cache_info.write_lock_state  = HttpTransact::CACHE_WL_FAIL;
      break;
    }
    if (t_state.txn_conf->cache_open_write_fail_action == CACHE_WL_FAIL_ACTION_DEFAULT) {
      t_state.cache_info.write_lock_state = HttpTransact::CACHE_WL_FAIL;
      break;
    } else {
      t_state.cache_open_write_fail_action = t_state.txn_conf->cache_open_write_fail_action;
      if (!t_state.cache_info.object_read ||
          (t_state.cache_open_write_fail_action == CACHE_WL_FAIL_ACTION_ERROR_ON_MISS_OR_REVALIDATE)) {
        // cache miss, set wl_state to fail
        SMDebug("http", "[%" PRId64 "] cache object read %p, cache_wl_fail_action %d", sm_id, t_state.cache_info.object_read,
                t_state.cache_open_write_fail_action);
        t_state.cache_info.write_lock_state = HttpTransact::CACHE_WL_FAIL;
        break;
      }
    }
  // INTENTIONAL FALL THROUGH
  // Allow for stale object to be served
  case CACHE_EVENT_OPEN_READ:
    if (!t_state.cache_info.object_read) {
      t_state.cache_open_write_fail_action = t_state.txn_conf->cache_open_write_fail_action;
      // Note that CACHE_LOOKUP_COMPLETE may be invoked more than once
      // if CACHE_WL_FAIL_ACTION_READ_RETRY is configured
      ink_assert(t_state.cache_open_write_fail_action == CACHE_WL_FAIL_ACTION_READ_RETRY);
      t_state.cache_lookup_result         = HttpTransact::CACHE_LOOKUP_NONE;
      t_state.cache_info.write_lock_state = HttpTransact::CACHE_WL_READ_RETRY;
      break;
    }
    // The write vector was locked and the cache_sm retried
    // and got the read vector again.
    cache_sm.cache_read_vc->get_http_info(&t_state.cache_info.object_read);
    // ToDo: Should support other levels of cache hits here, but the cache does not support it (yet)
    if (cache_sm.cache_read_vc->is_ram_cache_hit()) {
      t_state.cache_info.hit_miss_code = SQUID_HIT_RAM;
    } else {
      t_state.cache_info.hit_miss_code = SQUID_HIT_DISK;
    }

    ink_assert(t_state.cache_info.object_read != nullptr);
    t_state.source = HttpTransact::SOURCE_CACHE;
    // clear up CACHE_LOOKUP_MISS, let Freshness function decide
    // hit status
    t_state.cache_lookup_result         = HttpTransact::CACHE_LOOKUP_NONE;
    t_state.cache_info.write_lock_state = HttpTransact::CACHE_WL_READ_RETRY;
    break;

  case HTTP_TUNNEL_EVENT_DONE:
    // In the case where we have issued a cache write for the
    //  transformed copy, the tunnel from the origin server to
    //  the transform may complete while we are waiting for
    //  the cache write.  If this is the case, forward the event
    //  to the transform read state as it will know how to
    //  handle it
    if (t_state.next_action == HttpTransact::SM_ACTION_CACHE_ISSUE_WRITE_TRANSFORM) {
      state_common_wait_for_transform_read(&transform_info, &HttpSM::tunnel_handler, event, data);

      return 0;
    }
  // Fallthrough
  default:
    ink_release_assert(0);
  }

  // The write either succeeded or failed, notify transact
  call_transact_and_set_next_state(nullptr);

  return 0;
}

inline void
HttpSM::setup_cache_lookup_complete_api()
{
  t_state.api_next_action = HttpTransact::SM_ACTION_API_CACHE_LOOKUP_COMPLETE;
  do_api_callout();
}

//////////////////////////////////////////////////////////////////////////
//
//  HttpSM::state_cache_open_read()
//
//  This state handles the result of CacheProcessor::open_read()
//  that attempts to do cache lookup and open a particular cached
//  object for reading.
//
//////////////////////////////////////////////////////////////////////////
int
HttpSM::state_cache_open_read(int event, void *data)
{
  STATE_ENTER(&HttpSM::state_cache_open_read, event);
  milestones[TS_MILESTONE_CACHE_OPEN_READ_END] = Thread::get_hrtime();

  ink_assert(server_entry == nullptr);
  ink_assert(t_state.cache_info.object_read == nullptr);

  switch (event) {
  case CACHE_EVENT_OPEN_READ: {
    pending_action = nullptr;

    SMDebug("http", "[%" PRId64 "] cache_open_read - CACHE_EVENT_OPEN_READ", sm_id);

    /////////////////////////////////
    // lookup/open is successful. //
    /////////////////////////////////
    ink_assert(cache_sm.cache_read_vc != nullptr);
    t_state.source = HttpTransact::SOURCE_CACHE;

    cache_sm.cache_read_vc->get_http_info(&t_state.cache_info.object_read);
    // ToDo: Should support other levels of cache hits here, but the cache does not support it (yet)
    if (cache_sm.cache_read_vc->is_ram_cache_hit()) {
      t_state.cache_info.hit_miss_code = SQUID_HIT_RAM;
    } else {
      t_state.cache_info.hit_miss_code = SQUID_HIT_DISK;
    }

    ink_assert(t_state.cache_info.object_read != nullptr);
    call_transact_and_set_next_state(HttpTransact::HandleCacheOpenRead);
    break;
  }
  case CACHE_EVENT_OPEN_READ_FAILED:
    pending_action = nullptr;

    SMDebug("http", "[%" PRId64 "] cache_open_read - CACHE_EVENT_OPEN_READ_FAILED with %s (%d)", sm_id,
            InkStrerror(-(intptr_t)data), (int)(intptr_t)data);

    SMDebug("http", "[state_cache_open_read] open read failed.");
    // Inform HttpTransact somebody else is updating the document
    // HttpCacheSM already waited so transact should go ahead.
    if ((intptr_t)data == -ECACHE_DOC_BUSY) {
      t_state.cache_lookup_result = HttpTransact::CACHE_LOOKUP_DOC_BUSY;
    } else {
      t_state.cache_lookup_result = HttpTransact::CACHE_LOOKUP_MISS;
    }

    ink_assert(t_state.transact_return_point == nullptr);
    t_state.transact_return_point = HttpTransact::HandleCacheOpenRead;
    setup_cache_lookup_complete_api();
    break;

  default:
    ink_release_assert(!"Unknown event");
    break;
  }

  return 0;
}

int
HttpSM::main_handler(int event, void *data)
{
  ink_release_assert(magic == HTTP_SM_MAGIC_ALIVE);

  HttpSMHandler jump_point = nullptr;
  ink_assert(reentrancy_count >= 0);
  reentrancy_count++;

  // Don't use the state enter macro since it uses history
  //  space that we don't care about
  SMDebug("http", "[%" PRId64 "] [HttpSM::main_handler, %s]", sm_id, HttpDebugNames::get_event_name(event));

  HttpVCTableEntry *vc_entry = nullptr;

  if (data != nullptr) {
    // Only search the VC table if the event could have to
    //  do with a VIO to save a few cycles

    if (event < VC_EVENT_EVENTS_START + 100) {
      vc_entry = vc_table.find_entry(static_cast<VIO *>(data));
    }
  }

  if (vc_entry) {
    jump_point = vc_entry->vc_handler;
    ink_assert(jump_point != (HttpSMHandler) nullptr);
    ink_assert(vc_entry->vc != (VConnection *)nullptr);
    (this->*jump_point)(event, data);
  } else {
    ink_assert(default_handler != (HttpSMHandler) nullptr);
    (this->*default_handler)(event, data);
  }

  // The sub-handler signals when it is time for the state
  //  machine to exit.  We can only exit if we are not reentrantly
  //  called otherwise when the our call unwinds, we will be
  //  running on a dead state machine
  //
  // Because of the need for an api shutdown hook, kill_this()
  // is also reentrant.  As such, we don't want to decrement
  // the reentrancy count until after we run kill_this()
  //
  if (terminate_sm == true && reentrancy_count == 1) {
    kill_this();
  } else {
    reentrancy_count--;
    ink_assert(reentrancy_count >= 0);
  }

  return (VC_EVENT_CONT);
}

// void HttpSM::tunnel_handler_post_or_put()
//
//   Handles the common cleanup tasks for Http post/put
//   to prevent code duplication
//
void
HttpSM::tunnel_handler_post_or_put(HttpTunnelProducer *p)
{
  ink_assert(p->vc_type == HT_HTTP_CLIENT || (p->handler_state == HTTP_SM_POST_UA_FAIL && p->vc_type == HT_BUFFER_READ));
  HttpTunnelConsumer *c;

  // If there is a post transform, remove it's entry from the State
  //  Machine's VC table
  //
  // MUST NOT clear the vc pointer from post_transform_info
  //    as this causes a double close of the transform vc in transform_cleanup
  //
  if (post_transform_info.vc != nullptr) {
    ink_assert(post_transform_info.entry->in_tunnel == true);
    ink_assert(post_transform_info.vc == post_transform_info.entry->vc);
    vc_table.cleanup_entry(post_transform_info.entry);
    post_transform_info.entry = nullptr;
  }

  switch (p->handler_state) {
  case HTTP_SM_POST_SERVER_FAIL:
    c = tunnel.get_consumer(server_entry->vc);
    ink_assert(c->write_success == false);
    break;
  case HTTP_SM_POST_UA_FAIL:
    // UA quit - shutdown the SM
    ink_assert(p->read_success == false);
    terminate_sm = true;
    break;
  case HTTP_SM_POST_SUCCESS:
    // The post succeeded
    ink_assert(p->read_success == true);
    ink_assert(p->consumer_list.head->write_success == true);
    tunnel.deallocate_buffers();
    tunnel.reset();
    // When the ua completed sending it's data we must have
    //  removed it from the tunnel
    ink_release_assert(ua_entry->in_tunnel == false);
    server_entry->in_tunnel = false;

    break;
  default:
    ink_release_assert(0);
  }
}

// int HttpSM::tunnel_handler_post(int event, void* data)
//
//   Handles completion of any http request body tunnel
//     Having 'post' in its name is a misnomer
//
int
HttpSM::tunnel_handler_post(int event, void *data)
{
  STATE_ENTER(&HttpSM::tunnel_handler_post, event);

  HttpTunnelProducer *p = ua_txn != nullptr ? tunnel.get_producer(ua_txn) : tunnel.get_producer(HT_HTTP_CLIENT);
  if (!p) {
    return 0; // Cannot do anything if there is no producer
  }

  switch (event) {
  case HTTP_TUNNEL_EVENT_DONE: // Tunnel done.
    if (p->handler_state == HTTP_SM_POST_UA_FAIL) {
      // post failed
      switch (t_state.client_info.state) {
      case HttpTransact::ACTIVE_TIMEOUT:
        call_transact_and_set_next_state(HttpTransact::PostActiveTimeoutResponse);
        return 0;
      case HttpTransact::INACTIVE_TIMEOUT:
        call_transact_and_set_next_state(HttpTransact::PostInactiveTimeoutResponse);
        return 0;
      default:
        break;
      }
    }
    break;
  case VC_EVENT_WRITE_READY: // iocore may callback first before send.
    return 0;
  case VC_EVENT_EOS:                // SSLNetVC may callback EOS during write error (6.0.x or early)
  case VC_EVENT_ERROR:              // Send HTTP 408 error
  case VC_EVENT_WRITE_COMPLETE:     // tunnel_handler_post_ua has sent HTTP 408 response
  case VC_EVENT_INACTIVITY_TIMEOUT: // ua_txn timeout during sending the HTTP 408 response
  case VC_EVENT_ACTIVE_TIMEOUT:     // ua_txn timeout
    if (ua_entry->write_buffer) {
      free_MIOBuffer(ua_entry->write_buffer);
      ua_entry->write_buffer = nullptr;
      ua_entry->vc->do_io_write(nullptr, 0, nullptr);
    }
    if (!p->handler_state) {
      p->handler_state = HTTP_SM_POST_UA_FAIL;
    }
    break;
  case VC_EVENT_READ_READY:
  case VC_EVENT_READ_COMPLETE:
  default:
    ink_assert(!"not reached");
    return 0;
  }

  ink_assert(event == HTTP_TUNNEL_EVENT_DONE);
  ink_assert(data == &tunnel);
  // The tunnel calls this when it is done

  int p_handler_state = p->handler_state;
  if (is_waiting_for_full_body && !this->is_postbuf_valid()) {
    p_handler_state = HTTP_SM_POST_SERVER_FAIL;
  }
  if (p->vc_type != HT_BUFFER_READ) {
    tunnel_handler_post_or_put(p);
  }

  switch (p_handler_state) {
  case HTTP_SM_POST_SERVER_FAIL:
    handle_post_failure();
    break;
  case HTTP_SM_POST_UA_FAIL:
    // Client side failed.  Shutdown and go home.  No need to communicate back to UA
    terminate_sm = true;
    break;
  case HTTP_SM_POST_SUCCESS:
    // It's time to start reading the response
    if (is_waiting_for_full_body) {
      is_waiting_for_full_body  = false;
      is_using_post_buffer      = true;
      client_request_body_bytes = this->postbuf_buffer_avail();

      call_transact_and_set_next_state(HttpTransact::HandleRequestBufferDone);
      break;
    }
    setup_server_read_response_header();
    break;
  default:
    ink_release_assert(0);
  }

  return 0;
}

int
HttpSM::tunnel_handler_cache_fill(int event, void *data)
{
  STATE_ENTER(&HttpSM::tunnel_handler_cache_fill, event);

  ink_assert(event == HTTP_TUNNEL_EVENT_DONE);
  ink_assert(data == &tunnel);

  ink_release_assert(cache_sm.cache_write_vc);

  tunnel.deallocate_buffers();
  this->postbuf_clear();
  tunnel.reset();

  setup_server_transfer_to_cache_only();
  tunnel.tunnel_run();

  return 0;
}

int
HttpSM::tunnel_handler_100_continue(int event, void *data)
{
  STATE_ENTER(&HttpSM::tunnel_handler_100_continue, event);

  ink_assert(event == HTTP_TUNNEL_EVENT_DONE);
  ink_assert(data == &tunnel);

  // We're done sending the 100 continue.  If we succeeded,
  //   we set up to parse the next server response.  If we
  //   failed, shutdown the state machine
  HttpTunnelConsumer *c = tunnel.get_consumer(ua_txn);

  if (c->write_success) {
    // Note: we must use destroy() here since clear()
    //  does not free the memory from the header
    t_state.hdr_info.client_response.destroy();
    tunnel.deallocate_buffers();
    this->postbuf_clear();
    tunnel.reset();

    if (server_entry->eos) {
      // if the server closed while sending the
      //    100 continue header, handle it here so we
      //    don't assert later
      SMDebug("http",
              "[%" PRId64 "] tunnel_handler_100_continue - server already "
              "closed, terminating connection",
              sm_id);

      // Since 100 isn't a final (loggable) response header
      //   kill the 100 continue header and create an empty one
      t_state.hdr_info.server_response.destroy();
      t_state.hdr_info.server_response.create(HTTP_TYPE_RESPONSE);
      handle_server_setup_error(VC_EVENT_EOS, server_entry->read_vio);
    } else {
      setup_server_read_response_header();
    }
  } else {
    terminate_sm = true;
  }

  return 0;
}

int
HttpSM::tunnel_handler_push(int event, void *data)
{
  STATE_ENTER(&HttpSM::tunnel_handler_push, event);

  ink_assert(event == HTTP_TUNNEL_EVENT_DONE);
  ink_assert(data == &tunnel);

  // Check to see if the client is still around
  HttpTunnelProducer *ua = (ua_txn) ? tunnel.get_producer(ua_txn) : tunnel.get_producer(HT_HTTP_CLIENT);

  if (ua && !ua->read_success) {
    // Client failed to send the body, it's gone.  Kill the
    // state machine
    terminate_sm = true;
    return 0;
  }

  HttpTunnelConsumer *cache = ua->consumer_list.head;
  ink_release_assert(cache->vc_type == HT_CACHE_WRITE);
  bool cache_write_success = cache->write_success;

  // Reset tunneling state since we need to send a response
  //  to client as whether we succeeded
  tunnel.deallocate_buffers();
  this->postbuf_clear();
  tunnel.reset();

  if (cache_write_success) {
    call_transact_and_set_next_state(HttpTransact::HandlePushTunnelSuccess);
  } else {
    call_transact_and_set_next_state(HttpTransact::HandlePushTunnelFailure);
  }

  return 0;
}

int
HttpSM::tunnel_handler(int event, void *data)
{
  STATE_ENTER(&HttpSM::tunnel_handler, event);

  ink_assert(event == HTTP_TUNNEL_EVENT_DONE);
  // The tunnel calls this when it is done
  terminate_sm = true;

  if (unlikely(t_state.is_websocket)) {
    HTTP_DECREMENT_DYN_STAT(http_websocket_current_active_client_connections_stat);
  }

  return 0;
}

/****************************************************
   TUNNELING HANDLERS
   ******************************************************/

bool
HttpSM::is_http_server_eos_truncation(HttpTunnelProducer *p)
{
  if ((p->do_dechunking || p->do_chunked_passthru) && p->chunked_handler.truncation) {
    return true;
  }

  //////////////////////////////////////////////////////////////
  // If we did not get or did not trust the origin server's   //
  //  content-length, read_content_length is unset.  The      //
  //  only way the end of the document is signaled is the     //
  //  origin server closing the connection.  However, we      //
  //  need to protect against the document getting truncated  //
  //  because the origin server crashed.  The following       //
  //  tabled outlines when we mark the server read as failed  //
  //                                                          //
  //    No C-L               :  read success                  //
  //    Received byts < C-L  :  read failed (=> Cache Abort)  //
  //    Received byts == C-L :  read success                  //
  //    Received byts > C-L  :  read success                  //
  //////////////////////////////////////////////////////////////
  int64_t cl = t_state.hdr_info.server_response.get_content_length();

  if (cl != UNDEFINED_COUNT && cl > server_response_body_bytes) {
    SMDebug("http", "[%" PRId64 "] server EOS after %" PRId64 " bytes, expected %" PRId64, sm_id, server_response_body_bytes, cl);
    return true;
  } else {
    return false;
  }
}

int
HttpSM::tunnel_handler_server(int event, HttpTunnelProducer *p)
{
  STATE_ENTER(&HttpSM::tunnel_handler_server, event);

  milestones[TS_MILESTONE_SERVER_CLOSE] = Thread::get_hrtime();

  bool close_connection = false;

  if (t_state.current.server->keep_alive == HTTP_KEEPALIVE && server_entry->eos == false &&
      plugin_tunnel_type == HTTP_NO_PLUGIN_TUNNEL && t_state.txn_conf->keep_alive_enabled_out == 1) {
    close_connection = false;
  } else {
    close_connection = true;
  }

  switch (event) {
  case VC_EVENT_INACTIVITY_TIMEOUT:
  case VC_EVENT_ACTIVE_TIMEOUT:
  case VC_EVENT_ERROR:
    t_state.squid_codes.log_code  = SQUID_LOG_ERR_READ_TIMEOUT;
    t_state.squid_codes.hier_code = SQUID_HIER_TIMEOUT_DIRECT;
    /* fallthru */

  case VC_EVENT_EOS:

    switch (event) {
    case VC_EVENT_INACTIVITY_TIMEOUT:
      t_state.current.server->state = HttpTransact::INACTIVE_TIMEOUT;
      break;
    case VC_EVENT_ACTIVE_TIMEOUT:
      t_state.current.server->state = HttpTransact::ACTIVE_TIMEOUT;
      break;
    case VC_EVENT_ERROR:
      t_state.current.server->state = HttpTransact::CONNECTION_ERROR;
      break;
    case VC_EVENT_EOS:
      t_state.current.server->state = HttpTransact::TRANSACTION_COMPLETE;
      break;
    }

    close_connection = true;

    ink_assert(p->vc_type == HT_HTTP_SERVER);

    if (is_http_server_eos_truncation(p)) {
      SMDebug("http", "[%" PRId64 "] [HttpSM::tunnel_handler_server] aborting HTTP tunnel due to server truncation", sm_id);
      tunnel.chain_abort_all(p);
      // UA session may not be in the tunnel yet, don't NULL out the pointer in that case.
      // Note: This is a hack. The correct solution is for the UA session to signal back to the SM
      // when the UA is about to be destroyed and clean up the pointer there. That should be done once
      // the TS-3612 changes are in place (and similarly for the server session).
      /*if (ua_entry->in_tunnel)
        ua_txn = NULL; */

      t_state.current.server->abort      = HttpTransact::ABORTED;
      t_state.client_info.keep_alive     = HTTP_NO_KEEPALIVE;
      t_state.current.server->keep_alive = HTTP_NO_KEEPALIVE;
      t_state.squid_codes.log_code       = SQUID_LOG_ERR_READ_ERROR;
    } else {
      SMDebug("http", "[%" PRId64 "] [HttpSM::tunnel_handler_server] finishing HTTP tunnel", sm_id);
      p->read_success               = true;
      t_state.current.server->abort = HttpTransact::DIDNOT_ABORT;
      // Appending reason to a response without Content-Length will result in
      // the reason string being written to the client and a bad CL when reading from cache.
      // I didn't find anywhere this appended reason is being used, so commenting it out.
      /*
        if (t_state.negative_caching && p->bytes_read == 0) {
        int reason_len;
        const char *reason = t_state.hdr_info.server_response.reason_get(&reason_len);
        if (reason == NULL)
        tunnel.append_message_to_producer_buffer(p, "Negative Response", sizeof("Negative Response") - 1);
        else
        tunnel.append_message_to_producer_buffer(p, reason, reason_len);
        }
      */
      tunnel.local_finish_all(p);
    }
    break;

  case HTTP_TUNNEL_EVENT_PRECOMPLETE:
  case VC_EVENT_READ_COMPLETE:
    //
    // The transfer completed successfully
    //    If there is still data in the buffer, the server
    //    sent too much indicating a failed transfer
    p->read_success               = true;
    t_state.current.server->state = HttpTransact::TRANSACTION_COMPLETE;
    t_state.current.server->abort = HttpTransact::DIDNOT_ABORT;

    if (p->do_dechunking || p->do_chunked_passthru) {
      if (p->chunked_handler.truncation) {
        tunnel.abort_cache_write_finish_others(p);
        // We couldn't read all chunks successfully:
        // Disable keep-alive.
        t_state.client_info.keep_alive     = HTTP_NO_KEEPALIVE;
        t_state.current.server->keep_alive = HTTP_NO_KEEPALIVE;
      } else {
        tunnel.local_finish_all(p);
      }
    }
    break;

  case HTTP_TUNNEL_EVENT_CONSUMER_DETACH:
    // All consumers are prematurely gone.  Shutdown
    //    the server connection
    p->read_success               = true;
    t_state.current.server->state = HttpTransact::TRANSACTION_COMPLETE;
    t_state.current.server->abort = HttpTransact::DIDNOT_ABORT;
    close_connection              = true;
    break;

  case VC_EVENT_READ_READY:
  case VC_EVENT_WRITE_READY:
  case VC_EVENT_WRITE_COMPLETE:
  default:
    // None of these events should ever come our way
    ink_assert(0);
    break;
  }

  // turn off negative caching in case there are multiple server contacts
  if (t_state.negative_caching) {
    t_state.negative_caching = false;
  }

  // If we had a ground fill, check update our status
  if (background_fill == BACKGROUND_FILL_STARTED) {
    background_fill = p->read_success ? BACKGROUND_FILL_COMPLETED : BACKGROUND_FILL_ABORTED;
    HTTP_DECREMENT_DYN_STAT(http_background_fill_current_count_stat);
  }
  // We handled the event.  Now either shutdown the connection or
  //   setup it up for keep-alive
  ink_assert(server_entry->vc == p->vc);
  ink_assert(p->vc_type == HT_HTTP_SERVER);
  ink_assert(p->vc == server_session);

  // The server session has been released. Clean all pointer
  // Calling remove_entry instead of server_entry because we don't
  // want to close the server VC at this point
  vc_table.remove_entry(server_entry);

  if (close_connection) {
    p->vc->do_io_close();
    p->read_vio = nullptr;
    /* TS-1424: if we're outbound transparent and using the client
       source port for the outbound connection we must effectively
       propagate server closes back to the client. Part of that is
       disabling KeepAlive if the server closes.
    */
    if (ua_txn && ua_txn->is_outbound_transparent() && t_state.http_config_param->use_client_source_port) {
      t_state.client_info.keep_alive = HTTP_NO_KEEPALIVE;
    }
  } else {
    server_session->attach_hostname(t_state.current.server->name);
    server_session->server_trans_stat--;
    HTTP_DECREMENT_DYN_STAT(http_current_server_transactions_stat);

    // If the option to attach the server session to the client session is set
    // and if the client is still around and the client is keep-alive, attach the
    // server session to so the next ka request can use it.  Server sessions will
    // be placed into the shared pool if the next incoming request is for a different
    // origin server
    if (t_state.txn_conf->attach_server_session_to_client == 1 && ua_txn && t_state.client_info.keep_alive == HTTP_KEEPALIVE) {
      Debug("http", "attaching server session to the client");
      ua_txn->attach_server_session(server_session);
    } else {
      // Release the session back into the shared session pool
      server_session->get_netvc()->set_inactivity_timeout(HRTIME_SECONDS(t_state.txn_conf->keep_alive_no_activity_timeout_out));
      server_session->release();
    }
  }

  server_session = nullptr; // Because p->vc == server_session
  server_entry   = nullptr;

  return 0;
}

// int HttpSM::tunnel_handler_100_continue_ua(int event, HttpTunnelConsumer* c)
//
//     Used for tunneling the 100 continue response.  The tunnel
//       should not close or release the user agent unless there is
//       an error since the real response is yet to come
//
int
HttpSM::tunnel_handler_100_continue_ua(int event, HttpTunnelConsumer *c)
{
  STATE_ENTER(&HttpSM::tunnel_handler_100_continue_ua, event);

  ink_assert(c->vc == ua_txn);

  switch (event) {
  case VC_EVENT_EOS:
    ua_entry->eos = true;
  // FALL-THROUGH
  case VC_EVENT_INACTIVITY_TIMEOUT:
  case VC_EVENT_ACTIVE_TIMEOUT:
  case VC_EVENT_ERROR:
    set_ua_abort(HttpTransact::ABORTED, event);
    c->vc->do_io_close();
    break;
  case VC_EVENT_WRITE_COMPLETE:
    // mark the vc as no longer in tunnel
    //   so we don't get hosed if the ua abort before
    //   real response header is received
    ua_entry->in_tunnel = false;
    c->write_success    = true;
  }

  return 0;
}

bool
HttpSM::is_bg_fill_necessary(HttpTunnelConsumer *c)
{
  ink_assert(c->vc_type == HT_HTTP_CLIENT);

  if (c->producer->alive &&          // something there to read
                                     //      server_entry && server_entry->vc &&              // from an origin server
                                     //      server_session && server_session->get_netvc() && // which is still open and valid
      c->producer->num_consumers > 1 // with someone else reading it
  ) {
    HttpTunnelProducer *p = nullptr;

    if (!server_entry || !server_entry->vc || !server_session || !server_session->get_netvc()) {
      // return true if we have finished the reading from OS when client aborted
      p = c->producer->self_consumer ? c->producer->self_consumer->producer : c->producer;
      if (p->vc_type == HT_HTTP_SERVER && p->read_success) {
        return true;
      } else {
        return false;
      }
    }
    // If threshold is 0.0 or negative then do background
    //   fill regardless of the content length.  Since this
    //   is floating point just make sure the number is near zero
    if (t_state.txn_conf->background_fill_threshold <= 0.001) {
      return true;
    }

    int64_t ua_cl = t_state.hdr_info.client_response.get_content_length();

    if (ua_cl > 0) {
      int64_t ua_body_done = c->bytes_written - client_response_hdr_bytes;
      float pDone          = static_cast<float>(ua_body_done) / ua_cl;

      // If we got a good content length.  Check to make sure that we haven't already
      //  done more the content length since that would indicate the content-length
      //  is bogus.  If we've done more than the threshold, continue the background fill
      if (pDone <= 1.0 && pDone > t_state.txn_conf->background_fill_threshold) {
        return true;
      } else {
        SMDebug("http", "[%" PRId64 "] no background.  Only %%%f of %%%f done [%" PRId64 " / %" PRId64 " ]", sm_id, pDone,
                t_state.txn_conf->background_fill_threshold, ua_body_done, ua_cl);
      }
    }
  }

  return false;
}

int
HttpSM::tunnel_handler_ua(int event, HttpTunnelConsumer *c)
{
  bool close_connection     = true;
  HttpTunnelProducer *p     = nullptr;
  HttpTunnelConsumer *selfc = nullptr;

  STATE_ENTER(&HttpSM::tunnel_handler_ua, event);
  ink_assert(c->vc == ua_txn);
  milestones[TS_MILESTONE_UA_CLOSE] = Thread::get_hrtime();

  switch (event) {
  case VC_EVENT_EOS:
    ua_entry->eos = true;

  // FALL-THROUGH
  case VC_EVENT_INACTIVITY_TIMEOUT:
  case VC_EVENT_ACTIVE_TIMEOUT:
  case VC_EVENT_ERROR:

    // The user agent died or aborted.  Check to
    //  see if we should setup a background fill
    set_ua_abort(HttpTransact::ABORTED, event);

    if (is_bg_fill_necessary(c)) {
      p = c->producer->self_consumer ? c->producer->self_consumer->producer : c->producer;
      SMDebug("http", "[%" PRId64 "] Initiating background fill", sm_id);
      // check whether to finish the reading.
      background_fill = p->read_success ? BACKGROUND_FILL_COMPLETED : BACKGROUND_FILL_STARTED;

      // There is another consumer (cache write) so
      //  detach the user agent
      if (background_fill == BACKGROUND_FILL_STARTED) {
        HTTP_INCREMENT_DYN_STAT(http_background_fill_current_count_stat);
        ink_assert(server_entry->vc == server_session);
        ink_assert(c->is_downstream_from(server_session));
        server_session->get_netvc()->set_active_timeout(HRTIME_SECONDS(t_state.txn_conf->background_fill_active_timeout));
      }

    } else {
      // No background fill
      p = c->producer;
      tunnel.chain_abort_all(c->producer);
      selfc = p->self_consumer;
      if (selfc) {
        // This is the case where there is a transformation between ua and os
        p = selfc->producer;
        // if producer is the cache or OS, close the producer.
        // Otherwise in case of large docs, producer iobuffer gets filled up,
        // waiting for a consumer to consume data and the connection is never closed.
        if (p->alive && ((p->vc_type == HT_CACHE_READ) || (p->vc_type == HT_HTTP_SERVER))) {
          tunnel.chain_abort_all(p);
        }
      }
    }
    break;

  case VC_EVENT_WRITE_COMPLETE:
    c->write_success          = true;
    t_state.client_info.abort = HttpTransact::DIDNOT_ABORT;
    if (t_state.client_info.keep_alive == HTTP_KEEPALIVE) {
      if (t_state.www_auth_content != HttpTransact::CACHE_AUTH_SERVE || ua_txn->get_server_session()) {
        // successful keep-alive
        close_connection = false;
      }
    }
    break;
  case VC_EVENT_WRITE_READY:
  case VC_EVENT_READ_READY:
  case VC_EVENT_READ_COMPLETE:
  default:
    // None of these events should ever come our way
    ink_assert(0);
    break;
  }

  client_response_body_bytes = c->bytes_written - client_response_hdr_bytes;

  if (client_response_body_bytes < 0) {
    client_response_body_bytes = 0;
  }

  // attribute the size written to the client from various sources
  // NOTE: responses that go through a range transform are attributed
  // to their original sources
  // all other transforms attribute the total number of input bytes
  // to a source in HttpSM::tunnel_handler_transform_write
  //
  HttpTransact::Source_t original_source = t_state.source;
  if (HttpTransact::SOURCE_TRANSFORM == original_source && t_state.range_setup != HttpTransact::RANGE_NONE) {
    original_source = t_state.pre_transform_source;
  }

  switch (original_source) {
  case HttpTransact::SOURCE_HTTP_ORIGIN_SERVER:
    server_response_body_bytes = client_response_body_bytes;
    break;
  case HttpTransact::SOURCE_CACHE:
    cache_response_body_bytes = client_response_body_bytes;
    break;
  default:
    break;
  }

  ink_assert(ua_entry->vc == c->vc);
  if (close_connection) {
    // If the client could be pipelining or is doing a POST, we need to
    //   set the ua_txn into half close mode

    // only external POSTs should be subject to this logic; ruling out internal POSTs here
    bool is_eligible_post_request = ((t_state.method == HTTP_WKSIDX_POST) && !is_internal);

    if (is_eligible_post_request && c->producer->vc_type != HT_STATIC && event == VC_EVENT_WRITE_COMPLETE) {
      ua_txn->set_half_close_flag(true);
    }

    vc_table.remove_entry(this->ua_entry);
    ua_txn->do_io_close();
  } else {
    ink_assert(ua_buffer_reader != nullptr);
    ua_txn->release(ua_buffer_reader);
    ua_buffer_reader = nullptr;
    // ua_txn       = NULL;
  }

  return 0;
}

int
HttpSM::tunnel_handler_ua_push(int event, HttpTunnelProducer *p)
{
  STATE_ENTER(&HttpSM::tunnel_handler_ua_push, event);

  pushed_response_body_bytes += p->bytes_read;
  client_request_body_bytes += p->bytes_read;

  switch (event) {
  case VC_EVENT_INACTIVITY_TIMEOUT:
  case VC_EVENT_ACTIVE_TIMEOUT:
  case VC_EVENT_ERROR:
  case VC_EVENT_EOS:
    // Transfer terminated.  Bail on the cache write.
    set_ua_abort(HttpTransact::ABORTED, event);
    p->vc->do_io_close(EHTTP_ERROR);
    p->read_vio = nullptr;
    tunnel.chain_abort_all(p);
    break;

  case HTTP_TUNNEL_EVENT_PRECOMPLETE:
  case VC_EVENT_READ_COMPLETE:
    //
    // The transfer completed successfully
    p->read_success     = true;
    ua_entry->in_tunnel = false;
    break;

  case VC_EVENT_READ_READY:
  case VC_EVENT_WRITE_READY:
  case VC_EVENT_WRITE_COMPLETE:
  default:
    // None of these events should ever come our way
    ink_assert(0);
    break;
  }

  return 0;
}

int
HttpSM::tunnel_handler_cache_read(int event, HttpTunnelProducer *p)
{
  STATE_ENTER(&HttpSM::tunnel_handler_cache_read, event);

  switch (event) {
  case VC_EVENT_ERROR:
  case VC_EVENT_EOS:
    ink_assert(t_state.cache_info.object_read->valid());
    if (t_state.cache_info.object_read->object_size_get() != INT64_MAX || event == VC_EVENT_ERROR) {
      // Abnormal termination
      t_state.squid_codes.log_code = SQUID_LOG_TCP_SWAPFAIL;
      p->vc->do_io_close(EHTTP_ERROR);
      p->read_vio = nullptr;
      tunnel.chain_abort_all(p);
      HTTP_INCREMENT_DYN_STAT(http_cache_read_errors);
      break;
    } else {
      tunnel.local_finish_all(p);
      // fall through for the case INT64_MAX read with VC_EVENT_EOS
      // callback (read successful)
    }
    // fallthrough

  case VC_EVENT_READ_COMPLETE:
  case HTTP_TUNNEL_EVENT_PRECOMPLETE:
  case HTTP_TUNNEL_EVENT_CONSUMER_DETACH:
    p->read_success = true;
    p->vc->do_io_close();
    p->read_vio = nullptr;
    break;
  default:
    ink_release_assert(0);
    break;
  }

  HTTP_DECREMENT_DYN_STAT(http_current_cache_connections_stat);
  return 0;
}

int
HttpSM::tunnel_handler_cache_write(int event, HttpTunnelConsumer *c)
{
  STATE_ENTER(&HttpSM::tunnel_handler_cache_write, event);

  HttpTransact::CacheWriteStatus_t *status_ptr =
    (c->producer->vc_type == HT_TRANSFORM) ? &t_state.cache_info.transform_write_status : &t_state.cache_info.write_status;

  switch (event) {
  case VC_EVENT_ERROR:
  case VC_EVENT_EOS:
    // Abnormal termination
    *status_ptr  = HttpTransact::CACHE_WRITE_ERROR;
    c->write_vio = nullptr;
    c->vc->do_io_close(EHTTP_ERROR);

    HTTP_INCREMENT_DYN_STAT(http_cache_write_errors);
    SMDebug("http", "[%" PRId64 "] aborting cache write due %s event from cache", sm_id, HttpDebugNames::get_event_name(event));
    // abort the producer if the cache_writevc is the only consumer.
    if (c->producer->alive && c->producer->num_consumers == 1) {
      tunnel.chain_abort_all(c->producer);
    }
    break;
  case VC_EVENT_WRITE_COMPLETE:
    // if we've never initiated a cache write
    //   abort the cache since it's finicky about a close
    //   in this case.  This case can only occur
    //   we got a truncated header from the origin server
    //   but decided to accept it anyways
    if (c->write_vio == nullptr) {
      *status_ptr      = HttpTransact::CACHE_WRITE_ERROR;
      c->write_success = false;
      c->vc->do_io_close(EHTTP_ERROR);
    } else {
      *status_ptr      = HttpTransact::CACHE_WRITE_COMPLETE;
      c->write_success = true;
      c->vc->do_io_close();
      c->write_vio = nullptr;
    }
    break;
  default:
    // All other events indicate problems
    ink_assert(0);
    break;
  }

  HTTP_DECREMENT_DYN_STAT(http_current_cache_connections_stat);
  return 0;
}

int
HttpSM::tunnel_handler_post_ua(int event, HttpTunnelProducer *p)
{
  STATE_ENTER(&HttpSM::tunnel_handler_post_ua, event);
  client_request_body_bytes = p->init_bytes_done + p->bytes_read;

  switch (event) {
  case VC_EVENT_INACTIVITY_TIMEOUT:
  case VC_EVENT_ACTIVE_TIMEOUT:
    if (client_response_hdr_bytes == 0) {
      p->handler_state = HTTP_SM_POST_UA_FAIL;
      set_ua_abort(HttpTransact::ABORTED, event);

      SMDebug("http_tunnel", "send 408 response to client to vc %p, tunnel vc %p", ua_txn->get_netvc(), p->vc);

      tunnel.chain_abort_all(p);
      server_session = nullptr;
      // Reset the inactivity timeout, otherwise the InactivityCop will callback again in the next second.
      ua_txn->set_inactivity_timeout(HRTIME_SECONDS(t_state.txn_conf->transaction_no_activity_timeout_in));
      // if it is active timeout case, we need to give another chance to send 408 response;
      ua_txn->set_active_timeout(HRTIME_SECONDS(t_state.txn_conf->transaction_active_timeout_in));

      p->vc->do_io_write(nullptr, 0, nullptr);
      p->vc->do_io_shutdown(IO_SHUTDOWN_READ);

      return 0;
    }
  // fall through
  case VC_EVENT_EOS:
  // My reading of spec says that user agents can not terminate
  //  posts with a half close so this is an error
  case VC_EVENT_ERROR:
    //  Did not complete post tunneling.  Abort the
    //   server and close the ua
    p->handler_state = HTTP_SM_POST_UA_FAIL;
    set_ua_abort(HttpTransact::ABORTED, event);
    p->vc->do_io_write(nullptr, 0, nullptr);
    p->vc->do_io_shutdown(IO_SHUTDOWN_READ);
    tunnel.chain_abort_all(p);
    server_session = nullptr;
    // the in_tunnel status on both the ua & and
    //   it's consumer must already be set to true.  Previously
    //   we were setting it again to true but incorrectly in
    //   the case of a transform
    hsm_release_assert(ua_entry->in_tunnel == true);
    if (p->consumer_list.head && p->consumer_list.head->vc_type == HT_TRANSFORM) {
      hsm_release_assert(post_transform_info.entry->in_tunnel == true);
    } // server side may have completed before the user agent side, so it may no longer be in tunnel
    break;

  case VC_EVENT_READ_COMPLETE:
  case HTTP_TUNNEL_EVENT_PRECOMPLETE:
    p->handler_state    = HTTP_SM_POST_SUCCESS;
    p->read_success     = true;
    ua_entry->in_tunnel = false;

    if (p->do_dechunking || p->do_chunked_passthru) {
      if (p->chunked_handler.truncation) {
        tunnel.abort_cache_write_finish_others(p);
      } else {
        tunnel.local_finish_all(p);
      }
    }

    // Initiate another read to watch catch aborts and
    //   timeouts
    ua_entry->vc_handler = &HttpSM::state_watch_for_client_abort;
    ua_entry->read_vio   = p->vc->do_io_read(this, INT64_MAX, ua_buffer_reader->mbuf);
    break;
  default:
    ink_release_assert(0);
  }

  return 0;
}

// YTS Team, yamsat Plugin
// Tunnel handler to deallocate the tunnel buffers and
// set redirect_in_process=false
// Copy partial POST data to buffers. Check for the various parameters including
// the maximum configured post data size
int
HttpSM::tunnel_handler_for_partial_post(int event, void * /* data ATS_UNUSED */)
{
  STATE_ENTER(&HttpSM::tunnel_handler_for_partial_post, event);
  tunnel.deallocate_buffers();
  tunnel.reset();

  t_state.redirect_info.redirect_in_process = false;
  is_using_post_buffer                      = false;

  if (post_failed) {
    post_failed = false;
    handle_post_failure();
  } else {
    do_setup_post_tunnel(HTTP_SERVER_VC);
  }

  return 0;
}

int
HttpSM::tunnel_handler_post_server(int event, HttpTunnelConsumer *c)
{
  STATE_ENTER(&HttpSM::tunnel_handler_post_server, event);

  server_request_body_bytes = c->bytes_written;

  switch (event) {
  case VC_EVENT_EOS:
  case VC_EVENT_ERROR:
  case VC_EVENT_INACTIVITY_TIMEOUT:
  case VC_EVENT_ACTIVE_TIMEOUT:
    //  Did not complete post tunneling
    //
    //    In the http case, we don't want to close
    //    the connection because the
    //    destroys the header buffer which may
    //    a response even though the tunnel failed.

    // Shutdown both sides of the connection.  This prevents us
    //  from getting any further events and signals to client
    //  that POST data will not be forwarded to the server.  Doing
    //  shutdown on the write side will likely generate a TCP
    //  reset to the client but if the proxy wasn't here this is
    //  exactly what would happen.
    // we should wait to shutdown read side of the
    // client to prevent sending a reset
    server_entry->eos = true;
    c->vc->do_io_shutdown(IO_SHUTDOWN_WRITE);

    // We may be reading from a transform.  In that case, we
    //   want to close the transform
    HttpTunnelProducer *ua_producer;
    if (c->producer->vc_type == HT_TRANSFORM) {
      if (c->producer->handler_state == HTTP_SM_TRANSFORM_OPEN) {
        ink_assert(c->producer->vc == post_transform_info.vc);
        c->producer->vc->do_io_close();
        c->producer->alive                = false;
        c->producer->self_consumer->alive = false;
      }
      ua_producer = c->producer->self_consumer->producer;
    } else {
      ua_producer = c->producer;
    }
    ink_assert(ua_producer->vc_type == HT_HTTP_CLIENT);
    ink_assert(ua_producer->vc == ua_txn);
    ink_assert(ua_producer->vc == ua_entry->vc);

    // Before shutting down, initiate another read
    //  on the user agent in order to get timeouts
    //  coming to the state machine and not the tunnel
    ua_entry->vc_handler = &HttpSM::state_watch_for_client_abort;

    // YTS Team, yamsat Plugin
    // When event is VC_EVENT_ERROR,and when redirection is enabled
    // do not shut down the client read
    if (enable_redirection) {
      if (ua_producer->vc_type == HT_STATIC && event != VC_EVENT_ERROR && event != VC_EVENT_EOS) {
        ua_entry->read_vio = ua_producer->vc->do_io_read(this, INT64_MAX, c->producer->read_buffer);
        // ua_producer->vc->do_io_shutdown(IO_SHUTDOWN_READ);
      } else {
        if (ua_producer->vc_type == HT_STATIC && t_state.redirect_info.redirect_in_process) {
          post_failed = true;
        }
      }
    } else {
      ua_entry->read_vio = ua_producer->vc->do_io_read(this, INT64_MAX, c->producer->read_buffer);
      // we should not shutdown read side of the client here to prevent sending a reset
      // ua_producer->vc->do_io_shutdown(IO_SHUTDOWN_READ);
    } // end of added logic

    // We want to shutdown the tunnel here and see if there
    //   is a response on from the server.  Mark the user
    //   agent as down so that tunnel concludes.
    ua_producer->alive         = false;
    ua_producer->handler_state = HTTP_SM_POST_SERVER_FAIL;
    ink_assert(tunnel.is_tunnel_alive() == false);
    break;

  case VC_EVENT_WRITE_COMPLETE:
    // Completed successfully
    c->write_success        = true;
    server_entry->in_tunnel = false;
    break;
  default:
    ink_release_assert(0);
  }

  return 0;
}

int
HttpSM::tunnel_handler_ssl_producer(int event, HttpTunnelProducer *p)
{
  STATE_ENTER(&HttpSM::tunnel_handler_ssl_producer, event);

  switch (event) {
  case VC_EVENT_EOS:
    // The write side of this connection is still alive
    //  so half-close the read
    if (p->self_consumer->alive) {
      p->vc->do_io_shutdown(IO_SHUTDOWN_READ);
      tunnel.local_finish_all(p);
      break;
    }
  // FALL THROUGH - both sides of the tunnel are dea
  case VC_EVENT_ERROR:
  case VC_EVENT_INACTIVITY_TIMEOUT:
  case VC_EVENT_ACTIVE_TIMEOUT:
    // The other side of the connection is either already dead
    //   or rendered inoperative by the error on the connection
    //   Note: use tunnel close vc so the tunnel knows we are
    //    nuking the of the connection as well
    tunnel.close_vc(p);
    tunnel.local_finish_all(p);

    // Because we've closed the net vc this error came in, it's write
    //  direction is now dead as well.  If that side still being fed data,
    //  we need to kill that pipe as well
    if (p->self_consumer->producer->alive) {
      p->self_consumer->producer->alive = false;
      if (p->self_consumer->producer->self_consumer->alive) {
        p->self_consumer->producer->vc->do_io_shutdown(IO_SHUTDOWN_READ);
      } else {
        tunnel.close_vc(p->self_consumer->producer);
      }
    }
    break;
  case VC_EVENT_READ_COMPLETE:
  case HTTP_TUNNEL_EVENT_PRECOMPLETE:
  // We should never get these event since we don't know
  //  how long the stream is
  default:
    ink_release_assert(0);
  }

  // Update stats
  switch (p->vc_type) {
  case HT_HTTP_SERVER:
    server_response_body_bytes += p->bytes_read;
    break;
  case HT_HTTP_CLIENT:
    client_request_body_bytes += p->bytes_read;
    break;
  default:
    // Covered here:
    // HT_CACHE_READ, HT_CACHE_WRITE,
    // HT_TRANSFORM, HT_STATIC.
    break;
  }

  return 0;
}

int
HttpSM::tunnel_handler_ssl_consumer(int event, HttpTunnelConsumer *c)
{
  STATE_ENTER(&HttpSM::tunnel_handler_ssl_consumer, event);

  switch (event) {
  case VC_EVENT_ERROR:
  case VC_EVENT_EOS:
  case VC_EVENT_INACTIVITY_TIMEOUT:
  case VC_EVENT_ACTIVE_TIMEOUT:
    // we need to mark the producer dead
    // otherwise it can stay alive forever.
    if (c->producer->alive) {
      c->producer->alive = false;
      if (c->producer->self_consumer->alive) {
        c->producer->vc->do_io_shutdown(IO_SHUTDOWN_READ);
      } else {
        tunnel.close_vc(c->producer);
      }
    }
    // Since we are changing the state of the self_producer
    //  we must have the tunnel shutdown the vc
    tunnel.close_vc(c);
    tunnel.local_finish_all(c->self_producer);
    break;

  case VC_EVENT_WRITE_COMPLETE:
    // If we get this event, it means that the producer
    //  has finished and we wrote the remaining data
    //  to the consumer
    //
    // If the read side of this connection has not yet
    //  closed, do a write half-close and then wait for
    //  read side to close so that we don't cut off
    //  pipelined responses with TCP resets
    //
    // ink_assert(c->producer->alive == false);
    c->write_success = true;
    if (c->self_producer->alive == true) {
      c->vc->do_io_shutdown(IO_SHUTDOWN_WRITE);
    } else {
      c->vc->do_io_close();
    }
    break;

  default:
    ink_release_assert(0);
  }

  // Update stats
  switch (c->vc_type) {
  case HT_HTTP_SERVER:
    server_request_body_bytes += c->bytes_written;
    break;
  case HT_HTTP_CLIENT:
    client_response_body_bytes += c->bytes_written;
    break;
  default:
    // Handled here:
    // HT_CACHE_READ, HT_CACHE_WRITE, HT_TRANSFORM,
    // HT_STATIC
    break;
  }

  return 0;
}

int
HttpSM::tunnel_handler_transform_write(int event, HttpTunnelConsumer *c)
{
  STATE_ENTER(&HttpSM::tunnel_handler_transform_write, event);

  HttpTransformInfo *i;

  // Figure out if this the request or response transform
  // : use post_transform_info.entry because post_transform_info.vc
  // is not set to NULL after the post transform is done.
  if (post_transform_info.entry) {
    i = &post_transform_info;
    ink_assert(c->vc == i->entry->vc);
  } else {
    i = &transform_info;
    ink_assert(c->vc == i->vc);
    ink_assert(c->vc == i->entry->vc);
  }

  switch (event) {
  case VC_EVENT_ERROR:
    // Transform error
    tunnel.chain_abort_all(c->producer);
    c->handler_state = HTTP_SM_TRANSFORM_FAIL;
    c->vc->do_io_close(EHTTP_ERROR);
    break;
  case VC_EVENT_EOS:
    //   It possible the transform quit
    //   before the producer finished.  If this is true
    //   we need shut  down the producer if it doesn't
    //   have other consumers to serve or else it will
    //   fill up buffer and get hung
    if (c->producer->alive && c->producer->num_consumers == 1) {
      // Send a tunnel detach event to the producer
      //   to shut it down but indicates it should not abort
      //   downstream (on the other side of the transform)
      //   cache writes
      tunnel.producer_handler(HTTP_TUNNEL_EVENT_CONSUMER_DETACH, c->producer);
    }
  // FALLTHROUGH
  case VC_EVENT_WRITE_COMPLETE:
    // write to transform complete - shutdown the write side
    c->write_success = true;
    c->vc->do_io_shutdown(IO_SHUTDOWN_WRITE);

    // If the read side has not started up yet, then the
    //  this transform_vc is no longer owned by the tunnel
    if (c->self_producer == nullptr) {
      i->entry->in_tunnel = false;
    } else if (c->self_producer->alive == false) {
      // The read side of the Transform
      //   has already completed (possible when the
      //   transform intentionally truncates the response).
      //   So close it
      c->vc->do_io_close();
    }
    break;
  default:
    ink_release_assert(0);
  }

  // attribute the size written to the transform from various sources
  // NOTE: the range transform is excluded from this accounting and
  // is instead handled in HttpSM::tunnel_handler_ua
  //
  // the reasoning is that the range transform is internal functionality
  // in support of HTTP 1.1 compliance, therefore part of "normal" operation
  // all other transforms are plugin driven and the difference between
  // source data and final data should represent the transformation delta
  //
  if (t_state.range_setup == HttpTransact::RANGE_NONE) {
    switch (t_state.pre_transform_source) {
    case HttpTransact::SOURCE_HTTP_ORIGIN_SERVER:
      server_response_body_bytes = client_response_body_bytes;
      break;
    case HttpTransact::SOURCE_CACHE:
      cache_response_body_bytes = client_response_body_bytes;
      break;
    default:
      break;
    }
  }

  return 0;
}

int
HttpSM::tunnel_handler_transform_read(int event, HttpTunnelProducer *p)
{
  STATE_ENTER(&HttpSM::tunnel_handler_transform_read, event);

  ink_assert(p->vc == transform_info.vc || p->vc == post_transform_info.vc);

  switch (event) {
  case VC_EVENT_ERROR:
    // Transform error
    tunnel.chain_abort_all(p->self_consumer->producer);
    break;
  case VC_EVENT_EOS:
    // If we did not get enough data from the transform abort the
    //    cache write otherwise fallthrough to the transform
    //    completing successfully
    if (t_state.hdr_info.transform_response_cl != HTTP_UNDEFINED_CL &&
        p->read_vio->nbytes < t_state.hdr_info.transform_response_cl) {
      tunnel.abort_cache_write_finish_others(p);
      break;
    }
  // FALL-THROUGH
  case VC_EVENT_READ_COMPLETE:
  case HTTP_TUNNEL_EVENT_PRECOMPLETE:
    // Transform complete
    p->read_success = true;
    tunnel.local_finish_all(p);
    break;
  default:
    ink_release_assert(0);
  }

  // it's possible that the write side of the
  //  transform hasn't detached yet.  If it is still alive,
  //  don't close the transform vc
  if (p->self_consumer->alive == false) {
    p->vc->do_io_close();
  }
  p->handler_state = HTTP_SM_TRANSFORM_CLOSED;

  return 0;
}

int
HttpSM::tunnel_handler_plugin_agent(int event, HttpTunnelConsumer *c)
{
  STATE_ENTER(&HttpSM::tunnel_handler_plugin_client, event);

  switch (event) {
  case VC_EVENT_ERROR:
    c->vc->do_io_close(EHTTP_ERROR); // close up
    // Signal producer if we're the last consumer.
    if (c->producer->alive && c->producer->num_consumers == 1) {
      tunnel.producer_handler(HTTP_TUNNEL_EVENT_CONSUMER_DETACH, c->producer);
    }
    break;
  case VC_EVENT_EOS:
    if (c->producer->alive && c->producer->num_consumers == 1) {
      tunnel.producer_handler(HTTP_TUNNEL_EVENT_CONSUMER_DETACH, c->producer);
    }
  // FALLTHROUGH
  case VC_EVENT_WRITE_COMPLETE:
    c->write_success = true;
    c->vc->do_io_close();
    break;
  default:
    ink_release_assert(0);
  }

  return 0;
}

int
HttpSM::state_remap_request(int event, void * /* data ATS_UNUSED */)
{
  STATE_ENTER(&HttpSM::state_remap_request, event);

  switch (event) {
  case EVENT_REMAP_ERROR: {
    ink_assert(!"this doesn't happen");
    pending_action = nullptr;
    Error("error remapping request [see previous errors]");
    call_transact_and_set_next_state(HttpTransact::HandleRequest); // HandleRequest skips EndRemapRequest
    break;
  }

  case EVENT_REMAP_COMPLETE: {
    pending_action = nullptr;
    SMDebug("url_rewrite", "completed processor-based remapping request for [%" PRId64 "]", sm_id);
    t_state.url_remap_success = remapProcessor.finish_remap(&t_state, m_remap);
    call_transact_and_set_next_state(nullptr);
    break;
  }

  default:
    ink_assert(!"Unexpected event inside state_remap_request");
    break;
  }

  return 0;
}

// This check must be called before remap.  Otherwise, the client_request host
// name may be changed.
void
HttpSM::check_sni_host()
{
  // Check that the SNI and host name fields match, if it matters
  // Issue warning or mark the transaction to be terminated as necessary
  int host_len;
  const char *host_name = t_state.hdr_info.client_request.host_get(&host_len);
  if (host_name && host_len) {
    if (ua_txn->support_sni()) {
      int host_sni_policy   = t_state.http_config_param->http_host_sni_policy;
      NetVConnection *netvc = ua_txn->get_netvc();
      if (netvc) {
        IpEndpoint ip = netvc->get_remote_endpoint();
        if (SNIConfig::TestClientAction(std::string{host_name, static_cast<size_t>(host_len)}.c_str(), ip, host_sni_policy) &&
            host_sni_policy > 0) {
          // In a SNI/Host mismatch where the Host would have triggered SNI policy, mark the transaction
          // to be considered for rejection after the remap phase passes.  Gives the opportunity to conf_remap
          // override the policy.:w
          //
          //
          // to be rejected
          // in the end_remap logic
          const char *sni_value    = netvc->get_server_name();
          const char *action_value = host_sni_policy == 2 ? "terminate" : "continue";
          if (!sni_value || sni_value[0] == '\0') { // No SNI
            Warning("No SNI for TLS request with hostname %.*s action=%s", host_len, host_name, action_value);
            if (host_sni_policy == 2) {
              this->t_state.client_connection_enabled = false;
            }
          } else if (strncmp(host_name, sni_value, host_len) != 0) { // Name mismatch
            Warning("SNI/hostname mismatch sni=%s host=%.*s action=%s", sni_value, host_len, host_name, action_value);
            if (host_sni_policy == 2) {
              this->t_state.client_connection_enabled = false;
            }
          }
        }
      }
    }
  }
}

void
HttpSM::do_remap_request(bool run_inline)
{
  SMDebug("http_seq", "[HttpSM::do_remap_request] Remapping request");
  SMDebug("url_rewrite", "Starting a possible remapping for request [%" PRId64 "]", sm_id);
  bool ret = remapProcessor.setup_for_remap(&t_state, m_remap);

  check_sni_host();

  // Preserve effective url before remap
  t_state.unmapped_url.create(t_state.hdr_info.client_request.url_get()->m_heap);
  t_state.unmapped_url.copy(t_state.hdr_info.client_request.url_get());
  // Depending on a variety of factors the HOST field may or may not have been promoted to the
  // client request URL. The unmapped URL should always have that promotion done. If the HOST field
  // is not already there, promote it only in the unmapped_url. This avoids breaking any logic that
  // depends on the lack of promotion in the client request URL.
  if (!t_state.unmapped_url.m_url_impl->m_ptr_host) {
    MIMEField *host_field = t_state.hdr_info.client_request.field_find(MIME_FIELD_HOST, MIME_LEN_HOST);
    if (host_field) {
      int host_len;
      const char *host_name = host_field->value_get(&host_len);
      if (host_name && host_len) {
        t_state.unmapped_url.host_set(host_name, host_len);
      }
    }
  }

  if (!ret) {
    SMDebug("url_rewrite", "Could not find a valid remapping entry for this request [%" PRId64 "]", sm_id);
    if (!run_inline) {
      handleEvent(EVENT_REMAP_COMPLETE, nullptr);
    }
    return;
  }

  SMDebug("url_rewrite", "Found a remap map entry for [%" PRId64 "], attempting to remap request and call any plugins", sm_id);
  Action *remap_action_handle = remapProcessor.perform_remap(this, &t_state);

  if (remap_action_handle != ACTION_RESULT_DONE) {
    SMDebug("url_rewrite", "Still more remapping needed for [%" PRId64 "]", sm_id);
    ink_assert(!pending_action);
    pending_action = remap_action_handle;
  }

  return;
}

void
HttpSM::do_hostdb_lookup()
{
  ink_assert(t_state.dns_info.lookup_name != nullptr);
  ink_assert(pending_action == nullptr);

  milestones[TS_MILESTONE_DNS_LOOKUP_BEGIN] = Thread::get_hrtime();

  if (t_state.txn_conf->srv_enabled) {
    char d[MAXDNAME];

    // Look at the next_hop_scheme to determine what scheme to put in the SRV lookup
    unsigned int scheme_len = sprintf(d, "_%s._tcp.", hdrtoken_index_to_wks(t_state.next_hop_scheme));
    ink_strlcpy(d + scheme_len, t_state.server_info.name, sizeof(d) - scheme_len);

    SMDebug("dns_srv", "Beginning lookup of SRV records for origin %s", d);

    HostDBProcessor::Options opt;
    if (t_state.api_txn_dns_timeout_value != -1) {
      opt.timeout = t_state.api_txn_dns_timeout_value;
    }
    Action *srv_lookup_action_handle =
      hostDBProcessor.getSRVbyname_imm(this, (cb_process_result_pfn)&HttpSM::process_srv_info, d, 0, opt);

    if (srv_lookup_action_handle != ACTION_RESULT_DONE) {
      ink_assert(!pending_action);
      pending_action = srv_lookup_action_handle;
    } else {
      char *host_name = t_state.dns_info.srv_lookup_success ? t_state.dns_info.srv_hostname : t_state.dns_info.lookup_name;
      opt.port        = t_state.dns_info.srv_lookup_success ?
                   t_state.dns_info.srv_port :
                   t_state.server_info.dst_addr.isValid() ? t_state.server_info.dst_addr.host_order_port() :
                                                            t_state.hdr_info.client_request.port_get();
      opt.flags = (t_state.cache_info.directives.does_client_permit_dns_storing) ? HostDBProcessor::HOSTDB_DO_NOT_FORCE_DNS :
                                                                                   HostDBProcessor::HOSTDB_FORCE_DNS_RELOAD;
      opt.timeout = (t_state.api_txn_dns_timeout_value != -1) ? t_state.api_txn_dns_timeout_value : 0;
      opt.host_res_style =
        ats_host_res_from(ua_txn->get_netvc()->get_local_addr()->sa_family, t_state.txn_conf->host_res_data.order);

      Action *dns_lookup_action_handle =
        hostDBProcessor.getbyname_imm(this, (cb_process_result_pfn)&HttpSM::process_hostdb_info, host_name, 0, opt);
      if (dns_lookup_action_handle != ACTION_RESULT_DONE) {
        ink_assert(!pending_action);
        pending_action = dns_lookup_action_handle;
      } else {
        call_transact_and_set_next_state(nullptr);
      }
    }
    return;
  } else { /* we aren't using SRV stuff... */
    SMDebug("http_seq", "[HttpSM::do_hostdb_lookup] Doing DNS Lookup");

    // If there is not a current server, we must be looking up the origin
    //  server at the beginning of the transaction
    int server_port = 0;
    if (t_state.current.server && t_state.current.server->dst_addr.isValid()) {
      server_port = t_state.current.server->dst_addr.host_order_port();
    } else if (t_state.server_info.dst_addr.isValid()) {
      server_port = t_state.server_info.dst_addr.host_order_port();
    } else {
      server_port = t_state.hdr_info.client_request.port_get();
    }

    if (t_state.api_txn_dns_timeout_value != -1) {
      SMDebug("http_timeout", "beginning DNS lookup. allowing %d mseconds for DNS lookup", t_state.api_txn_dns_timeout_value);
    }

    HostDBProcessor::Options opt;
    opt.port  = server_port;
    opt.flags = (t_state.cache_info.directives.does_client_permit_dns_storing) ? HostDBProcessor::HOSTDB_DO_NOT_FORCE_DNS :
                                                                                 HostDBProcessor::HOSTDB_FORCE_DNS_RELOAD;
    opt.timeout = (t_state.api_txn_dns_timeout_value != -1) ? t_state.api_txn_dns_timeout_value : 0;

    opt.host_res_style = ats_host_res_from(ua_txn->get_netvc()->get_local_addr()->sa_family, t_state.txn_conf->host_res_data.order);

    Action *dns_lookup_action_handle = hostDBProcessor.getbyname_imm(this, (cb_process_result_pfn)&HttpSM::process_hostdb_info,
                                                                     t_state.dns_info.lookup_name, 0, opt);

    if (dns_lookup_action_handle != ACTION_RESULT_DONE) {
      ink_assert(!pending_action);
      pending_action = dns_lookup_action_handle;
    } else {
      call_transact_and_set_next_state(nullptr);
    }
    return;
  }
  ink_assert(!"not reached");
  return;
}

void
HttpSM::do_hostdb_reverse_lookup()
{
  ink_assert(t_state.dns_info.lookup_name != nullptr);
  ink_assert(pending_action == nullptr);

  SMDebug("http_seq", "[HttpSM::do_hostdb_reverse_lookup] Doing reverse DNS Lookup");

  IpEndpoint addr;
  ats_ip_pton(t_state.dns_info.lookup_name, &addr.sa);
  Action *dns_lookup_action_handle = hostDBProcessor.getbyaddr_re(this, &addr.sa);

  if (dns_lookup_action_handle != ACTION_RESULT_DONE) {
    ink_assert(!pending_action);
    pending_action = dns_lookup_action_handle;
  }
  return;
}

void
HttpSM::do_hostdb_update_if_necessary()
{
  int issue_update = 0;

  if (t_state.current.server == nullptr || plugin_tunnel_type != HTTP_NO_PLUGIN_TUNNEL) {
    // No server, so update is not necessary
    return;
  }
  // If we failed back over to the origin server, we don't have our
  //   hostdb information anymore which means we shouldn't update the hostdb
  if (!ats_ip_addr_eq(&t_state.current.server->dst_addr.sa, t_state.host_db_info.ip())) {
    SMDebug("http", "[%" PRId64 "] skipping hostdb update due to server failover", sm_id);
    return;
  }

  if (t_state.updated_server_version != HostDBApplicationInfo::HTTP_VERSION_UNDEFINED) {
    // we may have incorrectly assumed that the hostdb had the wrong version of
    // http for the server because our first few connect attempts to the server
    // failed, causing us to downgrade our requests to a lower version and changing
    // our information about the server version.
    //
    // This test therefore just issues the update only if the hostdb version is
    // in fact different from the version we want the value to be updated to.
    if (t_state.host_db_info.app.http_data.http_version != t_state.updated_server_version) {
      t_state.host_db_info.app.http_data.http_version = t_state.updated_server_version;
      issue_update |= 1;
    }

    t_state.updated_server_version = HostDBApplicationInfo::HTTP_VERSION_UNDEFINED;
  }
  // Check to see if we need to report or clear a connection failure
  if (t_state.current.server->had_connect_fail()) {
    issue_update |= 1;
    mark_host_failure(&t_state.host_db_info, t_state.client_request_time);
  } else {
    if (t_state.host_db_info.app.http_data.last_failure != 0) {
      t_state.host_db_info.app.http_data.last_failure = 0;
      issue_update |= 1;
      char addrbuf[INET6_ADDRPORTSTRLEN];
      SMDebug("http", "[%" PRId64 "] hostdb update marking IP: %s as up", sm_id,
              ats_ip_nptop(&t_state.current.server->dst_addr.sa, addrbuf, sizeof(addrbuf)));
    }

    if (t_state.dns_info.srv_lookup_success && t_state.dns_info.srv_app.http_data.last_failure != 0) {
      t_state.dns_info.srv_app.http_data.last_failure = 0;
      hostDBProcessor.setby_srv(t_state.dns_info.lookup_name, 0, t_state.dns_info.srv_hostname, &t_state.dns_info.srv_app);
      SMDebug("http", "[%" PRId64 "] hostdb update marking SRV: %s as up", sm_id, t_state.dns_info.srv_hostname);
    }
  }

  if (issue_update) {
    hostDBProcessor.setby(t_state.current.server->name, strlen(t_state.current.server->name), &t_state.current.server->dst_addr.sa,
                          &t_state.host_db_info.app);
  }

  char addrbuf[INET6_ADDRPORTSTRLEN];
  SMDebug("http", "server info = %s", ats_ip_nptop(&t_state.current.server->dst_addr.sa, addrbuf, sizeof(addrbuf)));
  return;
}

/*
 * range entry valid [a,b] (a >= 0 and b >= 0 and a <= b)
 * HttpTransact::RANGE_NONE if the content length of cached copy is zero or
 * no range entry
 * HttpTransact::RANGE_NOT_SATISFIABLE iff all range entries are valid but
 * none overlap the current extent of the cached copy
 * HttpTransact::RANGE_NOT_HANDLED if out-of-order Range entries or
 * the cached copy`s content_length is INT64_MAX (e.g. read_from_writer and trunked)
 * HttpTransact::RANGE_REQUESTED if all sub range entries are valid and
 * in order (remove the entries that not overlap the extent of cache copy)
 */
void
HttpSM::parse_range_and_compare(MIMEField *field, int64_t content_length)
{
  int prev_good_range = -1;
  const char *value;
  int value_len;
  int n_values;
  int nr          = 0; // number of valid ranges, also index to range array.
  int not_satisfy = 0;
  HdrCsvIter csv;
  const char *s, *e, *tmp;
  RangeRecord *ranges = nullptr;
  int64_t start, end;

  ink_assert(field != nullptr && t_state.range_setup == HttpTransact::RANGE_NONE && t_state.ranges == nullptr);

  if (content_length <= 0) {
    return;
  }

  // ToDo: Can this really happen?
  if (content_length == INT64_MAX) {
    t_state.range_setup = HttpTransact::RANGE_NOT_HANDLED;
    return;
  }

  if (parse_range_done) {
    Debug("http_range", "parse_range already done, t_state.range_setup %d", t_state.range_setup);
    return;
  }
  parse_range_done = true;

  n_values = 0;
  value    = csv.get_first(field, &value_len);
  while (value) {
    ++n_values;
    value = csv.get_next(&value_len);
  }

  value = csv.get_first(field, &value_len);
  if (n_values <= 0 || ptr_len_ncmp(value, value_len, "bytes=", 6)) {
    return;
  }

  ranges = new RangeRecord[n_values];
  value += 6; // skip leading 'bytes='
  value_len -= 6;

  // assume range_in_cache
  t_state.range_in_cache = true;

  for (; value; value = csv.get_next(&value_len)) {
    if (!(tmp = static_cast<const char *>(memchr(value, '-', value_len)))) {
      t_state.range_setup = HttpTransact::RANGE_NONE;
      goto Lfaild;
    }

    // process start value
    s = value;
    e = tmp;
    // skip leading white spaces
    for (; s < e && ParseRules::is_ws(*s); ++s) {
      ;
    }

    if (s >= e) {
      start = -1;
    } else {
      for (start = 0; s < e && *s >= '0' && *s <= '9'; ++s) {
        // check the int64 overflow in case of high gcc with O3 option
        // thinking the start is always positive
        int64_t new_start = start * 10 + (*s - '0');

        if (new_start < start) { // Overflow
          t_state.range_setup = HttpTransact::RANGE_NONE;
          goto Lfaild;
        }
        start = new_start;
      }
      // skip last white spaces
      for (; s < e && ParseRules::is_ws(*s); ++s) {
        ;
      }

      if (s < e) {
        t_state.range_setup = HttpTransact::RANGE_NONE;
        goto Lfaild;
      }
    }

    // process end value
    s = tmp + 1;
    e = value + value_len;
    // skip leading white spaces
    for (; s < e && ParseRules::is_ws(*s); ++s) {
      ;
    }

    if (s >= e) {
      if (start < 0) {
        t_state.range_setup = HttpTransact::RANGE_NONE;
        goto Lfaild;
      } else if (start >= content_length) {
        not_satisfy++;
        continue;
      }
      end = content_length - 1;
    } else {
      for (end = 0; s < e && *s >= '0' && *s <= '9'; ++s) {
        // check the int64 overflow in case of high gcc with O3 option
        // thinking the start is always positive
        int64_t new_end = end * 10 + (*s - '0');

        if (new_end < end) { // Overflow
          t_state.range_setup = HttpTransact::RANGE_NONE;
          goto Lfaild;
        }
        end = new_end;
      }
      // skip last white spaces
      for (; s < e && ParseRules::is_ws(*s); ++s) {
        ;
      }

      if (s < e) {
        t_state.range_setup = HttpTransact::RANGE_NONE;
        goto Lfaild;
      }

      if (start < 0) {
        if (end >= content_length) {
          end = content_length;
        }
        start = content_length - end;
        end   = content_length - 1;
      } else if (start >= content_length && start <= end) {
        not_satisfy++;
        continue;
      }

      if (end >= content_length) {
        end = content_length - 1;
      }
    }

    if (start > end) {
      t_state.range_setup = HttpTransact::RANGE_NONE;
      goto Lfaild;
    }

    if (prev_good_range >= 0 && start <= ranges[prev_good_range]._end) {
      t_state.range_setup = HttpTransact::RANGE_NOT_HANDLED;
      goto Lfaild;
    }

    ink_assert(start >= 0 && end >= 0 && start < content_length && end < content_length);

    prev_good_range   = nr;
    ranges[nr]._start = start;
    ranges[nr]._end   = end;
    ++nr;

    if (!cache_sm.cache_read_vc->is_pread_capable() && cache_config_read_while_writer == 2) {
      // write in progress, check if request range not in cache yet
      HTTPInfo::FragOffset *frag_offset_tbl = t_state.cache_info.object_read->get_frag_table();
      int frag_offset_cnt                   = t_state.cache_info.object_read->get_frag_offset_count();

      if (!frag_offset_tbl || !frag_offset_cnt || (frag_offset_tbl[frag_offset_cnt - 1] < static_cast<uint64_t>(end))) {
        Debug("http_range", "request range in cache, end %" PRId64 ", frg_offset_cnt %d" PRId64, end, frag_offset_cnt);
        t_state.range_in_cache = false;
      }
    }
  }

  if (nr > 0) {
    t_state.range_setup      = HttpTransact::RANGE_REQUESTED;
    t_state.ranges           = ranges;
    t_state.num_range_fields = nr;
    return;
  }

  if (not_satisfy) {
    t_state.range_setup = HttpTransact::RANGE_NOT_SATISFIABLE;
  }

Lfaild:
  t_state.range_in_cache   = false;
  t_state.num_range_fields = -1;
  delete[] ranges;
  return;
}

void
HttpSM::calculate_output_cl(int64_t num_chars_for_ct, int64_t num_chars_for_cl)
{
  if (t_state.range_setup != HttpTransact::RANGE_REQUESTED && t_state.range_setup != HttpTransact::RANGE_NOT_TRANSFORM_REQUESTED) {
    return;
  }

  ink_assert(t_state.ranges);

  if (t_state.num_range_fields == 1) {
    t_state.range_output_cl = t_state.ranges[0]._end - t_state.ranges[0]._start + 1;
  } else {
    for (int i = 0; i < t_state.num_range_fields; i++) {
      if (t_state.ranges[i]._start >= 0) {
        t_state.range_output_cl += boundary_size;
        t_state.range_output_cl += sub_header_size + num_chars_for_ct;
        t_state.range_output_cl +=
          num_chars_for_int(t_state.ranges[i]._start) + num_chars_for_int(t_state.ranges[i]._end) + num_chars_for_cl + 2;
        t_state.range_output_cl += t_state.ranges[i]._end - t_state.ranges[i]._start + 1;
        t_state.range_output_cl += 2;
      }
    }

    t_state.range_output_cl += boundary_size + 2;
  }

  Debug("http_range", "Pre-calculated Content-Length for Range response is %" PRId64, t_state.range_output_cl);
}

void
HttpSM::do_range_parse(MIMEField *range_field)
{
  int num_chars_for_ct = 0;
  t_state.cache_info.object_read->response_get()->value_get(MIME_FIELD_CONTENT_TYPE, MIME_LEN_CONTENT_TYPE, &num_chars_for_ct);

  int64_t content_length   = t_state.cache_info.object_read->object_size_get();
  int64_t num_chars_for_cl = num_chars_for_int(content_length);

  parse_range_and_compare(range_field, content_length);
  calculate_output_cl(num_chars_for_ct, num_chars_for_cl);
}

// this function looks for any Range: headers, parses them and either
// sets up a transform processor to handle the request OR defers to the
// HttpTunnel
void
HttpSM::do_range_setup_if_necessary()
{
  MIMEField *field;

  ink_assert(t_state.cache_info.object_read != nullptr);

  field = t_state.hdr_info.client_request.field_find(MIME_FIELD_RANGE, MIME_LEN_RANGE);
  ink_assert(field != nullptr);

  t_state.range_setup = HttpTransact::RANGE_NONE;

  if (t_state.method == HTTP_WKSIDX_GET && t_state.hdr_info.client_request.version_get() == HTTPVersion(1, 1)) {
    do_range_parse(field);

    if (t_state.range_setup == HttpTransact::RANGE_REQUESTED) {
      bool do_transform = false;

      if (!t_state.range_in_cache) {
        Debug("http_range", "range can't be satisfied from cache, force origin request");
        t_state.cache_lookup_result = HttpTransact::CACHE_LOOKUP_MISS;
        return;
      }

      if (t_state.num_range_fields > 1) {
        if (0 == t_state.txn_conf->allow_multi_range) {
          t_state.range_setup = HttpTransact::RANGE_NONE;                                 // No Range required (not allowed)
          t_state.hdr_info.client_request.field_delete(MIME_FIELD_RANGE, MIME_LEN_RANGE); // ... and nuke the Range header too
          t_state.num_range_fields = 0;
        } else if (1 == t_state.txn_conf->allow_multi_range) {
          do_transform = true;
        } else {
          t_state.num_range_fields = 0;
          t_state.range_setup      = HttpTransact::RANGE_NOT_SATISFIABLE;
        }
      } else {
        if (cache_sm.cache_read_vc->is_pread_capable()) {
          // If only one range entry and pread is capable, no need transform range
          t_state.range_setup = HttpTransact::RANGE_NOT_TRANSFORM_REQUESTED;
        } else {
          do_transform = true;
        }
      }

      // We have to do the transform on (allowed) multi-range request, *or* if the VC is not pread capable
      if (do_transform) {
        if (api_hooks.get(TS_HTTP_RESPONSE_TRANSFORM_HOOK) == nullptr) {
          int field_content_type_len = -1;
          const char *content_type   = t_state.cache_info.object_read->response_get()->value_get(
            MIME_FIELD_CONTENT_TYPE, MIME_LEN_CONTENT_TYPE, &field_content_type_len);

          Debug("http_trans", "Unable to accelerate range request, fallback to transform");

          // create a Range: transform processor for requests of type Range: bytes=1-2,4-5,10-100 (eg. multiple ranges)
          INKVConnInternal *range_trans = transformProcessor.range_transform(
            mutex.get(), t_state.ranges, t_state.num_range_fields, &t_state.hdr_info.transform_response, content_type,
            field_content_type_len, t_state.cache_info.object_read->object_size_get());
          api_hooks.append(TS_HTTP_RESPONSE_TRANSFORM_HOOK, range_trans);
        } else {
          // ToDo: Do we do something here? The theory is that multiple transforms do not behave well with
          // the range transform needed here.
        }
      }
    }
  }
}

void
HttpSM::do_cache_lookup_and_read()
{
  // TODO decide whether to uncomment after finish testing redirect
  // ink_assert(server_session == NULL);
  ink_assert(pending_action == nullptr);

  HTTP_INCREMENT_DYN_STAT(http_cache_lookups_stat);

  milestones[TS_MILESTONE_CACHE_OPEN_READ_BEGIN] = Thread::get_hrtime();
  t_state.cache_lookup_result                    = HttpTransact::CACHE_LOOKUP_NONE;
  t_state.cache_info.lookup_count++;
  // YTS Team, yamsat Plugin
  // Changed the lookup_url to c_url which enables even
  // the new redirect url to perform a CACHE_LOOKUP
  URL *c_url;
  if (t_state.redirect_info.redirect_in_process && !t_state.txn_conf->redirect_use_orig_cache_key) {
    c_url = t_state.hdr_info.client_request.url_get();
  } else {
    c_url = t_state.cache_info.lookup_url;
  }

  SMDebug("http_seq", "[HttpSM::do_cache_lookup_and_read] [%" PRId64 "] Issuing cache lookup for URL %s", sm_id,
          c_url->string_get(&t_state.arena));

  HttpCacheKey key;
  Cache::generate_key(&key, c_url, t_state.txn_conf->cache_generation_number);

  Action *cache_action_handle = cache_sm.open_read(
    &key, c_url, &t_state.hdr_info.client_request, t_state.txn_conf,
    static_cast<time_t>((t_state.cache_control.pin_in_cache_for < 0) ? 0 : t_state.cache_control.pin_in_cache_for));
  //
  // pin_in_cache value is an open_write parameter.
  // It is passed in open_read to allow the cluster to
  // optimize the typical open_read/open_read failed/open_write
  // sequence.
  //
  if (cache_action_handle != ACTION_RESULT_DONE) {
    ink_assert(!pending_action);
    pending_action = cache_action_handle;
  }
  REMEMBER((long)pending_action, reentrancy_count);

  return;
}

void
HttpSM::do_cache_delete_all_alts(Continuation *cont)
{
  // Do not delete a non-existant object.
  ink_assert(t_state.cache_info.object_read);

  SMDebug("http_seq", "[HttpSM::do_cache_delete_all_alts] Issuing cache delete for %s",
          t_state.cache_info.lookup_url->string_get_ref());

  Action *cache_action_handle = nullptr;

  HttpCacheKey key;
  Cache::generate_key(&key, t_state.cache_info.lookup_url, t_state.txn_conf->cache_generation_number);
  cache_action_handle = cacheProcessor.remove(cont, &key);
  if (cont != nullptr) {
    if (cache_action_handle != ACTION_RESULT_DONE) {
      ink_assert(!pending_action);
      pending_action = cache_action_handle;
    }
  }

  return;
}

inline void
HttpSM::do_cache_prepare_write()
{
  milestones[TS_MILESTONE_CACHE_OPEN_WRITE_BEGIN] = Thread::get_hrtime();
  do_cache_prepare_action(&cache_sm, t_state.cache_info.object_read, true);
}

inline void
HttpSM::do_cache_prepare_write_transform()
{
  if (cache_sm.cache_write_vc != nullptr || tunnel.has_cache_writer()) {
    do_cache_prepare_action(&transform_cache_sm, nullptr, false, true);
  } else {
    do_cache_prepare_action(&transform_cache_sm, nullptr, false);
  }
}

void
HttpSM::do_cache_prepare_update()
{
  if (t_state.cache_info.object_read != nullptr && t_state.cache_info.object_read->valid() &&
      t_state.cache_info.object_store.valid() && t_state.cache_info.object_store.response_get() != nullptr &&
      t_state.cache_info.object_store.response_get()->valid() &&
      t_state.hdr_info.client_request.method_get_wksidx() == HTTP_WKSIDX_GET) {
    t_state.cache_info.object_store.request_set(t_state.cache_info.object_read->request_get());
    // t_state.cache_info.object_read = NULL;
    // cache_sm.close_read();

    t_state.transact_return_point = HttpTransact::HandleUpdateCachedObject;
    ink_assert(cache_sm.cache_write_vc == nullptr);
    HTTP_SM_SET_DEFAULT_HANDLER(&HttpSM::state_cache_open_write);
    // don't retry read for update
    do_cache_prepare_action(&cache_sm, t_state.cache_info.object_read, false);
  } else {
    t_state.api_modifiable_cached_resp = false;
    call_transact_and_set_next_state(HttpTransact::HandleApiErrorJump);
  }
}

void
HttpSM::do_cache_prepare_action(HttpCacheSM *c_sm, CacheHTTPInfo *object_read_info, bool retry, bool allow_multiple)
{
  URL *o_url, *s_url;
  bool restore_client_request = false;

  ink_assert(!pending_action);

  if (t_state.redirect_info.redirect_in_process) {
    o_url = &(t_state.redirect_info.original_url);
    ink_assert(o_url->valid());
    restore_client_request = true;
    s_url                  = o_url;
  } else {
    o_url = &(t_state.cache_info.original_url);
    if (o_url->valid()) {
      s_url = o_url;
    } else {
      s_url = t_state.cache_info.lookup_url;
    }
  }

  // modify client request to make it have the url we are going to
  // store into the cache
  if (restore_client_request) {
    URL *c_url = t_state.hdr_info.client_request.url_get();
    s_url->copy(c_url);
  }

  ink_assert(s_url != nullptr && s_url->valid());
  SMDebug("http_cache_write", "[%" PRId64 "] writing to cache with URL %s", sm_id, s_url->string_get(&t_state.arena));

  HttpCacheKey key;
  Cache::generate_key(&key, s_url, t_state.txn_conf->cache_generation_number);

  Action *cache_action_handle =
    c_sm->open_write(&key, s_url, &t_state.hdr_info.client_request, object_read_info,
                     static_cast<time_t>((t_state.cache_control.pin_in_cache_for < 0) ? 0 : t_state.cache_control.pin_in_cache_for),
                     retry, allow_multiple);

  if (cache_action_handle != ACTION_RESULT_DONE) {
    ink_assert(!pending_action);
    pending_action = cache_action_handle;
  }
}

void
HttpSM::send_origin_throttled_response()
{
  // if the request is to a parent proxy, do not reset
  // t_state.current.attempts so that another parent or
  // NextHop may be tried.
  if (t_state.current.request_to != HttpTransact::PARENT_PROXY) {
    t_state.current.attempts = t_state.txn_conf->connect_attempts_max_retries;
  }
  t_state.current.state = HttpTransact::OUTBOUND_CONGESTION;
  call_transact_and_set_next_state(HttpTransact::HandleResponse);
}

static void
set_tls_options(NetVCOptions &opt, const OverridableHttpConfigParams *txn_conf)
{
  char *verify_server = nullptr;
  if (txn_conf->ssl_client_verify_server_policy == nullptr) {
    opt.verifyServerPolicy = YamlSNIConfig::Policy::UNSET;
  } else {
    verify_server = txn_conf->ssl_client_verify_server_policy;
    if (strcmp(verify_server, "DISABLED") == 0) {
      opt.verifyServerPolicy = YamlSNIConfig::Policy::DISABLED;
    } else if (strcmp(verify_server, "PERMISSIVE") == 0) {
      opt.verifyServerPolicy = YamlSNIConfig::Policy::PERMISSIVE;
    } else if (strcmp(verify_server, "ENFORCED") == 0) {
      opt.verifyServerPolicy = YamlSNIConfig::Policy::ENFORCED;
    } else {
      Warning("%s is invalid for proxy.config.ssl.client.verify.server.policy.  Should be one of DISABLED, PERMISSIVE, or ENFORCED",
              verify_server);
      opt.verifyServerPolicy = YamlSNIConfig::Policy::UNSET;
    }
  }
  if (txn_conf->ssl_client_verify_server_properties == nullptr) {
    opt.verifyServerProperties = YamlSNIConfig::Property::UNSET;
  } else {
    verify_server = txn_conf->ssl_client_verify_server_properties;
    if (strcmp(verify_server, "SIGNATURE") == 0) {
      opt.verifyServerProperties = YamlSNIConfig::Property::SIGNATURE_MASK;
    } else if (strcmp(verify_server, "NAME") == 0) {
      opt.verifyServerProperties = YamlSNIConfig::Property::NAME_MASK;
    } else if (strcmp(verify_server, "ALL") == 0) {
      opt.verifyServerProperties = YamlSNIConfig::Property::ALL_MASK;
    } else if (strcmp(verify_server, "NONE") == 0) {
      opt.verifyServerProperties = YamlSNIConfig::Property::NONE;
    } else {
      Warning("%s is invalid for proxy.config.ssl.client.verify.server.properties.  Should be one of SIGNATURE, NAME, or ALL",
              verify_server);
      opt.verifyServerProperties = YamlSNIConfig::Property::NONE;
    }
  }
}

std::string_view
HttpSM::get_outbound_cert() const
{
  const char *cert_name = t_state.txn_conf->ssl_client_cert_filename;
  return std::string_view(cert_name);
}

std::string_view
HttpSM::get_outbound_sni() const
{
  const char *sni_name = nullptr;
  size_t len           = 0;
  if (t_state.txn_conf->ssl_client_sni_policy != nullptr && !strcmp(t_state.txn_conf->ssl_client_sni_policy, "remap")) {
    len      = strlen(t_state.server_info.name);
    sni_name = t_state.server_info.name;
  } else { // Do the default of host header for SNI
    sni_name = t_state.hdr_info.server_request.host_get(reinterpret_cast<int *>(&len));
  }
  return std::string_view(sni_name, len);
}

//////////////////////////////////////////////////////////////////////////
//
//  HttpSM::do_http_server_open()
//
//////////////////////////////////////////////////////////////////////////
void
HttpSM::do_http_server_open(bool raw)
{
  int ip_family = t_state.current.server->dst_addr.sa.sa_family;
  auto fam_name = ats_ip_family_name(ip_family);
  SMDebug("http_track", "entered inside do_http_server_open ][%.*s]", static_cast<int>(fam_name.size()), fam_name.data());

  // Make sure we are on the "right" thread
  if (ua_txn) {
    if ((pending_action = ua_txn->adjust_thread(this, EVENT_INTERVAL, nullptr))) {
      return; // Go away if we reschedule
    }
  }
  pending_action = nullptr;
  ink_assert(server_entry == nullptr);

  // Clean up connection tracking info if any. Need to do it now so the selected group
  // is consistent with the actual upstream in case of retry.
  t_state.outbound_conn_track_state.clear();

  // ua_entry can be null if a scheduled update is also a reverse proxy
  // request. Added REVPROXY to the assert below, and then changed checks
  // to be based on ua_txn != NULL instead of req_flavor value.
  ink_assert(ua_entry != nullptr || t_state.req_flavor == HttpTransact::REQ_FLAVOR_SCHEDULED_UPDATE ||
             t_state.req_flavor == HttpTransact::REQ_FLAVOR_REVPROXY);

  ink_assert(pending_action == nullptr);

  if (false == t_state.api_server_addr_set) {
    ink_assert(t_state.current.server->dst_addr.host_order_port() > 0);
  } else {
    ink_assert(t_state.current.server->dst_addr.port() != 0); // verify the plugin set it to something.
  }

  char addrbuf[INET6_ADDRPORTSTRLEN];
  SMDebug("http", "[%" PRId64 "] open connection to %s: %s", sm_id, t_state.current.server->name,
          ats_ip_nptop(&t_state.current.server->dst_addr.sa, addrbuf, sizeof(addrbuf)));

  if (plugin_tunnel) {
    PluginVCCore *t           = plugin_tunnel;
    plugin_tunnel             = nullptr;
    Action *pvc_action_handle = t->connect_re(this);

    // This connect call is always reentrant
    ink_release_assert(pvc_action_handle == ACTION_RESULT_DONE);
    return;
  }

  SMDebug("http_seq", "[HttpSM::do_http_server_open] Sending request to server");

  milestones[TS_MILESTONE_SERVER_CONNECT] = Thread::get_hrtime();
  if (milestones[TS_MILESTONE_SERVER_FIRST_CONNECT] == 0) {
    milestones[TS_MILESTONE_SERVER_FIRST_CONNECT] = milestones[TS_MILESTONE_SERVER_CONNECT];
  }

  // Check for remap rule. If so, only apply ip_allow filter if it is activated (ip_allow_check_enabled_p set).
  // Otherwise, if no remap rule is defined, apply the ip_allow filter.
  if (!t_state.url_remap_success || t_state.url_map.getMapping()->ip_allow_check_enabled_p) {
    // Method allowed on dest IP address check
    sockaddr *server_ip    = &t_state.current.server->dst_addr.sa;
    IpAllow::ACL acl       = IpAllow::match(server_ip, IpAllow::DST_ADDR);
    bool deny_request      = false; // default is fail open.
    int method             = t_state.hdr_info.server_request.method_get_wksidx();
    int method_str_len     = 0;
    const char *method_str = nullptr;

    if (acl.isValid()) {
      if (acl.isDenyAll()) {
        deny_request = true;
      } else if (!acl.isAllowAll()) {
        if (method != -1) {
          deny_request = !acl.isMethodAllowed(method);
        } else {
          method_str   = t_state.hdr_info.server_request.method_get(&method_str_len);
          deny_request = !acl.isNonstandardMethodAllowed(std::string_view(method_str, method_str_len));
        }
      }
    }

    if (deny_request) {
      if (is_debug_tag_set("ip-allow")) {
        ip_text_buffer ipb;
        if (method != -1) {
          method_str     = hdrtoken_index_to_wks(method);
          method_str_len = strlen(method_str);
        } else if (!method_str) {
          method_str = t_state.hdr_info.client_request.method_get(&method_str_len);
        }
        Warning("server '%s' prohibited by ip-allow policy at line %d", ats_ip_ntop(server_ip, ipb, sizeof(ipb)),
                acl.source_line());
        Debug("ip-allow", "Line %d denial for '%.*s' from %s", acl.source_line(), method_str_len, method_str,
              ats_ip_ntop(server_ip, ipb, sizeof(ipb)));
      }
      t_state.current.attempts = t_state.txn_conf->connect_attempts_max_retries; // prevent any more retries with this IP
      call_transact_and_set_next_state(HttpTransact::Forbidden);
      return;
    }
  }

  // If this is not a raw connection, we try to get a session from the
  //  shared session pool.  Raw connections are for SSLs tunnel and
  //  require a new connection
  //

  // This problem with POST requests is a bug.  Because of the issue of the
  // race with us sending a request after server has closed but before the FIN
  // gets to us, we should open a new connection for POST.  I believe TS used
  // to do this but as far I can tell the code that prevented keep-alive if
  // there is a request body has been removed.

  // If we are sending authorizations headers, mark the connection private
  //
  // We do this here because it means that we will not waste a connection from the pool if we already
  // know that the session will be private. This is overridable meaning that if a plugin later decides
  // it shouldn't be private it can still be returned to a shared pool.
  //
  if (t_state.txn_conf->auth_server_session_private == 1 &&
      t_state.hdr_info.server_request.presence(MIME_PRESENCE_AUTHORIZATION | MIME_PRESENCE_PROXY_AUTHORIZATION |
                                               MIME_PRESENCE_WWW_AUTHENTICATE)) {
    SMDebug("http_ss_auth", "Setting server session to private for authorization header");
    will_be_private_ss = true;
  }

  if (t_state.method == HTTP_WKSIDX_POST || t_state.method == HTTP_WKSIDX_PUT) {
    // don't share the session if keep-alive for post is not on
    if (t_state.txn_conf->keep_alive_post_out == 0) {
      SMDebug("http_ss", "Setting server session to private because of keep-alive post out");
      will_be_private_ss = true;
    }
  }

  // If there is already an attached server session mark it as private.
  if (server_session != nullptr && will_be_private_ss) {
    set_server_session_private(true);
  }

  if ((raw == false) && TS_SERVER_SESSION_SHARING_MATCH_NONE != t_state.txn_conf->server_session_sharing_match &&
      (t_state.txn_conf->keep_alive_post_out == 1 || t_state.hdr_info.request_content_length == 0) && !is_private() &&
      ua_txn != nullptr) {
    HSMresult_t shared_result;
    shared_result = httpSessionManager.acquire_session(this,                                 // state machine
                                                       &t_state.current.server->dst_addr.sa, // ip + port
                                                       t_state.current.server->name,         // hostname
                                                       ua_txn,                               // has ptr to bound ua sessions
                                                       this                                  // sm
    );

    switch (shared_result) {
    case HSM_DONE:
      hsm_release_assert(server_session != nullptr);
      handle_http_server_open();
      return;
    case HSM_NOT_FOUND:
      hsm_release_assert(server_session == nullptr);
      break;
    case HSM_RETRY:
      //  Could not get shared pool lock
      //   FIX: should retry lock
      break;
    default:
      hsm_release_assert(0);
    }
  }
  // Avoid a problem where server session sharing is disabled and we have keep-alive, we are trying to open a new server
  // session when we already have an attached server session.
  else if ((TS_SERVER_SESSION_SHARING_MATCH_NONE == t_state.txn_conf->server_session_sharing_match || is_private()) &&
           (ua_txn != nullptr)) {
    Http1ServerSession *existing_ss = ua_txn->get_server_session();

    if (existing_ss) {
      // [amc] Not sure if this is the best option, but we don't get here unless session sharing is disabled
      // so there's no point in further checking on the match or pool values. But why check anything? The
      // client has already exchanged a request with this specific origin server and has sent another one
      // shouldn't we just automatically keep the association?
      if (ats_ip_addr_port_eq(&existing_ss->get_server_ip().sa, &t_state.current.server->dst_addr.sa)) {
        ua_txn->attach_server_session(nullptr);
        existing_ss->state = HSS_ACTIVE;
        this->attach_server_session(existing_ss);
        hsm_release_assert(server_session != nullptr);
        handle_http_server_open();
        return;
      } else {
        // As this is in the non-sharing configuration, we want to close
        // the existing connection and call connect_re to get a new one
        existing_ss->get_netvc()->set_inactivity_timeout(HRTIME_SECONDS(t_state.txn_conf->keep_alive_no_activity_timeout_out));
        existing_ss->release();
        ua_txn->attach_server_session(nullptr);
      }
    }
  }
  // Otherwise, we release the existing connection and call connect_re
  // to get a new one.
  // ua_txn is null when t_state.req_flavor == REQ_FLAVOR_SCHEDULED_UPDATE
  else if (ua_txn != nullptr) {
    Http1ServerSession *existing_ss = ua_txn->get_server_session();
    if (existing_ss) {
      existing_ss->get_netvc()->set_inactivity_timeout(HRTIME_SECONDS(t_state.txn_conf->keep_alive_no_activity_timeout_out));
      existing_ss->release();
      ua_txn->attach_server_session(nullptr);
    }
  }
  // Check to see if we have reached the max number of connections.
  // Atomically read the current number of connections and check to see
  // if we have gone above the max allowed.
  if (t_state.http_config_param->server_max_connections > 0) {
    int64_t sum;

    HTTP_READ_GLOBAL_DYN_SUM(http_current_server_connections_stat, sum);

    // Note that there is a potential race condition here where
    // the value of the http_current_server_connections_stat gets changed
    // between the statement above and the check below.
    // If this happens, we might go over the max by 1 but this is ok.
    if (sum >= t_state.http_config_param->server_max_connections) {
      httpSessionManager.purge_keepalives();
      // Eventually may want to have a queue as the origin_max_connection does to allow for a combination
      // of retries and errors.  But at this point, we are just going to allow the error case.
      t_state.current.state = HttpTransact::CONNECTION_ERROR;
      call_transact_and_set_next_state(HttpTransact::HandleResponse);
      return;
    }
  }

  // See if the outbound connection tracker data is needed. If so, get it here for consistency.
  if (t_state.txn_conf->outbound_conntrack.max > 0 || t_state.txn_conf->outbound_conntrack.min > 0) {
    t_state.outbound_conn_track_state = OutboundConnTrack::obtain(
      t_state.txn_conf->outbound_conntrack, std::string_view{t_state.current.server->name}, t_state.current.server->dst_addr);
  }

  // Check to see if we have reached the max number of connections on this upstream host.
  if (t_state.txn_conf->outbound_conntrack.max > 0) {
    auto &ct_state = t_state.outbound_conn_track_state;
    auto ccount    = ct_state.reserve();
    if (ccount > t_state.txn_conf->outbound_conntrack.max) {
      ct_state.release();

      ink_assert(pending_action == nullptr); // in case of reschedule must not have already pending.

      // If the queue is disabled, reschedule.
      if (t_state.http_config_param->outbound_conntrack.queue_size < 0) {
        ct_state.enqueue();
        ct_state.rescheduled();
        pending_action =
          eventProcessor.schedule_in(this, HRTIME_MSECONDS(t_state.http_config_param->outbound_conntrack.queue_delay.count()));
      } else if (t_state.http_config_param->outbound_conntrack.queue_size > 0) { // queue enabled, check for a slot
        auto wcount = ct_state.enqueue();
        if (wcount < t_state.http_config_param->outbound_conntrack.queue_size) {
          ct_state.rescheduled();
          SMDebug("http", "%s", lbw().print("[{}] queued for {}\0", sm_id, t_state.current.server->dst_addr).data());
          pending_action =
            eventProcessor.schedule_in(this, HRTIME_MSECONDS(t_state.http_config_param->outbound_conntrack.queue_delay.count()));
        } else {              // the queue is full
          ct_state.dequeue(); // release the queue slot
          ct_state.blocked(); // note the blockage.
          HTTP_INCREMENT_DYN_STAT(http_origin_connections_throttled_stat);
          send_origin_throttled_response();
        }
      } else { // queue size is 0, always block.
        ct_state.blocked();
        HTTP_INCREMENT_DYN_STAT(http_origin_connections_throttled_stat);
        send_origin_throttled_response();
      }

      ct_state.Warn_Blocked(&t_state.txn_conf->outbound_conntrack, sm_id, ccount - 1, &t_state.current.server->dst_addr.sa,
                            debug_on && is_debug_tag_set("http") ? "http" : nullptr);

      return;
    } else {
      ct_state.Note_Unblocked(&t_state.txn_conf->outbound_conntrack, ccount, &t_state.current.server->dst_addr.sa);
    }

    ct_state.update_max_count(ccount);
  }

  // We did not manage to get an existing session and need to open a new connection
  Action *connect_action_handle;

  NetVCOptions opt;
  opt.f_blocking_connect = false;
  opt.set_sock_param(t_state.txn_conf->sock_recv_buffer_size_out, t_state.txn_conf->sock_send_buffer_size_out,
                     t_state.txn_conf->sock_option_flag_out, t_state.txn_conf->sock_packet_mark_out,
                     t_state.txn_conf->sock_packet_tos_out);

  set_tls_options(opt, t_state.txn_conf);

  opt.ip_family = ip_family;

  int scheme_to_use = t_state.scheme; // get initial scheme
  bool tls_upstream = scheme_to_use == URL_WKSIDX_HTTPS;
  if (ua_txn) {
    SSLNetVConnection *ssl_vc = dynamic_cast<SSLNetVConnection *>(ua_txn->get_netvc());
    if (ssl_vc && raw) {
      tls_upstream = ssl_vc->upstream_tls();
    }
    opt.local_port = ua_txn->get_outbound_port();

    const IpAddr &outbound_ip = AF_INET6 == opt.ip_family ? ua_txn->get_outbound_ip6() : ua_txn->get_outbound_ip4();
    if (outbound_ip.isValid()) {
      opt.addr_binding = NetVCOptions::INTF_ADDR;
      opt.local_ip     = outbound_ip;
    } else if (ua_txn->is_outbound_transparent()) {
      opt.addr_binding = NetVCOptions::FOREIGN_ADDR;
      opt.local_ip     = t_state.client_info.src_addr;
      /* If the connection is server side transparent, we can bind to the
         port that the client chose instead of randomly assigning one at
         the proxy.  This is controlled by the 'use_client_source_port'
         configuration parameter.
      */

      NetVConnection *client_vc = ua_txn->get_netvc();
      if (t_state.http_config_param->use_client_source_port && nullptr != client_vc) {
        opt.local_port = client_vc->get_remote_port();
      }
    }
  }

  if (!t_state.is_websocket) { // if not websocket, then get scheme from server request
    int new_scheme_to_use = t_state.hdr_info.server_request.url_get()->scheme_get_wksidx();
    // if the server_request url scheme was never set, try the client_request
    if (new_scheme_to_use < 0) {
      new_scheme_to_use = t_state.hdr_info.client_request.url_get()->scheme_get_wksidx();
    }
    if (new_scheme_to_use >= 0) { // found a new scheme, use it
      scheme_to_use = new_scheme_to_use;
    }
    if (!raw || !tls_upstream) {
      tls_upstream = scheme_to_use == URL_WKSIDX_HTTPS;
    }
  }

  // draft-stenberg-httpbis-tcp recommends only enabling TFO on indempotent methods or
  // those with intervening protocol layers (eg. TLS).

  if (tls_upstream || HttpTransactHeaders::is_method_idempotent(t_state.method)) {
    opt.f_tcp_fastopen = (t_state.txn_conf->sock_option_flag_out & NetVCOptions::SOCK_OPT_TCP_FAST_OPEN);
  }

  opt.ssl_client_cert_name        = t_state.txn_conf->ssl_client_cert_filename;
  opt.ssl_client_private_key_name = t_state.txn_conf->ssl_client_private_key_filename;
  opt.ssl_client_ca_cert_name     = t_state.txn_conf->ssl_client_ca_cert_filename;

  if (tls_upstream) {
    SMDebug("http", "calling sslNetProcessor.connect_re");

    std::string_view sni_name = this->get_outbound_sni();
    if (sni_name.length() > 0) {
      opt.set_sni_servername(sni_name.data(), sni_name.length());
    }
    int len = 0;
<<<<<<< HEAD
    if (t_state.txn_conf->ssl_client_sni_policy != nullptr && !strcmp(t_state.txn_conf->ssl_client_sni_policy, "remap")) {
      len = strlen(t_state.server_info.name);
      opt.set_sni_servername(t_state.server_info.name, len);
    } else if (t_state.txn_conf->ssl_client_sni_policy != nullptr &&
               !strcmp(t_state.txn_conf->ssl_client_sni_policy, "verify_with_name_source")) {
      // the same with "remap" policy to set sni_servername
      len = strlen(t_state.server_info.name);
      opt.set_sni_servername(t_state.server_info.name, len);

      // also set sni_hostname with host header from server request in this policy
      const char *host = t_state.hdr_info.server_request.host_get(&len);
      if (host && len > 0) {
        opt.set_sni_hostname(host, len);
      }
    } else { // Do the default of host header for SNI
=======
    if (t_state.txn_conf->ssl_client_sni_policy != nullptr &&
        !strcmp(t_state.txn_conf->ssl_client_sni_policy, "verify_with_name_source")) {
      // also set sni_hostname with host header from server request in this policy
>>>>>>> f0f54e97
      const char *host = t_state.hdr_info.server_request.host_get(&len);
      if (host && len > 0) {
        opt.set_sni_hostname(host, len);
      }
    }
    if (t_state.server_info.name) {
      opt.set_ssl_servername(t_state.server_info.name);
    }

    connect_action_handle = sslNetProcessor.connect_re(this,                                 // state machine
                                                       &t_state.current.server->dst_addr.sa, // addr + port
                                                       &opt);
  } else {
    SMDebug("http", "calling netProcessor.connect_re");
    connect_action_handle = netProcessor.connect_re(this,                                 // state machine
                                                    &t_state.current.server->dst_addr.sa, // addr + port
                                                    &opt);
  }

  if (connect_action_handle != ACTION_RESULT_DONE) {
    ink_assert(!pending_action);
    pending_action = connect_action_handle;
  }

  return;
}

int
HttpSM::do_api_callout_internal()
{
  switch (t_state.api_next_action) {
  case HttpTransact::SM_ACTION_API_SM_START:
    cur_hook_id = TS_HTTP_TXN_START_HOOK;
    break;
  case HttpTransact::SM_ACTION_API_PRE_REMAP:
    cur_hook_id = TS_HTTP_PRE_REMAP_HOOK;
    break;
  case HttpTransact::SM_ACTION_API_POST_REMAP:
    cur_hook_id = TS_HTTP_POST_REMAP_HOOK;
    break;
  case HttpTransact::SM_ACTION_API_READ_REQUEST_HDR:
    cur_hook_id = TS_HTTP_READ_REQUEST_HDR_HOOK;
    break;
  case HttpTransact::SM_ACTION_REQUEST_BUFFER_READ_COMPLETE:
    cur_hook_id = TS_HTTP_REQUEST_BUFFER_READ_COMPLETE_HOOK;
    break;
  case HttpTransact::SM_ACTION_API_OS_DNS:
    cur_hook_id = TS_HTTP_OS_DNS_HOOK;
    break;
  case HttpTransact::SM_ACTION_API_SEND_REQUEST_HDR:
    cur_hook_id = TS_HTTP_SEND_REQUEST_HDR_HOOK;
    break;
  case HttpTransact::SM_ACTION_API_READ_CACHE_HDR:
    cur_hook_id = TS_HTTP_READ_CACHE_HDR_HOOK;
    break;
  case HttpTransact::SM_ACTION_API_CACHE_LOOKUP_COMPLETE:
    cur_hook_id = TS_HTTP_CACHE_LOOKUP_COMPLETE_HOOK;
    break;
  case HttpTransact::SM_ACTION_API_READ_RESPONSE_HDR:
    cur_hook_id = TS_HTTP_READ_RESPONSE_HDR_HOOK;
    break;
  case HttpTransact::SM_ACTION_API_SEND_RESPONSE_HDR:
    cur_hook_id                             = TS_HTTP_SEND_RESPONSE_HDR_HOOK;
    milestones[TS_MILESTONE_UA_BEGIN_WRITE] = Thread::get_hrtime();
    break;
  case HttpTransact::SM_ACTION_API_SM_SHUTDOWN:
    if (callout_state == HTTP_API_IN_CALLOUT || callout_state == HTTP_API_DEFERED_SERVER_ERROR) {
      callout_state = HTTP_API_DEFERED_CLOSE;
      return 0;
    } else {
      cur_hook_id = TS_HTTP_TXN_CLOSE_HOOK;
    }
    break;
  default:
    cur_hook_id = static_cast<TSHttpHookID>(-1);
    ink_assert(!"not reached");
  }

  hook_state.init(cur_hook_id, http_global_hooks, ua_txn ? ua_txn->feature_hooks() : nullptr, &api_hooks);
  cur_hook  = nullptr;
  cur_hooks = 0;
  return state_api_callout(0, nullptr);
}

VConnection *
HttpSM::do_post_transform_open()
{
  ink_assert(post_transform_info.vc == nullptr);

  if (is_action_tag_set("http_post_nullt")) {
    txn_hook_add(TS_HTTP_REQUEST_TRANSFORM_HOOK, transformProcessor.null_transform(mutex.get()));
  }

  post_transform_info.vc = transformProcessor.open(this, api_hooks.get(TS_HTTP_REQUEST_TRANSFORM_HOOK));
  if (post_transform_info.vc) {
    // Record the transform VC in our table
    post_transform_info.entry          = vc_table.new_entry();
    post_transform_info.entry->vc      = post_transform_info.vc;
    post_transform_info.entry->vc_type = HTTP_TRANSFORM_VC;
  }

  return post_transform_info.vc;
}

VConnection *
HttpSM::do_transform_open()
{
  ink_assert(transform_info.vc == nullptr);
  APIHook *hooks;

  if (is_action_tag_set("http_nullt")) {
    txn_hook_add(TS_HTTP_RESPONSE_TRANSFORM_HOOK, transformProcessor.null_transform(mutex.get()));
  }

  hooks = api_hooks.get(TS_HTTP_RESPONSE_TRANSFORM_HOOK);
  if (hooks) {
    transform_info.vc = transformProcessor.open(this, hooks);

    // Record the transform VC in our table
    transform_info.entry          = vc_table.new_entry();
    transform_info.entry->vc      = transform_info.vc;
    transform_info.entry->vc_type = HTTP_TRANSFORM_VC;
  } else {
    transform_info.vc = nullptr;
  }

  return transform_info.vc;
}

void
HttpSM::mark_host_failure(HostDBInfo *info, time_t time_down)
{
  char addrbuf[INET6_ADDRPORTSTRLEN];

  if (info->app.http_data.last_failure == 0) {
    char *url_str = t_state.hdr_info.client_request.url_string_get(&t_state.arena, nullptr);
    Log::error("%s", lbw()
                       .clip(1)
                       .print("CONNECT Error: {} connecting to {} for '{}' (setting last failure time)",
                              ts::bwf::Errno(t_state.current.server->connect_result), t_state.current.server->dst_addr,
                              ts::bwf::FirstOf(url_str, "<none>"))
                       .extend(1)
                       .write('\0')
                       .data());

    if (url_str) {
      t_state.arena.str_free(url_str);
    }
  }

  info->app.http_data.last_failure = time_down;

#ifdef DEBUG
  ink_assert(ink_local_time() + t_state.txn_conf->down_server_timeout > time_down);
#endif

  SMDebug("http", "[%" PRId64 "] hostdb update marking IP: %s as down", sm_id,
          ats_ip_nptop(&t_state.current.server->dst_addr.sa, addrbuf, sizeof(addrbuf)));
}

void
HttpSM::set_ua_abort(HttpTransact::AbortState_t ua_abort, int event)
{
  t_state.client_info.abort = ua_abort;

  switch (ua_abort) {
  case HttpTransact::ABORTED:
  case HttpTransact::MAYBE_ABORTED:
    // More detailed client side abort logging based on event
    switch (event) {
    case VC_EVENT_ERROR:
      t_state.squid_codes.log_code = SQUID_LOG_ERR_CLIENT_READ_ERROR;
      break;
    case VC_EVENT_EOS:
    case VC_EVENT_ACTIVE_TIMEOUT:     // Won't matter. Server will hangup
    case VC_EVENT_INACTIVITY_TIMEOUT: // Won't matter. Send back 408
    // Fall-through
    default:
      t_state.squid_codes.log_code = SQUID_LOG_ERR_CLIENT_ABORT;
      break;
    }
    break;
  default:
    // Handled here:
    // HttpTransact::ABORT_UNDEFINED, HttpTransact::DIDNOT_ABORT
    break;
  }

  // Set the connection attribute code for the client so that
  //   we log the client finish code correctly
  switch (event) {
  case VC_EVENT_ACTIVE_TIMEOUT:
    t_state.client_info.state = HttpTransact::ACTIVE_TIMEOUT;
    break;
  case VC_EVENT_INACTIVITY_TIMEOUT:
    t_state.client_info.state = HttpTransact::INACTIVE_TIMEOUT;
    break;
  case VC_EVENT_ERROR:
    t_state.client_info.state = HttpTransact::CONNECTION_ERROR;
    break;
  }
}

void
HttpSM::mark_server_down_on_client_abort()
{
  /////////////////////////////////////////////////////
  //  Check see if the client aborted because the    //
  //  origin server was too slow in sending the      //
  //  response header.  If so, mark that             //
  //  server as down so other clients won't try to   //
  //  for revalidation or select it from a round     //
  //  robin set                                      //
  //                                                 //
  //  Note: we do not want to mark parent            //
  //  proxies as down with this metric because       //
  //  that upstream proxy may be working but         //
  //  the actual origin server is one that is hung   //
  /////////////////////////////////////////////////////
  if (t_state.current.request_to == HttpTransact::ORIGIN_SERVER && t_state.hdr_info.request_content_length <= 0) {
    if (milestones[TS_MILESTONE_SERVER_FIRST_CONNECT] != 0 && milestones[TS_MILESTONE_SERVER_FIRST_READ] == 0) {
      // Check to see if client waited for the threshold
      //  to declare the origin server as down
      ink_hrtime wait = Thread::get_hrtime() - milestones[TS_MILESTONE_SERVER_FIRST_CONNECT];
      if (wait < 0) {
        wait = 0;
      }
      if (ink_hrtime_to_sec(wait) > t_state.txn_conf->client_abort_threshold) {
        t_state.current.server->set_connect_fail(ETIMEDOUT);
        do_hostdb_update_if_necessary();
      }
    }
  }
}

// void HttpSM::release_server_session()
//
//  Called when we are not tunneling a response from the
//   server.  If the session is keep alive, release it back to the
//   shared pool, otherwise close it
//
void
HttpSM::release_server_session(bool serve_from_cache)
{
  if (server_session == nullptr) {
    return;
  }

  if (TS_SERVER_SESSION_SHARING_MATCH_NONE != t_state.txn_conf->server_session_sharing_match && t_state.current.server != nullptr &&
      t_state.current.server->keep_alive == HTTP_KEEPALIVE && t_state.hdr_info.server_response.valid() &&
      t_state.hdr_info.server_request.valid() &&
      (t_state.hdr_info.server_response.status_get() == HTTP_STATUS_NOT_MODIFIED ||
       (t_state.hdr_info.server_request.method_get_wksidx() == HTTP_WKSIDX_HEAD &&
        t_state.www_auth_content != HttpTransact::CACHE_AUTH_NONE)) &&
      plugin_tunnel_type == HTTP_NO_PLUGIN_TUNNEL) {
    HTTP_DECREMENT_DYN_STAT(http_current_server_transactions_stat);
    server_session->server_trans_stat--;
    server_session->attach_hostname(t_state.current.server->name);
    if (t_state.www_auth_content == HttpTransact::CACHE_AUTH_NONE || serve_from_cache == false) {
      // Must explicitly set the keep_alive_no_activity time before doing the release
      server_session->get_netvc()->set_inactivity_timeout(HRTIME_SECONDS(t_state.txn_conf->keep_alive_no_activity_timeout_out));
      server_session->release();
    } else {
      // an authenticated server connection - attach to the local client
      // we are serving from cache for the current transaction
      t_state.www_auth_content = HttpTransact::CACHE_AUTH_SERVE;
      ua_txn->attach_server_session(server_session, false);
    }
  } else {
    server_session->do_io_close();
  }

  ink_assert(server_entry->vc == server_session);
  server_entry->in_tunnel = true;
  vc_table.cleanup_entry(server_entry);
  server_entry   = nullptr;
  server_session = nullptr;
}

// void HttpSM::handle_post_failure()
//
//   We failed in our attempt post (or put) a document
//    to the server.  Two cases happen here.  The normal
//    one is the server died, in which case we ought to
//    return an error to the client.  The second one is
//    stupid.  The server returned a response without reading
//    all the post data.  In order to be as transparent as
//    possible process the server's response
void
HttpSM::handle_post_failure()
{
  STATE_ENTER(&HttpSM::handle_post_failure, VC_EVENT_NONE);

  ink_assert(ua_entry->vc == ua_txn);
  ink_assert(is_waiting_for_full_body || server_entry->eos == true);

  if (is_waiting_for_full_body) {
    call_transact_and_set_next_state(HttpTransact::Forbidden);
    return;
  }
  // First order of business is to clean up from
  //  the tunnel
  // note: since the tunnel is providing the buffer for a lingering
  // client read (for abort watching purposes), we need to stop
  // the read
  if (false == t_state.redirect_info.redirect_in_process) {
    ua_entry->read_vio = ua_txn->do_io_read(this, 0, nullptr);
  }
  ua_entry->in_tunnel     = false;
  server_entry->in_tunnel = false;

  // disable redirection in case we got a partial response and then EOS, because the buffer might not
  // have the full post and it's deallocating the post buffers here
  this->disable_redirect();

  // Don't even think about doing keep-alive after this debacle
  t_state.client_info.keep_alive     = HTTP_NO_KEEPALIVE;
  t_state.current.server->keep_alive = HTTP_NO_KEEPALIVE;

  if (server_buffer_reader->read_avail() > 0) {
    tunnel.deallocate_buffers();
    tunnel.reset();
    // There's data from the server so try to read the header
    setup_server_read_response_header();
  } else {
    tunnel.deallocate_buffers();
    tunnel.reset();
    // Server died
    t_state.current.state = HttpTransact::CONNECTION_CLOSED;
    call_transact_and_set_next_state(HttpTransact::HandleResponse);
  }
}

// void HttpSM::handle_http_server_open()
//
//   The server connection is now open.  If there is a POST or PUT,
//    we need setup a transform is there is one otherwise we need
//    to send the request header
//
void
HttpSM::handle_http_server_open()
{
  // The request is now not queued. This is important because server retries reuse the t_state.
  t_state.outbound_conn_track_state.dequeue();

  // [bwyatt] applying per-transaction OS netVC options here
  //          IFF they differ from the netVC's current options.
  //          This should keep this from being redundant on a
  //          server session's first transaction.
  if (nullptr != server_session) {
    NetVConnection *vc = server_session->get_netvc();
    if (vc != nullptr && (vc->options.sockopt_flags != t_state.txn_conf->sock_option_flag_out ||
                          vc->options.packet_mark != t_state.txn_conf->sock_packet_mark_out ||
                          vc->options.packet_tos != t_state.txn_conf->sock_packet_tos_out)) {
      vc->options.sockopt_flags = t_state.txn_conf->sock_option_flag_out;
      vc->options.packet_mark   = t_state.txn_conf->sock_packet_mark_out;
      vc->options.packet_tos    = t_state.txn_conf->sock_packet_tos_out;
      vc->apply_options();
    }
  }

  int method = t_state.hdr_info.server_request.method_get_wksidx();
  if (method != HTTP_WKSIDX_TRACE &&
      (t_state.hdr_info.request_content_length > 0 || t_state.client_info.transfer_encoding == HttpTransact::CHUNKED_ENCODING) &&
      do_post_transform_open()) {
    do_setup_post_tunnel(HTTP_TRANSFORM_VC);
  } else if (server_session != nullptr) {
    setup_server_send_request_api();
  }
}

// void HttpSM::handle_server_setup_error(int event, void* data)
//
//   Handles setting t_state.current.state and calling
//    Transact in between opening an origin server connection
//    and receiving the response header (in the case of the
//    POST, a post tunnel happens in between the sending
//    request header and reading the response header
//
void
HttpSM::handle_server_setup_error(int event, void *data)
{
  VIO *vio = static_cast<VIO *>(data);
  ink_assert(vio != nullptr);

  STATE_ENTER(&HttpSM::handle_server_setup_error, event);

  // If there is POST or PUT tunnel wait for the tunnel
  //  to figure out that things have gone to hell

  if (tunnel.is_tunnel_active()) {
    ink_assert(server_entry->read_vio == data || server_entry->write_vio == data);
    SMDebug("http",
            "[%" PRId64 "] [handle_server_setup_error] "
            "forwarding event %s to post tunnel",
            sm_id, HttpDebugNames::get_event_name(event));
    HttpTunnelConsumer *c = tunnel.get_consumer(server_entry->vc);
    // it is possible only user agent post->post transform is set up
    // this happened for Linux iocore where NET_EVENT_OPEN was returned
    // for a non-existing listening port. the hack is to pass the error
    // event for server connection to post_transform_info
    if (c == nullptr && post_transform_info.vc) {
      c = tunnel.get_consumer(post_transform_info.vc);
      // c->handler_state = HTTP_SM_TRANSFORM_FAIL;

      // No point in proceeding if there is no consumer
      // Do we need to do additional clean up in the c == NULL case?
      if (c != nullptr) {
        HttpTunnelProducer *ua_producer = c->producer;
        ink_assert(ua_entry->vc == ua_producer->vc);

        ua_entry->vc_handler = &HttpSM::state_watch_for_client_abort;
        ua_entry->read_vio   = ua_producer->vc->do_io_read(this, INT64_MAX, c->producer->read_buffer);
        ua_producer->vc->do_io_shutdown(IO_SHUTDOWN_READ);

        ua_producer->alive         = false;
        ua_producer->handler_state = HTTP_SM_POST_SERVER_FAIL;
        tunnel.handleEvent(VC_EVENT_ERROR, c->write_vio);
        return;
      }
    } else {
      // c could be null here as well
      if (c != nullptr) {
        tunnel.handleEvent(event, c->write_vio);
        return;
      }
    }
    // If there is no consumer, let the event pass through to shutdown
  } else {
    if (post_transform_info.vc) {
      HttpTunnelConsumer *c = tunnel.get_consumer(post_transform_info.vc);
      if (c && c->handler_state == HTTP_SM_TRANSFORM_OPEN) {
        vc_table.cleanup_entry(post_transform_info.entry);
        post_transform_info.entry = nullptr;
        tunnel.deallocate_buffers();
        tunnel.reset();
      }
    }
  }

  switch (event) {
  case VC_EVENT_EOS:
    t_state.current.state = HttpTransact::CONNECTION_CLOSED;
    break;
  case VC_EVENT_ERROR:
    t_state.current.state        = HttpTransact::CONNECTION_ERROR;
    t_state.cause_of_death_errno = server_session->get_netvc()->lerrno;
    break;
  case VC_EVENT_ACTIVE_TIMEOUT:
    t_state.current.state = HttpTransact::ACTIVE_TIMEOUT;
    break;

  case VC_EVENT_INACTIVITY_TIMEOUT:
    // If we're writing the request and get an inactivity timeout
    //   before any bytes are written, the connection to the
    //   server failed
    // In case of TIMEOUT, the iocore sends back
    // server_entry->read_vio instead of the write_vio
    if (server_entry->write_vio && server_entry->write_vio->nbytes > 0 && server_entry->write_vio->ndone == 0) {
      t_state.current.state = HttpTransact::CONNECTION_ERROR;
    } else {
      t_state.current.state = HttpTransact::INACTIVE_TIMEOUT;
    }
    break;
  default:
    ink_release_assert(0);
  }

  if (event == VC_EVENT_INACTIVITY_TIMEOUT || event == VC_EVENT_ERROR) {
    // Clean up the vc_table entry so any events in play to the timed out server vio
    // don't get handled.  The connection isn't there.
    if (server_entry) {
      ink_assert(server_entry->vc_type == HTTP_SERVER_VC);
      vc_table.cleanup_entry(server_entry);
      server_entry   = nullptr;
      server_session = nullptr;
    }
  }

  // Closedown server connection and deallocate buffers
  ink_assert(!server_entry || server_entry->in_tunnel == false);

  // if we are waiting on a plugin callout for
  //   HTTP_API_SEND_REQUEST_HDR defer calling transact until
  //   after we've finished processing the plugin callout
  switch (callout_state) {
  case HTTP_API_NO_CALLOUT:
    // Normal fast path case, no api callouts in progress
    break;
  case HTTP_API_IN_CALLOUT:
  case HTTP_API_DEFERED_SERVER_ERROR:
    // Callout in progress note that we are in deferring
    //   the server error
    callout_state = HTTP_API_DEFERED_SERVER_ERROR;
    return;
  case HTTP_API_DEFERED_CLOSE:
    // The user agent has shutdown killing the sm
    //   but we are stuck waiting for the server callout
    //   to finish so do nothing here.  We don't care
    //   about the server connection at this and are
    //   just waiting till we can execute the close hook
    return;
  default:
    ink_release_assert(0);
  }

  call_transact_and_set_next_state(HttpTransact::HandleResponse);
}

void
HttpSM::setup_transform_to_server_transfer()
{
  ink_assert(post_transform_info.vc != nullptr);
  ink_assert(post_transform_info.entry->vc == post_transform_info.vc);

  int64_t nbytes            = t_state.hdr_info.transform_request_cl;
  int64_t alloc_index       = buffer_size_to_index(nbytes);
  MIOBuffer *post_buffer    = new_MIOBuffer(alloc_index);
  IOBufferReader *buf_start = post_buffer->alloc_reader();

  HTTP_SM_SET_DEFAULT_HANDLER(&HttpSM::tunnel_handler_post);

  HttpTunnelConsumer *c = tunnel.get_consumer(post_transform_info.vc);

  HttpTunnelProducer *p = tunnel.add_producer(post_transform_info.vc, nbytes, buf_start, &HttpSM::tunnel_handler_transform_read,
                                              HT_TRANSFORM, "post transform");
  tunnel.chain(c, p);
  post_transform_info.entry->in_tunnel = true;

  tunnel.add_consumer(server_entry->vc, post_transform_info.vc, &HttpSM::tunnel_handler_post_server, HT_HTTP_SERVER,
                      "http server post");
  server_entry->in_tunnel = true;

  tunnel.tunnel_run(p);
}

void
HttpSM::do_drain_request_body(HTTPHdr &response)
{
  int64_t content_length = t_state.hdr_info.client_request.get_content_length();
  int64_t avail          = ua_buffer_reader->read_avail();

  if (t_state.client_info.transfer_encoding == HttpTransact::CHUNKED_ENCODING) {
    SMDebug("http", "Chunked body, setting the response to non-keepalive");
    goto close_connection;
  }

  if (content_length > 0) {
    if (avail >= content_length) {
      SMDebug("http", "entire body is in the buffer, consuming");
      int64_t act_on            = (avail < content_length) ? avail : content_length;
      client_request_body_bytes = act_on;
      ua_buffer_reader->consume(act_on);
    } else {
      SMDebug("http", "entire body is not in the buffer, setting the response to non-keepalive");
      goto close_connection;
    }
  }
  return;

close_connection:
  t_state.client_info.keep_alive = HTTP_NO_KEEPALIVE;
  response.value_set(MIME_FIELD_CONNECTION, MIME_LEN_CONNECTION, "close", 5);
}

void
HttpSM::do_setup_post_tunnel(HttpVC_t to_vc_type)
{
  bool chunked       = (t_state.client_info.transfer_encoding == HttpTransact::CHUNKED_ENCODING);
  bool post_redirect = false;

  HttpTunnelProducer *p = nullptr;
  // YTS Team, yamsat Plugin
  // if redirect_in_process and redirection is enabled add static producer

  if (is_using_post_buffer ||
      (t_state.redirect_info.redirect_in_process && enable_redirection && this->_postbuf.postdata_copy_buffer_start != nullptr)) {
    post_redirect = true;
    // copy the post data into a new producer buffer for static producer
    MIOBuffer *postdata_producer_buffer      = new_empty_MIOBuffer();
    IOBufferReader *postdata_producer_reader = postdata_producer_buffer->alloc_reader();

    postdata_producer_buffer->write(this->_postbuf.postdata_copy_buffer_start);
    int64_t post_bytes = postdata_producer_reader->read_avail();
    transfered_bytes   = post_bytes;
    p = tunnel.add_producer(HTTP_TUNNEL_STATIC_PRODUCER, post_bytes, postdata_producer_reader, (HttpProducerHandler) nullptr,
                            HT_STATIC, "redirect static agent post");
  } else {
    int64_t alloc_index;
    // content length is undefined, use default buffer size
    if (t_state.hdr_info.request_content_length == HTTP_UNDEFINED_CL) {
      alloc_index = static_cast<int>(t_state.txn_conf->default_buffer_size_index);
      if (alloc_index < MIN_CONFIG_BUFFER_SIZE_INDEX || alloc_index > MAX_BUFFER_SIZE_INDEX) {
        alloc_index = DEFAULT_REQUEST_BUFFER_SIZE_INDEX;
      }
    } else {
      alloc_index = buffer_size_to_index(t_state.hdr_info.request_content_length);
    }
    MIOBuffer *post_buffer    = new_MIOBuffer(alloc_index);
    IOBufferReader *buf_start = post_buffer->alloc_reader();
    int64_t post_bytes        = chunked ? INT64_MAX : t_state.hdr_info.request_content_length;

    if (enable_redirection) {
      this->_postbuf.init(post_buffer->clone_reader(buf_start));
    }

    // Note: Many browsers, Netscape and IE included send two extra
    //  bytes (CRLF) at the end of the post.  We just ignore those
    //  bytes since the sending them is not spec

    // Next order of business if copy the remaining data from the
    //  header buffer into new buffer
    client_request_body_bytes = post_buffer->write(ua_buffer_reader, chunked ? ua_buffer_reader->read_avail() : post_bytes);

    ua_buffer_reader->consume(client_request_body_bytes);
    p = tunnel.add_producer(ua_entry->vc, post_bytes - transfered_bytes, buf_start, &HttpSM::tunnel_handler_post_ua, HT_HTTP_CLIENT,
                            "user agent post");
  }
  ua_entry->in_tunnel = true;

  switch (to_vc_type) {
  case HTTP_TRANSFORM_VC:
    HTTP_SM_SET_DEFAULT_HANDLER(&HttpSM::state_request_wait_for_transform_read);
    ink_assert(post_transform_info.entry != nullptr);
    ink_assert(post_transform_info.entry->vc == post_transform_info.vc);
    tunnel.add_consumer(post_transform_info.entry->vc, ua_entry->vc, &HttpSM::tunnel_handler_transform_write, HT_TRANSFORM,
                        "post transform");
    post_transform_info.entry->in_tunnel = true;
    break;
  case HTTP_SERVER_VC:
    // YTS Team, yamsat Plugin
    // When redirect in process is true and redirection is enabled
    // add http server as the consumer
    if (post_redirect) {
      HTTP_SM_SET_DEFAULT_HANDLER(&HttpSM::tunnel_handler_for_partial_post);
      tunnel.add_consumer(server_entry->vc, HTTP_TUNNEL_STATIC_PRODUCER, &HttpSM::tunnel_handler_post_server, HT_HTTP_SERVER,
                          "redirect http server post");
    } else {
      HTTP_SM_SET_DEFAULT_HANDLER(&HttpSM::tunnel_handler_post);
      tunnel.add_consumer(server_entry->vc, ua_entry->vc, &HttpSM::tunnel_handler_post_server, HT_HTTP_SERVER, "http server post");
    }
    server_entry->in_tunnel = true;
    break;
  default:
    ink_release_assert(0);
    break;
  }

  // The user agent may support chunked (HTTP/1.1) or not (HTTP/2)
  // In either case, the server will support chunked (HTTP/1.1)
  if (chunked) {
    if (ua_txn->is_chunked_encoding_supported()) {
      tunnel.set_producer_chunking_action(p, 0, TCA_PASSTHRU_CHUNKED_CONTENT);
    } else {
      tunnel.set_producer_chunking_action(p, 0, TCA_CHUNK_CONTENT);
      tunnel.set_producer_chunking_size(p, 0);
    }
  }

  ua_txn->set_inactivity_timeout(HRTIME_SECONDS(t_state.txn_conf->transaction_no_activity_timeout_in));
  set_server_netvc_inactivity_timeout(server_session->get_netvc());

  tunnel.tunnel_run(p);

  // If we're half closed, we got a FIN from the client. Forward it on to the origin server
  // now that we have the tunnel operational.
  // HttpTunnel could broken due to bad chunked data and close all vc by chain_abort_all().
  if (p->handler_state != HTTP_SM_POST_UA_FAIL && ua_txn->get_half_close_flag()) {
    p->vc->do_io_shutdown(IO_SHUTDOWN_READ);
  }
}

// void HttpSM::perform_transform_cache_write_action()
//
//   Called to do cache write from the transform
//
void
HttpSM::perform_transform_cache_write_action()
{
  SMDebug("http", "[%" PRId64 "] perform_transform_cache_write_action %s", sm_id,
          HttpDebugNames::get_cache_action_name(t_state.cache_info.action));

  if (t_state.range_setup) {
    return;
  }

  switch (t_state.cache_info.transform_action) {
  case HttpTransact::CACHE_DO_NO_ACTION: {
    // Nothing to do
    transform_cache_sm.end_both();
    break;
  }

  case HttpTransact::CACHE_DO_WRITE: {
    transform_cache_sm.close_read();
    t_state.cache_info.transform_write_status = HttpTransact::CACHE_WRITE_IN_PROGRESS;
    setup_cache_write_transfer(&transform_cache_sm, transform_info.entry->vc, &t_state.cache_info.transform_store,
                               client_response_hdr_bytes, "cache write t");
    break;
  }

  default:
    ink_release_assert(0);
    break;
  }
}

// void HttpSM::perform_cache_write_action()
//
//   Called to do cache write, delete and updates based
//    on s->cache_info.action.  Does not setup cache
//    read tunnels
//
void
HttpSM::perform_cache_write_action()
{
  SMDebug("http", "[%" PRId64 "] perform_cache_write_action %s", sm_id,
          HttpDebugNames::get_cache_action_name(t_state.cache_info.action));

  switch (t_state.cache_info.action) {
  case HttpTransact::CACHE_DO_NO_ACTION:

  {
    // Nothing to do
    cache_sm.end_both();
    break;
  }

  case HttpTransact::CACHE_DO_SERVE: {
    cache_sm.abort_write();
    break;
  }

  case HttpTransact::CACHE_DO_DELETE: {
    // Write close deletes the old alternate
    cache_sm.close_write();
    cache_sm.close_read();
    break;
  }

  case HttpTransact::CACHE_DO_SERVE_AND_DELETE: {
    // FIX ME: need to set up delete for after cache write has
    //   completed
    break;
  }

  case HttpTransact::CACHE_DO_SERVE_AND_UPDATE: {
    issue_cache_update();
    break;
  }

  case HttpTransact::CACHE_DO_UPDATE: {
    cache_sm.close_read();
    issue_cache_update();
    break;
  }

  case HttpTransact::CACHE_DO_WRITE:
  case HttpTransact::CACHE_DO_REPLACE:
    // Fix need to set up delete for after cache write has
    //   completed
    if (transform_info.entry == nullptr || t_state.api_info.cache_untransformed == true) {
      cache_sm.close_read();
      t_state.cache_info.write_status = HttpTransact::CACHE_WRITE_IN_PROGRESS;
      setup_cache_write_transfer(&cache_sm, server_entry->vc, &t_state.cache_info.object_store, client_response_hdr_bytes,
                                 "cache write");
    } else {
      // We are not caching the untransformed.  We might want to
      //  use the cache writevc to cache the transformed copy
      ink_assert(transform_cache_sm.cache_write_vc == nullptr);
      transform_cache_sm.cache_write_vc = cache_sm.cache_write_vc;
      cache_sm.cache_write_vc           = nullptr;
    }
    break;

  default:
    ink_release_assert(0);
    break;
  }
}

void
HttpSM::issue_cache_update()
{
  ink_assert(cache_sm.cache_write_vc != nullptr);
  if (cache_sm.cache_write_vc) {
    t_state.cache_info.object_store.request_sent_time_set(t_state.request_sent_time);
    t_state.cache_info.object_store.response_received_time_set(t_state.response_received_time);
    ink_assert(t_state.cache_info.object_store.request_sent_time_get() > 0);
    ink_assert(t_state.cache_info.object_store.response_received_time_get() > 0);
    cache_sm.cache_write_vc->set_http_info(&t_state.cache_info.object_store);
    t_state.cache_info.object_store.clear();
  }
  // Now close the write which commits the update
  cache_sm.close_write();
}

int
HttpSM::write_header_into_buffer(HTTPHdr *h, MIOBuffer *b)
{
  int dumpoffset;
  int done;

  dumpoffset = 0;
  do {
    IOBufferBlock *block = b->get_current_block();
    int bufindex         = 0;
    int tmp              = dumpoffset;

    ink_assert(block->write_avail() > 0);
    done = h->print(block->start(), block->write_avail(), &bufindex, &tmp);
    dumpoffset += bufindex;
    ink_assert(bufindex > 0);
    b->fill(bufindex);
    if (!done) {
      b->add_block();
    }
  } while (!done);

  return dumpoffset;
}

void
HttpSM::attach_server_session(Http1ServerSession *s)
{
  hsm_release_assert(server_session == nullptr);
  hsm_release_assert(server_entry == nullptr);
  hsm_release_assert(s->state == HSS_ACTIVE);
  server_session        = s;
  server_transact_count = server_session->transact_count++;

  // update the dst_addr when using an existing session
  // for e.g using Host based session pools may ignore the DNS IP
  if (!ats_ip_addr_eq(&t_state.current.server->dst_addr, &server_session->get_server_ip())) {
    ip_port_text_buffer ipb1, ipb2;
    Debug("http_ss", "updating ip when attaching server session from %s to %s",
          ats_ip_ntop(&t_state.current.server->dst_addr.sa, ipb1, sizeof(ipb1)),
          ats_ip_ntop(&server_session->get_server_ip(), ipb2, sizeof(ipb2)));
    ats_ip_copy(&t_state.current.server->dst_addr, &server_session->get_server_ip());
  }

  // Propagate the per client IP debugging
  if (ua_txn) {
    s->get_netvc()->control_flags.set_flags(get_cont_flags().get_flags());
  } else { // If there is no ua_txn no sense in continuing to attach the server session
    return;
  }

  // Set the mutex so that we have something to update
  //   stats with
  server_session->mutex = this->mutex;

  HTTP_INCREMENT_DYN_STAT(http_current_server_transactions_stat);
  ++s->server_trans_stat;

  // Record the VC in our table
  server_entry             = vc_table.new_entry();
  server_entry->vc         = server_session;
  server_entry->vc_type    = HTTP_SERVER_VC;
  server_entry->vc_handler = &HttpSM::state_send_server_request_header;

  // es - is this a concern here in HttpSM?  Does it belong somewhere else?
  // Get server and client connections
  UnixNetVConnection *server_vc = dynamic_cast<UnixNetVConnection *>(server_session->get_netvc());
  UnixNetVConnection *client_vc = (UnixNetVConnection *)(ua_txn->get_netvc());

  // Verifying that the user agent and server sessions/transactions are operating on the same thread.
  ink_release_assert(!server_vc || !client_vc || server_vc->thread == client_vc->thread);

  // set flag for server session is SSL
  SSLNetVConnection *server_ssl_vc = dynamic_cast<SSLNetVConnection *>(server_vc);
  if (server_ssl_vc) {
    server_connection_is_ssl = true;
  }

  // Initiate a read on the session so that the SM and not
  //  session manager will get called back if the timeout occurs
  //  or the server closes on us.  The IO Core now requires us to
  //  do the read with a buffer and a size so preallocate the
  //  buffer
  server_buffer_reader = server_session->get_reader();
  // ts-3189 We are only setting up an empty read at this point.  This
  // is sufficient to have the timeout errors directed to the appropriate
  // SM handler, but we don't want to read any data until the tunnel has
  // been set up.  This isn't such a big deal with GET results, since
  // if no tunnels are set up, there is no danger of data being delivered
  // to the wrong tunnel's consumer handler.  But for post and other
  // methods that send data after the request, two tunnels are created in
  // series, and with a full read set up at this point, the EOS from the
  // first tunnel was sometimes behind handled by the consumer of the
  // first tunnel instead of the producer of the second tunnel.
  // The real read is setup in setup_server_read_response_header()
  //
  server_entry->read_vio = server_session->do_io_read(this, 0, server_session->read_buffer);

  // Transfer control of the write side as well
  server_entry->write_vio = server_session->do_io_write(this, 0, nullptr);

  // Setup the timeouts
  // Set the inactivity timeout to the connect timeout so that we
  //   we fail this server if it doesn't start sending the response
  //   header
  set_server_netvc_connect_timeout(server_session->get_netvc());
  set_server_netvc_active_timeout(server_session->get_netvc());

  if (plugin_tunnel_type != HTTP_NO_PLUGIN_TUNNEL || will_be_private_ss) {
    SMDebug("http_ss", "Setting server session to private");
    set_server_session_private(true);
  }
}

void
HttpSM::setup_server_send_request_api()
{
  // Make sure the VC is on the correct timeout
  set_server_netvc_inactivity_timeout(server_session->get_netvc());
  t_state.api_next_action = HttpTransact::SM_ACTION_API_SEND_REQUEST_HDR;
  do_api_callout();
}

void
HttpSM::setup_server_send_request()
{
  int hdr_length;
  int64_t msg_len = 0; /* lv: just make gcc happy */

  hsm_release_assert(server_entry != nullptr);
  hsm_release_assert(server_session != nullptr);
  hsm_release_assert(server_entry->vc == server_session);

  // Send the request header
  server_entry->vc_handler   = &HttpSM::state_send_server_request_header;
  server_entry->write_buffer = new_MIOBuffer(HTTP_HEADER_BUFFER_SIZE_INDEX);

  if (t_state.api_server_request_body_set) {
    msg_len = t_state.internal_msg_buffer_size;
    t_state.hdr_info.server_request.value_set_int64(MIME_FIELD_CONTENT_LENGTH, MIME_LEN_CONTENT_LENGTH, msg_len);
  }

  DUMP_HEADER("http_hdrs", &(t_state.hdr_info.server_request), t_state.state_machine_id, "Proxy's Request after hooks");

  // We need a reader so bytes don't fall off the end of
  //  the buffer
  IOBufferReader *buf_start = server_entry->write_buffer->alloc_reader();
  server_request_hdr_bytes = hdr_length = write_header_into_buffer(&t_state.hdr_info.server_request, server_entry->write_buffer);

  // the plugin decided to append a message to the request
  if (t_state.api_server_request_body_set) {
    SMDebug("http", "[%" PRId64 "] appending msg of %" PRId64 " bytes to request %s", sm_id, msg_len, t_state.internal_msg_buffer);
    hdr_length += server_entry->write_buffer->write(t_state.internal_msg_buffer, msg_len);
    server_request_body_bytes = msg_len;
  }

  milestones[TS_MILESTONE_SERVER_BEGIN_WRITE] = Thread::get_hrtime();
  server_entry->write_vio                     = server_entry->vc->do_io_write(this, hdr_length, buf_start);

  // Make sure the VC is using correct timeouts.  We may be reusing a previously used server session
  if (t_state.api_txn_no_activity_timeout_value != -1) {
    server_session->get_netvc()->set_inactivity_timeout(HRTIME_MSECONDS(t_state.api_txn_no_activity_timeout_value));
  } else {
    server_session->get_netvc()->set_inactivity_timeout(HRTIME_SECONDS(t_state.txn_conf->transaction_no_activity_timeout_out));
  }
}

void
HttpSM::setup_server_read_response_header()
{
  ink_assert(server_session != nullptr);
  ink_assert(server_entry != nullptr);
  // REQ_FLAVOR_SCHEDULED_UPDATE can be transformed in REQ_FLAVOR_REVPROXY
  ink_assert(ua_txn != nullptr || t_state.req_flavor == HttpTransact::REQ_FLAVOR_SCHEDULED_UPDATE ||
             t_state.req_flavor == HttpTransact::REQ_FLAVOR_REVPROXY);

  // We should have set the server_buffer_reader
  //   we sent the request header
  ink_assert(server_buffer_reader != nullptr);

  // Now that we've got the ability to read from the
  //  server, setup to read the response header
  server_entry->vc_handler = &HttpSM::state_read_server_response_header;

  t_state.current.state         = HttpTransact::STATE_UNDEFINED;
  t_state.current.server->state = HttpTransact::STATE_UNDEFINED;

  // Note: we must use destroy() here since clear()
  //  does not free the memory from the header
  t_state.hdr_info.server_response.destroy();
  t_state.hdr_info.server_response.create(HTTP_TYPE_RESPONSE);
  http_parser_clear(&http_parser);
  server_response_hdr_bytes                        = 0;
  milestones[TS_MILESTONE_SERVER_READ_HEADER_DONE] = 0;

  // We already done the READ when we setup the connection to
  //   read the request header
  ink_assert(server_entry->read_vio);

  // The tunnel from OS to UA is now setup.  Ready to read the response
  server_entry->read_vio = server_session->do_io_read(this, INT64_MAX, server_buffer_reader->mbuf);

  // If there is anything in the buffer call the parsing routines
  //  since if the response is finished, we won't get any
  //  additional callbacks

  if (server_buffer_reader->read_avail() > 0) {
    state_read_server_response_header((server_entry->eos) ? VC_EVENT_EOS : VC_EVENT_READ_READY, server_entry->read_vio);
  }
}

HttpTunnelProducer *
HttpSM::setup_cache_read_transfer()
{
  int64_t alloc_index, hdr_size;
  int64_t doc_size;

  ink_assert(cache_sm.cache_read_vc != nullptr);

  doc_size    = t_state.cache_info.object_read->object_size_get();
  alloc_index = buffer_size_to_index(doc_size + index_to_buffer_size(HTTP_HEADER_BUFFER_SIZE_INDEX));

#ifndef USE_NEW_EMPTY_MIOBUFFER
  MIOBuffer *buf = new_MIOBuffer(alloc_index);
#else
  MIOBuffer *buf = new_empty_MIOBuffer(alloc_index);
  buf->append_block(HTTP_HEADER_BUFFER_SIZE_INDEX);
#endif

  buf->water_mark = static_cast<int>(t_state.txn_conf->default_buffer_water_mark);

  IOBufferReader *buf_start = buf->alloc_reader();

  // Now dump the header into the buffer
  ink_assert(t_state.hdr_info.client_response.status_get() != HTTP_STATUS_NOT_MODIFIED);
  client_response_hdr_bytes = hdr_size = write_response_header_into_buffer(&t_state.hdr_info.client_response, buf);
  cache_response_hdr_bytes             = client_response_hdr_bytes;

  HTTP_SM_SET_DEFAULT_HANDLER(&HttpSM::tunnel_handler);

  if (doc_size != INT64_MAX) {
    doc_size += hdr_size;
  }

  HttpTunnelProducer *p = tunnel.add_producer(cache_sm.cache_read_vc, doc_size, buf_start, &HttpSM::tunnel_handler_cache_read,
                                              HT_CACHE_READ, "cache read");
  tunnel.add_consumer(ua_entry->vc, cache_sm.cache_read_vc, &HttpSM::tunnel_handler_ua, HT_HTTP_CLIENT, "user agent");
  // if size of a cached item is not known, we'll do chunking for keep-alive HTTP/1.1 clients
  // this only applies to read-while-write cases where origin server sends a dynamically generated chunked content
  // w/o providing a Content-Length header
  if (t_state.client_info.receive_chunked_response) {
    tunnel.set_producer_chunking_action(p, client_response_hdr_bytes, TCA_CHUNK_CONTENT);
    tunnel.set_producer_chunking_size(p, t_state.txn_conf->http_chunking_size);
  }
  ua_entry->in_tunnel    = true;
  cache_sm.cache_read_vc = nullptr;
  return p;
}

HttpTunnelProducer *
HttpSM::setup_cache_transfer_to_transform()
{
  int64_t alloc_index;
  int64_t doc_size;

  ink_assert(cache_sm.cache_read_vc != nullptr);
  ink_assert(transform_info.vc != nullptr);
  ink_assert(transform_info.entry->vc == transform_info.vc);

  // grab this here
  cache_response_hdr_bytes = t_state.hdr_info.cache_response.length_get();

  doc_size                  = t_state.cache_info.object_read->object_size_get();
  alloc_index               = buffer_size_to_index(doc_size);
  MIOBuffer *buf            = new_MIOBuffer(alloc_index);
  IOBufferReader *buf_start = buf->alloc_reader();

  HTTP_SM_SET_DEFAULT_HANDLER(&HttpSM::state_response_wait_for_transform_read);

  HttpTunnelProducer *p = tunnel.add_producer(cache_sm.cache_read_vc, doc_size, buf_start, &HttpSM::tunnel_handler_cache_read,
                                              HT_CACHE_READ, "cache read");

  tunnel.add_consumer(transform_info.vc, cache_sm.cache_read_vc, &HttpSM::tunnel_handler_transform_write, HT_TRANSFORM,
                      "transform write");
  transform_info.entry->in_tunnel = true;
  cache_sm.cache_read_vc          = nullptr;

  return p;
}

void
HttpSM::setup_cache_write_transfer(HttpCacheSM *c_sm, VConnection *source_vc, HTTPInfo *store_info, int64_t skip_bytes,
                                   const char *name)
{
  ink_assert(c_sm->cache_write_vc != nullptr);
  ink_assert(t_state.request_sent_time > 0);
  ink_assert(t_state.response_received_time > 0);

  store_info->request_sent_time_set(t_state.request_sent_time);
  store_info->response_received_time_set(t_state.response_received_time);

  c_sm->cache_write_vc->set_http_info(store_info);
  store_info->clear();

  tunnel.add_consumer(c_sm->cache_write_vc, source_vc, &HttpSM::tunnel_handler_cache_write, HT_CACHE_WRITE, name, skip_bytes);

  c_sm->cache_write_vc = nullptr;
}

void
HttpSM::setup_100_continue_transfer()
{
  MIOBuffer *buf            = new_MIOBuffer(HTTP_HEADER_BUFFER_SIZE_INDEX);
  IOBufferReader *buf_start = buf->alloc_reader();

  // First write the client response header into the buffer
  ink_assert(t_state.client_info.http_version != HTTPVersion(0, 9));
  client_response_hdr_bytes = write_header_into_buffer(&t_state.hdr_info.client_response, buf);
  ink_assert(client_response_hdr_bytes > 0);

  HTTP_SM_SET_DEFAULT_HANDLER(&HttpSM::tunnel_handler_100_continue);

  // Clear the decks before we set up new producers.  As things stand, we cannot have two static operators
  // at once
  tunnel.reset();

  // Setup the tunnel to the client
  HttpTunnelProducer *p = tunnel.add_producer(HTTP_TUNNEL_STATIC_PRODUCER, client_response_hdr_bytes, buf_start,
                                              (HttpProducerHandler) nullptr, HT_STATIC, "internal msg - 100 continue");
  tunnel.add_consumer(ua_entry->vc, HTTP_TUNNEL_STATIC_PRODUCER, &HttpSM::tunnel_handler_100_continue_ua, HT_HTTP_CLIENT,
                      "user agent");

  // Make sure the half_close is not set.
  ua_txn->set_half_close_flag(false);
  ua_entry->in_tunnel = true;
  tunnel.tunnel_run(p);
}

//////////////////////////////////////////////////////////////////////////
//
//  HttpSM::setup_error_transfer()
//
//  The proxy has generated an error message which it
//  is sending to the client. For some cases, however,
//  such as when the proxy is transparent, returning
//  a proxy-generated error message exposes the proxy,
//  destroying transparency. The HttpBodyFactory code,
//  therefore, does not generate an error message body
//  in such cases. This function checks for the presence
//  of an error body. If its not present, it closes the
//  connection to the user, else it simply calls
//  setup_write_proxy_internal, which is the standard
//  routine for setting up proxy-generated responses.
//
//////////////////////////////////////////////////////////////////////////
void
HttpSM::setup_error_transfer()
{
  if (t_state.internal_msg_buffer || is_response_body_precluded(t_state.http_return_code)) {
    // Since we need to send the error message, call the API
    //   function
    ink_assert(t_state.internal_msg_buffer_size > 0 || is_response_body_precluded(t_state.http_return_code));
    t_state.api_next_action = HttpTransact::SM_ACTION_API_SEND_RESPONSE_HDR;
    do_api_callout();
  } else {
    SMDebug("http", "[setup_error_transfer] Now closing connection ...");
    vc_table.cleanup_entry(ua_entry);
    ua_entry = nullptr;
    // ua_txn     = NULL;
    terminate_sm   = true;
    t_state.source = HttpTransact::SOURCE_INTERNAL;
  }
}

void
HttpSM::setup_internal_transfer(HttpSMHandler handler_arg)
{
  bool is_msg_buf_present;

  if (t_state.internal_msg_buffer) {
    is_msg_buf_present = true;
    ink_assert(t_state.internal_msg_buffer_size > 0);

    // Set the content length here since a plugin
    //   may have changed the error body
    t_state.hdr_info.client_response.set_content_length(t_state.internal_msg_buffer_size);
    t_state.hdr_info.client_response.field_delete(MIME_FIELD_TRANSFER_ENCODING, MIME_LEN_TRANSFER_ENCODING);

    // set internal_msg_buffer_type if available
    if (t_state.internal_msg_buffer_type) {
      int len = strlen(t_state.internal_msg_buffer_type);

      if (len > 0) {
        t_state.hdr_info.client_response.value_set(MIME_FIELD_CONTENT_TYPE, MIME_LEN_CONTENT_TYPE, t_state.internal_msg_buffer_type,
                                                   len);
      }
      ats_free(t_state.internal_msg_buffer_type);
      t_state.internal_msg_buffer_type = nullptr;
    } else {
      t_state.hdr_info.client_response.value_set(MIME_FIELD_CONTENT_TYPE, MIME_LEN_CONTENT_TYPE, "text/html", 9);
    }
  } else {
    is_msg_buf_present = false;

    // If we are sending a response that can have a body
    //   but doesn't have a body add a content-length of zero.
    //   Needed for keep-alive on PURGE requests
    if (!is_response_body_precluded(t_state.hdr_info.client_response.status_get(), t_state.method)) {
      t_state.hdr_info.client_response.set_content_length(0);
      t_state.hdr_info.client_response.field_delete(MIME_FIELD_TRANSFER_ENCODING, MIME_LEN_TRANSFER_ENCODING);
    }
  }

  t_state.source = HttpTransact::SOURCE_INTERNAL;

  int64_t buf_size =
    index_to_buffer_size(HTTP_HEADER_BUFFER_SIZE_INDEX) + (is_msg_buf_present ? t_state.internal_msg_buffer_size : 0);

  MIOBuffer *buf            = new_MIOBuffer(buffer_size_to_index(buf_size));
  IOBufferReader *buf_start = buf->alloc_reader();

  // First write the client response header into the buffer
  client_response_hdr_bytes = write_response_header_into_buffer(&t_state.hdr_info.client_response, buf);
  int64_t nbytes            = client_response_hdr_bytes;

  // Next append the message onto the MIOBuffer

  // From HTTP/1.1 RFC:
  // "The HEAD method is identical to GET except that the server
  // MUST NOT return a message-body in the response. The metainformation
  // in the HTTP headers in response to a HEAD request SHOULD be
  // identical to the information sent in response to a GET request."
  // --> do not append the message onto the MIOBuffer and keep our pointer
  // to it so that it can be freed.

  if (is_msg_buf_present && t_state.method != HTTP_WKSIDX_HEAD) {
    nbytes += t_state.internal_msg_buffer_size;

    if (t_state.internal_msg_buffer_fast_allocator_size < 0) {
      buf->append_xmalloced(t_state.internal_msg_buffer, t_state.internal_msg_buffer_size);
    } else {
      buf->append_fast_allocated(t_state.internal_msg_buffer, t_state.internal_msg_buffer_size,
                                 t_state.internal_msg_buffer_fast_allocator_size);
    }

    // The IOBufferBlock will free the msg buffer when necessary so
    //  eliminate our pointer to it
    t_state.internal_msg_buffer      = nullptr;
    t_state.internal_msg_buffer_size = 0;
  }

  HTTP_SM_SET_DEFAULT_HANDLER(handler_arg);

  // Clear the decks before we setup the new producers
  // As things stand, we cannot have two static producers operating at
  // once
  tunnel.reset();

  // Setup the tunnel to the client
  HttpTunnelProducer *p =
    tunnel.add_producer(HTTP_TUNNEL_STATIC_PRODUCER, nbytes, buf_start, (HttpProducerHandler) nullptr, HT_STATIC, "internal msg");
  tunnel.add_consumer(ua_entry->vc, HTTP_TUNNEL_STATIC_PRODUCER, &HttpSM::tunnel_handler_ua, HT_HTTP_CLIENT, "user agent");

  ua_entry->in_tunnel = true;
  tunnel.tunnel_run(p);
}

// int HttpSM::find_http_resp_buffer_size(int cl)
//
//   Returns the allocation index for the buffer for
//     a response based on the content length
//
int
HttpSM::find_http_resp_buffer_size(int64_t content_length)
{
  int64_t alloc_index;

  if (content_length == HTTP_UNDEFINED_CL) {
    // Try use our configured default size.  Otherwise pick
    //   the default size
    alloc_index = static_cast<int>(t_state.txn_conf->default_buffer_size_index);
    if (alloc_index < MIN_CONFIG_BUFFER_SIZE_INDEX || alloc_index > DEFAULT_MAX_BUFFER_SIZE) {
      alloc_index = DEFAULT_RESPONSE_BUFFER_SIZE_INDEX;
    }
  } else {
    int64_t buf_size = index_to_buffer_size(HTTP_HEADER_BUFFER_SIZE_INDEX) + content_length;
    alloc_index      = buffer_size_to_index(buf_size);
  }

  return alloc_index;
}

// int HttpSM::server_transfer_init()
//
//    Moves data from the header buffer into the reply buffer
//      and return the number of bytes we should use for initiating the
//      tunnel
//
int64_t
HttpSM::server_transfer_init(MIOBuffer *buf, int hdr_size)
{
  int64_t nbytes;
  int64_t to_copy = INT64_MAX;

  ink_assert(t_state.current.server != nullptr); // should have been set up if we're doing a transfer.

  if (server_entry->eos == true) {
    // The server has shutdown on us already so the only data
    //  we'll get is already in the buffer
    nbytes = server_buffer_reader->read_avail() + hdr_size;
  } else if (t_state.hdr_info.response_content_length == HTTP_UNDEFINED_CL) {
    nbytes = -1;
  } else {
    //  Set to copy to the number of bytes we want to write as
    //  if the server is sending us a bogus response we have to
    //  truncate it as we've already decided to trust the content
    //  length
    to_copy = t_state.hdr_info.response_content_length;
    nbytes  = t_state.hdr_info.response_content_length + hdr_size;
  }

  // Next order of business if copy the remaining data from the header buffer into new buffer.
  int64_t server_response_pre_read_bytes = buf->write(server_buffer_reader, to_copy);
  server_buffer_reader->consume(server_response_pre_read_bytes);

  //  If we know the length & copied the entire body
  //   of the document out of the header buffer make
  //   sure the server isn't screwing us by having sent too
  //   much.  If it did, we want to close the server connection
  if (server_response_pre_read_bytes == to_copy && server_buffer_reader->read_avail() > 0) {
    t_state.current.server->keep_alive = HTTP_NO_KEEPALIVE;
  }

  return nbytes;
}

HttpTunnelProducer *
HttpSM::setup_server_transfer_to_transform()
{
  int64_t alloc_index;
  int64_t nbytes;

  alloc_index               = find_server_buffer_size();
  MIOBuffer *buf            = new_MIOBuffer(alloc_index);
  IOBufferReader *buf_start = buf->alloc_reader();
  nbytes                    = server_transfer_init(buf, 0);

  HTTP_SM_SET_DEFAULT_HANDLER(&HttpSM::state_response_wait_for_transform_read);

  HttpTunnelProducer *p =
    tunnel.add_producer(server_entry->vc, nbytes, buf_start, &HttpSM::tunnel_handler_server, HT_HTTP_SERVER, "http server");

  tunnel.add_consumer(transform_info.vc, server_entry->vc, &HttpSM::tunnel_handler_transform_write, HT_TRANSFORM,
                      "transform write");

  server_entry->in_tunnel         = true;
  transform_info.entry->in_tunnel = true;

  if (t_state.current.server->transfer_encoding == HttpTransact::CHUNKED_ENCODING) {
    client_response_hdr_bytes = 0; // fixed by YTS Team, yamsat
    tunnel.set_producer_chunking_action(p, client_response_hdr_bytes, TCA_DECHUNK_CONTENT);
  }

  return p;
}

HttpTunnelProducer *
HttpSM::setup_transfer_from_transform()
{
  int64_t alloc_index = find_server_buffer_size();

  // TODO change this call to new_empty_MIOBuffer()
  MIOBuffer *buf            = new_MIOBuffer(alloc_index);
  buf->water_mark           = static_cast<int>(t_state.txn_conf->default_buffer_water_mark);
  IOBufferReader *buf_start = buf->alloc_reader();

  HttpTunnelConsumer *c = tunnel.get_consumer(transform_info.vc);
  ink_assert(c != nullptr);
  ink_assert(c->vc == transform_info.vc);
  ink_assert(c->vc_type == HT_TRANSFORM);

  // Now dump the header into the buffer
  ink_assert(t_state.hdr_info.client_response.status_get() != HTTP_STATUS_NOT_MODIFIED);
  client_response_hdr_bytes = write_response_header_into_buffer(&t_state.hdr_info.client_response, buf);

  HTTP_SM_SET_DEFAULT_HANDLER(&HttpSM::tunnel_handler);

  HttpTunnelProducer *p = tunnel.add_producer(transform_info.vc, INT64_MAX, buf_start, &HttpSM::tunnel_handler_transform_read,
                                              HT_TRANSFORM, "transform read");
  tunnel.chain(c, p);

  tunnel.add_consumer(ua_entry->vc, transform_info.vc, &HttpSM::tunnel_handler_ua, HT_HTTP_CLIENT, "user agent");

  transform_info.entry->in_tunnel = true;
  ua_entry->in_tunnel             = true;

  this->setup_plugin_agents(p);

  if (t_state.client_info.receive_chunked_response) {
    tunnel.set_producer_chunking_action(p, client_response_hdr_bytes, TCA_CHUNK_CONTENT);
    tunnel.set_producer_chunking_size(p, t_state.txn_conf->http_chunking_size);
  }

  return p;
}

HttpTunnelProducer *
HttpSM::setup_transfer_from_transform_to_cache_only()
{
  int64_t alloc_index       = find_server_buffer_size();
  MIOBuffer *buf            = new_MIOBuffer(alloc_index);
  IOBufferReader *buf_start = buf->alloc_reader();

  HttpTunnelConsumer *c = tunnel.get_consumer(transform_info.vc);
  ink_assert(c != nullptr);
  ink_assert(c->vc == transform_info.vc);
  ink_assert(c->vc_type == HT_TRANSFORM);

  HTTP_SM_SET_DEFAULT_HANDLER(&HttpSM::tunnel_handler);

  HttpTunnelProducer *p = tunnel.add_producer(transform_info.vc, INT64_MAX, buf_start, &HttpSM::tunnel_handler_transform_read,
                                              HT_TRANSFORM, "transform read");
  tunnel.chain(c, p);

  transform_info.entry->in_tunnel = true;

  ink_assert(t_state.cache_info.transform_action == HttpTransact::CACHE_DO_WRITE);

  perform_transform_cache_write_action();

  return p;
}

void
HttpSM::setup_server_transfer_to_cache_only()
{
  TunnelChunkingAction_t action;
  int64_t alloc_index;
  int64_t nbytes;

  alloc_index               = find_server_buffer_size();
  MIOBuffer *buf            = new_MIOBuffer(alloc_index);
  IOBufferReader *buf_start = buf->alloc_reader();

  action = (t_state.current.server && t_state.current.server->transfer_encoding == HttpTransact::CHUNKED_ENCODING) ?
             TCA_DECHUNK_CONTENT :
             TCA_PASSTHRU_DECHUNKED_CONTENT;

  nbytes = server_transfer_init(buf, 0);

  HTTP_SM_SET_DEFAULT_HANDLER(&HttpSM::tunnel_handler);

  HttpTunnelProducer *p =
    tunnel.add_producer(server_entry->vc, nbytes, buf_start, &HttpSM::tunnel_handler_server, HT_HTTP_SERVER, "http server");

  tunnel.set_producer_chunking_action(p, 0, action);
  tunnel.set_producer_chunking_size(p, t_state.txn_conf->http_chunking_size);

  setup_cache_write_transfer(&cache_sm, server_entry->vc, &t_state.cache_info.object_store, 0, "cache write");

  server_entry->in_tunnel = true;
}

HttpTunnelProducer *
HttpSM::setup_server_transfer()
{
  SMDebug("http", "Setup Server Transfer");
  int64_t alloc_index, hdr_size;
  int64_t nbytes;

  alloc_index = find_server_buffer_size();
#ifndef USE_NEW_EMPTY_MIOBUFFER
  MIOBuffer *buf = new_MIOBuffer(alloc_index);
#else
  MIOBuffer *buf = new_empty_MIOBuffer(alloc_index);
  buf->append_block(HTTP_HEADER_BUFFER_SIZE_INDEX);
#endif
  buf->water_mark           = static_cast<int>(t_state.txn_conf->default_buffer_water_mark);
  IOBufferReader *buf_start = buf->alloc_reader();

  // we need to know if we are going to chunk the response or not
  // before we write the response header into buffer
  TunnelChunkingAction_t action;
  if (t_state.client_info.receive_chunked_response == false) {
    if (t_state.current.server->transfer_encoding == HttpTransact::CHUNKED_ENCODING) {
      action = TCA_DECHUNK_CONTENT;
    } else {
      action = TCA_PASSTHRU_DECHUNKED_CONTENT;
    }
  } else {
    if (t_state.current.server->transfer_encoding != HttpTransact::CHUNKED_ENCODING) {
      if (t_state.client_info.http_version == HTTPVersion(0, 9)) {
        action = TCA_PASSTHRU_DECHUNKED_CONTENT; // send as-is
      } else {
        action = TCA_CHUNK_CONTENT;
      }
    } else {
      action = TCA_PASSTHRU_CHUNKED_CONTENT;
    }
  }
  if (action == TCA_CHUNK_CONTENT || action == TCA_PASSTHRU_CHUNKED_CONTENT) { // remove Content-Length
    t_state.hdr_info.client_response.field_delete(MIME_FIELD_CONTENT_LENGTH, MIME_LEN_CONTENT_LENGTH);
  }
  // Now dump the header into the buffer
  ink_assert(t_state.hdr_info.client_response.status_get() != HTTP_STATUS_NOT_MODIFIED);
  client_response_hdr_bytes = hdr_size = write_response_header_into_buffer(&t_state.hdr_info.client_response, buf);

  nbytes = server_transfer_init(buf, hdr_size);

  if (t_state.negative_caching && t_state.hdr_info.server_response.status_get() == HTTP_STATUS_NO_CONTENT) {
    int s = sizeof("No Content") - 1;
    buf->write("No Content", s);
    nbytes += s;
  }

  HTTP_SM_SET_DEFAULT_HANDLER(&HttpSM::tunnel_handler);

  HttpTunnelProducer *p =
    tunnel.add_producer(server_entry->vc, nbytes, buf_start, &HttpSM::tunnel_handler_server, HT_HTTP_SERVER, "http server");

  tunnel.add_consumer(ua_entry->vc, server_entry->vc, &HttpSM::tunnel_handler_ua, HT_HTTP_CLIENT, "user agent");

  ua_entry->in_tunnel     = true;
  server_entry->in_tunnel = true;

  this->setup_plugin_agents(p);

  // If the incoming server response is chunked and the client does not
  // expect a chunked response, then dechunk it.  Otherwise, if the
  // incoming response is not chunked and the client expects a chunked
  // response, then chunk it.
  /*
     // this block is moved up so that we know if we need to remove
     // Content-Length field from response header before writing the
     // response header into buffer bz50730
     TunnelChunkingAction_t action;
     if (t_state.client_info.receive_chunked_response == false) {
     if (t_state.current.server->transfer_encoding ==
     HttpTransact::CHUNKED_ENCODING)
     action = TCA_DECHUNK_CONTENT;
     else action = TCA_PASSTHRU_DECHUNKED_CONTENT;
     }
     else {
     if (t_state.current.server->transfer_encoding !=
     HttpTransact::CHUNKED_ENCODING)
     action = TCA_CHUNK_CONTENT;
     else action = TCA_PASSTHRU_CHUNKED_CONTENT;
     }
   */
  tunnel.set_producer_chunking_action(p, client_response_hdr_bytes, action);
  tunnel.set_producer_chunking_size(p, t_state.txn_conf->http_chunking_size);
  return p;
}

HttpTunnelProducer *
HttpSM::setup_push_transfer_to_cache()
{
  int64_t nbytes, alloc_index;

  alloc_index               = find_http_resp_buffer_size(t_state.hdr_info.request_content_length);
  MIOBuffer *buf            = new_MIOBuffer(alloc_index);
  IOBufferReader *buf_start = buf->alloc_reader();

  ink_release_assert(t_state.hdr_info.request_content_length != HTTP_UNDEFINED_CL);
  nbytes = t_state.hdr_info.request_content_length - pushed_response_hdr_bytes;
  ink_release_assert(nbytes >= 0);

  if (ua_entry->eos == true) {
    // The ua has shutdown on us already so the only data
    //  we'll get is already in the buffer.  Make sure it
    //  fulfills the stated length
    int64_t avail = ua_buffer_reader->read_avail();

    if (avail < nbytes) {
      // Client failed to send the body, it's gone.  Kill the
      // state machine
      terminate_sm = true;
      return nullptr;
    }
  }
  // Next order of business is copy the remaining data from the
  //  header buffer into new buffer.
  pushed_response_body_bytes = buf->write(ua_buffer_reader, nbytes);
  ua_buffer_reader->consume(pushed_response_body_bytes);
  client_request_body_bytes += pushed_response_body_bytes;

  HTTP_SM_SET_DEFAULT_HANDLER(&HttpSM::tunnel_handler_push);

  HttpTunnelProducer *p =
    tunnel.add_producer(ua_entry->vc, nbytes, buf_start, &HttpSM::tunnel_handler_ua_push, HT_HTTP_CLIENT, "user_agent");
  setup_cache_write_transfer(&cache_sm, ua_entry->vc, &t_state.cache_info.object_store, 0, "cache write");

  ua_entry->in_tunnel = true;
  return p;
}

void
HttpSM::setup_blind_tunnel(bool send_response_hdr, IOBufferReader *initial)
{
  HttpTunnelConsumer *c_ua;
  HttpTunnelConsumer *c_os;
  HttpTunnelProducer *p_ua;
  HttpTunnelProducer *p_os;
  MIOBuffer *from_ua_buf = new_MIOBuffer(BUFFER_SIZE_INDEX_32K);
  MIOBuffer *to_ua_buf   = new_MIOBuffer(BUFFER_SIZE_INDEX_32K);
  IOBufferReader *r_from = from_ua_buf->alloc_reader();
  IOBufferReader *r_to   = to_ua_buf->alloc_reader();

  milestones[TS_MILESTONE_SERVER_BEGIN_WRITE] = Thread::get_hrtime();
  if (send_response_hdr) {
    client_response_hdr_bytes = write_response_header_into_buffer(&t_state.hdr_info.client_response, to_ua_buf);
    if (initial && initial->read_avail()) {
      int64_t avail = initial->read_avail();
      to_ua_buf->write(initial, avail);
      initial->consume(avail);
    }
  } else {
    client_response_hdr_bytes = 0;
  }

  client_request_body_bytes = 0;
  if (ua_raw_buffer_reader != nullptr) {
    client_request_body_bytes += from_ua_buf->write(ua_raw_buffer_reader, client_request_hdr_bytes);
    ua_raw_buffer_reader->dealloc();
    ua_raw_buffer_reader = nullptr;
  }

  // Next order of business if copy the remaining data from the
  //  header buffer into new buffer
  client_request_body_bytes += from_ua_buf->write(ua_buffer_reader);

  HTTP_SM_SET_DEFAULT_HANDLER(&HttpSM::tunnel_handler);

  p_os =
    tunnel.add_producer(server_entry->vc, -1, r_to, &HttpSM::tunnel_handler_ssl_producer, HT_HTTP_SERVER, "http server - tunnel");

  c_ua = tunnel.add_consumer(ua_entry->vc, server_entry->vc, &HttpSM::tunnel_handler_ssl_consumer, HT_HTTP_CLIENT,
                             "user agent - tunnel");

  p_ua = tunnel.add_producer(ua_entry->vc, -1, r_from, &HttpSM::tunnel_handler_ssl_producer, HT_HTTP_CLIENT, "user agent - tunnel");

  c_os = tunnel.add_consumer(server_entry->vc, ua_entry->vc, &HttpSM::tunnel_handler_ssl_consumer, HT_HTTP_SERVER,
                             "http server - tunnel");

  // Make the tunnel aware that the entries are bi-directional
  tunnel.chain(c_os, p_os);
  tunnel.chain(c_ua, p_ua);

  ua_entry->in_tunnel     = true;
  server_entry->in_tunnel = true;

  tunnel.tunnel_run();

  // If we're half closed, we got a FIN from the client. Forward it on to the origin server
  // now that we have the tunnel operational.
  if (ua_txn && ua_txn->get_half_close_flag()) {
    p_ua->vc->do_io_shutdown(IO_SHUTDOWN_READ);
  }
}

void
HttpSM::setup_plugin_agents(HttpTunnelProducer *p)
{
  APIHook *agent           = txn_hook_get(TS_HTTP_RESPONSE_CLIENT_HOOK);
  has_active_plugin_agents = agent != nullptr;
  while (agent) {
    INKVConnInternal *contp = static_cast<INKVConnInternal *>(agent->m_cont);
    tunnel.add_consumer(contp, p->vc, &HttpSM::tunnel_handler_plugin_agent, HT_HTTP_CLIENT, "plugin agent");
    // We don't put these in the SM VC table because the tunnel
    // will clean them up in do_io_close().
    agent = agent->next();
  }
}

inline void
HttpSM::transform_cleanup(TSHttpHookID hook, HttpTransformInfo *info)
{
  APIHook *t_hook = api_hooks.get(hook);
  if (t_hook && info->vc == nullptr) {
    do {
      VConnection *t_vcon = t_hook->m_cont;
      t_vcon->do_io_close();
      t_hook = t_hook->m_link.next;
    } while (t_hook != nullptr);
  }
}

void
HttpSM::plugin_agents_cleanup()
{
  // If this is set then all of the plugin agent VCs were put in
  // the VC table and cleaned up there. This handles the case where
  // something went wrong early.
  if (!has_active_plugin_agents) {
    APIHook *agent = txn_hook_get(TS_HTTP_RESPONSE_CLIENT_HOOK);
    while (agent) {
      INKVConnInternal *contp = static_cast<INKVConnInternal *>(agent->m_cont);
      contp->do_io_close();
      agent = agent->next();
    }
  }
}

//////////////////////////////////////////////////////////////////////////
//
//  HttpSM::kill_this()
//
//  This function has two phases.  One before we call the asynchronous
//    clean up routines (api and list removal) and one after.
//    The state about which phase we are in is kept in
//    HttpSM::kill_this_async_done
//
//////////////////////////////////////////////////////////////////////////
void
HttpSM::kill_this()
{
  ink_release_assert(reentrancy_count == 1);
  this->postbuf_clear();
  enable_redirection = false;

  if (kill_this_async_done == false) {
    ////////////////////////////////
    // cancel uncompleted actions //
    ////////////////////////////////
    // The action should be cancelled only if
    // the state machine is in HTTP_API_NO_CALLOUT
    // state. This is because we are depending on the
    // callout to complete for the state machine to
    // get killed.
    if (callout_state == HTTP_API_NO_CALLOUT && pending_action) {
      pending_action->cancel();
      pending_action = nullptr;
    } else if (pending_action) {
      ink_assert(pending_action == nullptr);
    }

    cache_sm.end_both();
    transform_cache_sm.end_both();
    vc_table.cleanup_all();

    // tunnel.deallocate_buffers();
    // Why don't we just kill the tunnel?  Might still be
    // active if the state machine is going down hard,
    // and we should clean it up.
    tunnel.kill_tunnel();

    // It possible that a plugin added transform hook
    //   but the hook never executed due to a client abort
    //   In that case, we need to manually close all the
    //   transforms to prevent memory leaks (INKqa06147)
    if (hooks_set) {
      transform_cleanup(TS_HTTP_RESPONSE_TRANSFORM_HOOK, &transform_info);
      transform_cleanup(TS_HTTP_REQUEST_TRANSFORM_HOOK, &post_transform_info);
      plugin_agents_cleanup();
    }
    // It's also possible that the plugin_tunnel vc was never
    //   executed due to not contacting the server
    if (plugin_tunnel) {
      plugin_tunnel->kill_no_connect();
      plugin_tunnel = nullptr;
    }

    server_session = nullptr;

    // So we don't try to nuke the state machine
    //  if the plugin receives event we must reset
    //  the terminate_flag
    terminate_sm            = false;
    t_state.api_next_action = HttpTransact::SM_ACTION_API_SM_SHUTDOWN;
    if (do_api_callout() < 0) { // Failed to get a continuation lock
      // Need to hang out until we can complete the TXN_CLOSE hook
      terminate_sm = false;
      reentrancy_count--;
      return;
    }
  }
  // The reentrancy_count is still valid up to this point since
  //   the api shutdown hook is asynchronous and double frees can
  //   happen if the reentrancy count is not still valid until
  //   after all asynch callouts have completed
  //
  // Once we get to this point, we could be waiting for async
  //   completion in which case we need to decrement the reentrancy
  //   count since the entry points can't do it for us since they
  //   don't know if the state machine has been destroyed.  In the
  //   case we really are done with asynch callouts, decrement the
  //   reentrancy count since it seems tacky to destruct a state
  //   machine with non-zero count
  reentrancy_count--;
  ink_release_assert(reentrancy_count == 0);

  // If the api shutdown & list removal was synchronous
  //   then the value of kill_this_async_done has changed so
  //   we must check it again
  if (kill_this_async_done == true) {
    if (pending_action) {
      pending_action->cancel();
      pending_action = nullptr;
    }
    if (t_state.http_config_param->enable_http_stats) {
      update_stats();
    }

    //////////////
    // Log Data //
    //////////////
    SMDebug("http_seq", "[HttpSM::update_stats] Logging transaction");
    if (Log::transaction_logging_enabled() && t_state.api_info.logging_enabled) {
      LogAccess accessor(this);

      int ret = Log::access(&accessor);

      if (ret & Log::FULL) {
        SMDebug("http", "[update_stats] Logging system indicates FULL.");
      }
      if (ret & Log::FAIL) {
        Log::error("failed to log transaction for at least one log object");
      }
    }

    if (ua_txn) {
      ua_txn->transaction_done();
    }

    // In the async state, the plugin could have been
    // called resulting in the creation of a plugin_tunnel.
    // So it needs to be deleted now.
    if (plugin_tunnel) {
      plugin_tunnel->kill_no_connect();
      plugin_tunnel = nullptr;
    }

    ink_assert(pending_action == nullptr);
    ink_release_assert(vc_table.is_table_clear() == true);
    ink_release_assert(tunnel.is_tunnel_active() == false);

    HTTP_SM_SET_DEFAULT_HANDLER(nullptr);

    if (redirect_url != nullptr) {
      ats_free((void *)redirect_url);
      redirect_url     = nullptr;
      redirect_url_len = 0;
    }

#ifdef USE_HTTP_DEBUG_LISTS
    ink_mutex_acquire(&debug_sm_list_mutex);
    debug_sm_list.remove(this);
    ink_mutex_release(&debug_sm_list_mutex);
#endif

    SMDebug("http", "[%" PRId64 "] deallocating sm", sm_id);
    destroy();
  }
}

void
HttpSM::update_stats()
{
  milestones[TS_MILESTONE_SM_FINISH] = Thread::get_hrtime();

  if (is_action_tag_set("bad_length_state_dump")) {
    if (t_state.hdr_info.client_response.valid() && t_state.hdr_info.client_response.status_get() == HTTP_STATUS_OK) {
      int64_t p_resp_cl = t_state.hdr_info.client_response.get_content_length();
      int64_t resp_size = client_response_body_bytes;
      if (!((p_resp_cl == -1 || p_resp_cl == resp_size || resp_size == 0))) {
        Error("[%" PRId64 "] Truncated content detected", sm_id);
        dump_state_on_assert();
      }
    } else if (client_request_hdr_bytes == 0) {
      Error("[%" PRId64 "] Zero length request header received", sm_id);
      dump_state_on_assert();
    }
  }

  if (is_action_tag_set("assert_jtest_length")) {
    if (t_state.hdr_info.client_response.valid() && t_state.hdr_info.client_response.status_get() == HTTP_STATUS_OK) {
      int64_t p_resp_cl = t_state.hdr_info.client_response.get_content_length();
      int64_t resp_size = client_response_body_bytes;
      ink_release_assert(p_resp_cl == -1 || p_resp_cl == resp_size || resp_size == 0);
    }
  }

  ink_hrtime total_time = milestones.elapsed(TS_MILESTONE_SM_START, TS_MILESTONE_SM_FINISH);

  // ua_close will not be assigned properly in some exceptional situation.
  // TODO: Assign ua_close with suitable value when HttpTunnel terminates abnormally.
  if (milestones[TS_MILESTONE_UA_CLOSE] == 0 && milestones[TS_MILESTONE_UA_READ_HEADER_DONE] > 0) {
    milestones[TS_MILESTONE_UA_CLOSE] = Thread::get_hrtime();
  }

  // request_process_time  = The time after the header is parsed to the completion of the transaction
  ink_hrtime request_process_time = milestones[TS_MILESTONE_UA_CLOSE] - milestones[TS_MILESTONE_UA_READ_HEADER_DONE];

  HttpTransact::client_result_stat(&t_state, total_time, request_process_time);

  ink_hrtime ua_write_time;
  if (milestones[TS_MILESTONE_UA_BEGIN_WRITE] != 0 && milestones[TS_MILESTONE_UA_CLOSE] != 0) {
    ua_write_time = milestones.elapsed(TS_MILESTONE_UA_BEGIN_WRITE, TS_MILESTONE_UA_CLOSE);
  } else {
    ua_write_time = -1;
  }

  ink_hrtime os_read_time;
  if (milestones[TS_MILESTONE_SERVER_READ_HEADER_DONE] != 0 && milestones[TS_MILESTONE_SERVER_CLOSE] != 0) {
    os_read_time = milestones.elapsed(TS_MILESTONE_SERVER_READ_HEADER_DONE, TS_MILESTONE_SERVER_CLOSE);
  } else {
    os_read_time = -1;
  }

  HttpTransact::update_size_and_time_stats(
    &t_state, total_time, ua_write_time, os_read_time, client_request_hdr_bytes, client_request_body_bytes,
    client_response_hdr_bytes, client_response_body_bytes, server_request_hdr_bytes, server_request_body_bytes,
    server_response_hdr_bytes, server_response_body_bytes, pushed_response_hdr_bytes, pushed_response_body_bytes, milestones);
  /*
      if (is_action_tag_set("http_handler_times")) {
          print_all_http_handler_times();
      }
  */

  // print slow requests if the threshold is set (> 0) and if we are over the time threshold
  if (t_state.txn_conf->slow_log_threshold != 0 && ink_hrtime_from_msec(t_state.txn_conf->slow_log_threshold) < total_time) {
    char url_string[256] = "";
    int offset           = 0;
    int skip             = 0;

    t_state.hdr_info.client_request.url_print(url_string, sizeof(url_string) - 1, &offset, &skip);
    url_string[offset] = 0; // NULL terminate the string

    // unique id
    char unique_id_string[128] = "";
    int length                 = 0;
    const char *field          = t_state.hdr_info.client_request.value_get(MIME_FIELD_X_ID, MIME_LEN_X_ID, &length);
    if (field != nullptr && length > 0) {
      length = std::min(length, static_cast<int>(sizeof(unique_id_string)) - 1);
      memcpy(unique_id_string, field, length);
      unique_id_string[length] = 0; // NULL terminate the string
    }

    // set the fd for the request
    int fd             = 0;
    NetVConnection *vc = nullptr;
    if (ua_txn != nullptr) {
      vc = ua_txn->get_netvc();
      if (vc != nullptr) {
        fd = vc->get_socket();
      } else {
        fd = -1;
      }
    }
    // get the status code, lame that we have to check to see if it is valid or we will assert in the method call
    int status = 0;
    if (t_state.hdr_info.client_response.valid()) {
      status = t_state.hdr_info.client_response.status_get();
    }
    char client_ip[INET6_ADDRSTRLEN];
    ats_ip_ntop(&t_state.client_info.src_addr, client_ip, sizeof(client_ip));
    Error("[%" PRId64 "] Slow Request: "
          "client_ip: %s:%u "
          "protocol: %s "
          "url: %s "
          "status: %d "
          "unique id: %s "
          "redirection_tries: %d "
          "bytes: %" PRId64 " "
          "fd: %d "
          "client state: %d "
          "server state: %d "
          "ua_begin: %.3f "
          "ua_first_read: %.3f "
          "ua_read_header_done: %.3f "
          "cache_open_read_begin: %.3f "
          "cache_open_read_end: %.3f "
          "dns_lookup_begin: %.3f "
          "dns_lookup_end: %.3f "
          "server_connect: %.3f "
          "server_connect_end: %.3f "
          "server_first_read: %.3f "
          "server_read_header_done: %.3f "
          "server_close: %.3f "
          "ua_write: %.3f "
          "ua_close: %.3f "
          "sm_finish: %.3f "
          "plugin_active: %.3f "
          "plugin_total: %.3f",
          sm_id, client_ip, t_state.client_info.src_addr.host_order_port(), ua_txn ? ua_txn->get_protocol_string() : "-1",
          url_string, status, unique_id_string, redirection_tries, client_response_body_bytes, fd, t_state.client_info.state,
          t_state.server_info.state, milestones.difference_sec(TS_MILESTONE_SM_START, TS_MILESTONE_UA_BEGIN),
          milestones.difference_sec(TS_MILESTONE_SM_START, TS_MILESTONE_UA_FIRST_READ),
          milestones.difference_sec(TS_MILESTONE_SM_START, TS_MILESTONE_UA_READ_HEADER_DONE),
          milestones.difference_sec(TS_MILESTONE_SM_START, TS_MILESTONE_CACHE_OPEN_READ_BEGIN),
          milestones.difference_sec(TS_MILESTONE_SM_START, TS_MILESTONE_CACHE_OPEN_READ_END),
          milestones.difference_sec(TS_MILESTONE_SM_START, TS_MILESTONE_DNS_LOOKUP_BEGIN),
          milestones.difference_sec(TS_MILESTONE_SM_START, TS_MILESTONE_DNS_LOOKUP_END),
          milestones.difference_sec(TS_MILESTONE_SM_START, TS_MILESTONE_SERVER_CONNECT),
          milestones.difference_sec(TS_MILESTONE_SM_START, TS_MILESTONE_SERVER_CONNECT_END),
          milestones.difference_sec(TS_MILESTONE_SM_START, TS_MILESTONE_SERVER_FIRST_READ),
          milestones.difference_sec(TS_MILESTONE_SM_START, TS_MILESTONE_SERVER_READ_HEADER_DONE),
          milestones.difference_sec(TS_MILESTONE_SM_START, TS_MILESTONE_SERVER_CLOSE),
          milestones.difference_sec(TS_MILESTONE_SM_START, TS_MILESTONE_UA_BEGIN_WRITE),
          milestones.difference_sec(TS_MILESTONE_SM_START, TS_MILESTONE_UA_CLOSE),
          milestones.difference_sec(TS_MILESTONE_SM_START, TS_MILESTONE_SM_FINISH),
          milestones.difference_sec(TS_MILESTONE_SM_START, TS_MILESTONE_PLUGIN_ACTIVE),
          milestones.difference_sec(TS_MILESTONE_SM_START, TS_MILESTONE_PLUGIN_TOTAL));
  }
}

//
// void HttpSM::dump_state_on_assert
//    Debugging routine to dump the state machine's history
//     and other state on an assertion failure
//    We use Diags::Status instead of stderr since
//     Diags works both on UNIX & NT
//
void
HttpSM::dump_state_on_assert()
{
  Error("[%" PRId64 "] ------- begin http state dump -------", sm_id);

  if (history.overflowed()) {
    Error("   History Wrap around. history size: %d", history.size());
  }
  // Loop through the history and dump it
  for (unsigned int i = 0; i < history.size(); i++) {
    char buf[256];
    int r = history[i].reentrancy;
    int e = history[i].event;
    Error("%d   %d   %s", e, r, history[i].location.str(buf, sizeof(buf)));
  }

  // Dump the via string
  Error("Via String: [%s]\n", t_state.via_string);

  // Dump header info
  dump_state_hdr(&t_state.hdr_info.client_request, "Client Request");
  dump_state_hdr(&t_state.hdr_info.server_request, "Server Request");
  dump_state_hdr(&t_state.hdr_info.server_response, "Server Response");
  dump_state_hdr(&t_state.hdr_info.transform_response, "Transform Response");
  dump_state_hdr(&t_state.hdr_info.client_response, "Client Response");

  Error("[%" PRId64 "] ------- end http state dump ---------", sm_id);
}

void
HttpSM::dump_state_hdr(HTTPHdr *h, const char *s)
{
  // Dump the client request if available
  if (h->valid()) {
    int l         = h->length_get();
    char *hdr_buf = static_cast<char *>(ats_malloc(l + 1));
    int index     = 0;
    int offset    = 0;

    h->print(hdr_buf, l, &index, &offset);

    hdr_buf[l] = '\0';
    Error("  ----  %s [%" PRId64 "] ----\n%s\n", s, sm_id, hdr_buf);
    ats_free(hdr_buf);
  }
}

/*****************************************************************************
 *****************************************************************************
 ****                                                                     ****
 ****                       HttpTransact Interface                        ****
 ****                                                                     ****
 *****************************************************************************
 *****************************************************************************/
//////////////////////////////////////////////////////////////////////////
//
//      HttpSM::call_transact_and_set_next_state(f)
//
//      This routine takes an HttpTransact function <f>, calls the function
//      to perform some actions on the current HttpTransact::State, and
//      then uses the HttpTransact return action code to set the next
//      handler (state) for the state machine.  HttpTransact could have
//      returned the handler directly, but returns action codes in hopes of
//      making a cleaner separation between the state machine and the
//      HttpTransact logic.
//
//////////////////////////////////////////////////////////////////////////

// Where is the goatherd?

void
HttpSM::call_transact_and_set_next_state(TransactEntryFunc_t f)
{
  last_action = t_state.next_action; // remember where we were

  // The callee can either specify a method to call in to Transact,
  //   or call with NULL which indicates that Transact should use
  //   its stored entry point.
  if (f == nullptr) {
    ink_release_assert(t_state.transact_return_point != nullptr);
    t_state.transact_return_point(&t_state);
  } else {
    f(&t_state);
  }

  SMDebug("http", "[%" PRId64 "] State Transition: %s -> %s", sm_id, HttpDebugNames::get_action_name(last_action),
          HttpDebugNames::get_action_name(t_state.next_action));

  set_next_state();

  return;
}

//////////////////////////////////////////////////////////////////////////////
//
//  HttpSM::set_next_state()
//
//  call_transact_and_set_next_state() was broken into two parts, one
//  which calls the HttpTransact method and the second which sets the
//  next state. In a case which set_next_state() was not completed,
//  the state function calls set_next_state() to retry setting the
//  state.
//
//////////////////////////////////////////////////////////////////////////////
void
HttpSM::set_next_state()
{
  ///////////////////////////////////////////////////////////////////////
  // Use the returned "next action" code to set the next state handler //
  ///////////////////////////////////////////////////////////////////////
  switch (t_state.next_action) {
  case HttpTransact::SM_ACTION_API_PRE_REMAP:
  case HttpTransact::SM_ACTION_API_POST_REMAP:
  case HttpTransact::SM_ACTION_API_READ_REQUEST_HDR:
  case HttpTransact::SM_ACTION_REQUEST_BUFFER_READ_COMPLETE:
  case HttpTransact::SM_ACTION_API_OS_DNS:
  case HttpTransact::SM_ACTION_API_SEND_REQUEST_HDR:
  case HttpTransact::SM_ACTION_API_READ_CACHE_HDR:
  case HttpTransact::SM_ACTION_API_READ_RESPONSE_HDR:
  case HttpTransact::SM_ACTION_API_SEND_RESPONSE_HDR:
  case HttpTransact::SM_ACTION_API_CACHE_LOOKUP_COMPLETE: {
    t_state.api_next_action = t_state.next_action;
    do_api_callout();
    break;
  }

  case HttpTransact::SM_ACTION_POST_REMAP_SKIP: {
    call_transact_and_set_next_state(nullptr);
    break;
  }

  case HttpTransact::SM_ACTION_REMAP_REQUEST: {
    do_remap_request(true); /* run inline */
    SMDebug("url_rewrite", "completed inline remapping request for [%" PRId64 "]", sm_id);
    t_state.url_remap_success = remapProcessor.finish_remap(&t_state, m_remap);
    if (t_state.next_action == HttpTransact::SM_ACTION_SEND_ERROR_CACHE_NOOP && t_state.transact_return_point == nullptr) {
      // It appears that we can now set the next_action to error and transact_return_point to nullptr when
      // going through do_remap_request presumably due to a plugin setting an error.  In that case, it seems
      // that the error message has already been setup, so we can just return and avoid the further
      // call_transact_and_set_next_state
    } else {
      call_transact_and_set_next_state(nullptr);
    }
    break;
  }

  case HttpTransact::SM_ACTION_DNS_LOOKUP: {
    sockaddr const *addr;

    if (t_state.api_server_addr_set) {
      /* If the API has set the server address before the OS DNS lookup
       * then we can skip the lookup
       */
      ip_text_buffer ipb;
      SMDebug("dns", "[HttpTransact::HandleRequest] Skipping DNS lookup for API supplied target %s.",
              ats_ip_ntop(&t_state.server_info.dst_addr, ipb, sizeof(ipb)));
      // this seems wasteful as we will just copy it right back
      ats_ip_copy(t_state.host_db_info.ip(), &t_state.server_info.dst_addr);
      t_state.dns_info.lookup_success = true;
      call_transact_and_set_next_state(nullptr);
      break;
    } else if (0 == ats_ip_pton(t_state.dns_info.lookup_name, t_state.host_db_info.ip()) &&
               ats_is_ip_loopback(t_state.host_db_info.ip())) {
      // If it's 127.0.0.1 or ::1 don't bother with hostdb
      SMDebug("dns", "[HttpTransact::HandleRequest] Skipping DNS lookup for %s because it's loopback",
              t_state.dns_info.lookup_name);
      t_state.dns_info.lookup_success = true;
      call_transact_and_set_next_state(nullptr);
      break;
    } else if (t_state.http_config_param->use_client_target_addr == 2 && !t_state.url_remap_success &&
               t_state.parent_result.result != PARENT_SPECIFIED && t_state.client_info.is_transparent &&
               t_state.dns_info.os_addr_style == HttpTransact::DNSLookupInfo::OS_Addr::OS_ADDR_TRY_DEFAULT &&
               ats_is_ip(addr = ua_txn->get_netvc()->get_local_addr())) {
      /* If the connection is client side transparent and the URL
       * was not remapped/directed to parent proxy, we can use the
       * client destination IP address instead of doing a DNS
       * lookup. This is controlled by the 'use_client_target_addr'
       * configuration parameter.
       */
      if (is_debug_tag_set("dns")) {
        ip_text_buffer ipb;
        SMDebug("dns", "[HttpTransact::HandleRequest] Skipping DNS lookup for client supplied target %s.",
                ats_ip_ntop(addr, ipb, sizeof(ipb)));
      }
      ats_ip_copy(t_state.host_db_info.ip(), addr);
      if (t_state.hdr_info.client_request.version_get() == HTTPVersion(0, 9)) {
        t_state.host_db_info.app.http_data.http_version = HostDBApplicationInfo::HTTP_VERSION_09;
      } else if (t_state.hdr_info.client_request.version_get() == HTTPVersion(1, 0)) {
        t_state.host_db_info.app.http_data.http_version = HostDBApplicationInfo::HTTP_VERSION_10;
      } else {
        t_state.host_db_info.app.http_data.http_version = HostDBApplicationInfo::HTTP_VERSION_11;
      }

      t_state.dns_info.lookup_success = true;
      // cache this result so we don't have to unreliably duplicate the
      // logic later if the connect fails.
      t_state.dns_info.os_addr_style = HttpTransact::DNSLookupInfo::OS_Addr::OS_ADDR_TRY_CLIENT;
      call_transact_and_set_next_state(nullptr);
      break;
    } else if (t_state.parent_result.result == PARENT_UNDEFINED && t_state.dns_info.lookup_success) {
      // Already set, and we don't have a parent proxy to lookup
      ink_assert(ats_is_ip(t_state.host_db_info.ip()));
      SMDebug("dns", "[HttpTransact::HandleRequest] Skipping DNS lookup, provided by plugin");
      call_transact_and_set_next_state(nullptr);
      break;
    } else if (t_state.dns_info.looking_up == HttpTransact::ORIGIN_SERVER && t_state.http_config_param->no_dns_forward_to_parent &&
               t_state.parent_result.result != PARENT_UNDEFINED) {
      t_state.dns_info.lookup_success = true;
      call_transact_and_set_next_state(nullptr);
      break;
    }

    HTTP_SM_SET_DEFAULT_HANDLER(&HttpSM::state_hostdb_lookup);

    // We need to close the previous attempt
    // Because it could be a server side retry by DNS rr
    if (server_entry) {
      ink_assert(server_entry->vc_type == HTTP_SERVER_VC);
      vc_table.cleanup_entry(server_entry);
      server_entry   = nullptr;
      server_session = nullptr;
    } else {
      // Now that we have gotten the user agent request, we can cancel
      // the inactivity timeout associated with it.  Note, however, that
      // we must not cancel the inactivity timeout if the message
      // contains a body (as indicated by the non-zero request_content_length
      // field).  This indicates that a POST operation is taking place and
      // that the client is still sending data to the origin server.  The
      // origin server cannot reply until the entire request is received.  In
      // light of this dependency, TS must ensure that the client finishes
      // sending its request and for this reason, the inactivity timeout
      // cannot be cancelled.
      if (ua_txn && !t_state.hdr_info.request_content_length) {
        ua_txn->cancel_inactivity_timeout();
      } else if (!ua_txn) {
        terminate_sm = true;
        return; // Give up if there is no session
      }
    }

    ink_assert(t_state.dns_info.looking_up != HttpTransact::UNDEFINED_LOOKUP);
    do_hostdb_lookup();
    break;
  }

  case HttpTransact::SM_ACTION_DNS_REVERSE_LOOKUP: {
    HTTP_SM_SET_DEFAULT_HANDLER(&HttpSM::state_hostdb_reverse_lookup);
    do_hostdb_reverse_lookup();
    break;
  }

  case HttpTransact::SM_ACTION_CACHE_LOOKUP: {
    HTTP_SM_SET_DEFAULT_HANDLER(&HttpSM::state_cache_open_read);
    do_cache_lookup_and_read();
    break;
  }

  case HttpTransact::SM_ACTION_ORIGIN_SERVER_OPEN: {
    HTTP_SM_SET_DEFAULT_HANDLER(&HttpSM::state_http_server_open);

    // We need to close the previous attempt
    if (server_entry) {
      ink_assert(server_entry->vc_type == HTTP_SERVER_VC);
      vc_table.cleanup_entry(server_entry);
      server_entry   = nullptr;
      server_session = nullptr;
    } else {
      // Now that we have gotten the user agent request, we can cancel
      // the inactivity timeout associated with it.  Note, however, that
      // we must not cancel the inactivity timeout if the message
      // contains a body (as indicated by the non-zero request_content_length
      // field).  This indicates that a POST operation is taking place and
      // that the client is still sending data to the origin server.  The
      // origin server cannot reply until the entire request is received.  In
      // light of this dependency, TS must ensure that the client finishes
      // sending its request and for this reason, the inactivity timeout
      // cannot be cancelled.
      if (ua_txn && !t_state.hdr_info.request_content_length) {
        ua_txn->cancel_inactivity_timeout();
      } else if (!ua_txn) {
        terminate_sm = true;
        return; // Give up if there is no session
      }
    }

    do_http_server_open();
    break;
  }

  case HttpTransact::SM_ACTION_SERVER_PARSE_NEXT_HDR: {
    setup_server_read_response_header();
    break;
  }

  case HttpTransact::SM_ACTION_INTERNAL_100_RESPONSE: {
    setup_100_continue_transfer();
    break;
  }

  case HttpTransact::SM_ACTION_SERVER_READ: {
    t_state.source = HttpTransact::SOURCE_HTTP_ORIGIN_SERVER;

    if (transform_info.vc) {
      ink_assert(t_state.hdr_info.client_response.valid() == 0);
      ink_assert((t_state.hdr_info.transform_response.valid() ? true : false) == true);
      HttpTunnelProducer *p = setup_server_transfer_to_transform();
      perform_cache_write_action();
      tunnel.tunnel_run(p);
    } else {
      ink_assert((t_state.hdr_info.client_response.valid() ? true : false) == true);
      t_state.api_next_action = HttpTransact::SM_ACTION_API_SEND_RESPONSE_HDR;

      // check to see if we are going to handle the redirection from server response and if there is a plugin hook set
      if (hooks_set && is_redirect_required() == false) {
        do_api_callout_internal();
      } else {
        do_redirect();
        handle_api_return();
      }
    }
    break;
  }

  case HttpTransact::SM_ACTION_SERVE_FROM_CACHE: {
    ink_assert(t_state.cache_info.action == HttpTransact::CACHE_DO_SERVE ||
               t_state.cache_info.action == HttpTransact::CACHE_DO_SERVE_AND_DELETE ||
               t_state.cache_info.action == HttpTransact::CACHE_DO_SERVE_AND_UPDATE);
    release_server_session(true);
    t_state.source = HttpTransact::SOURCE_CACHE;

    if (transform_info.vc) {
      ink_assert(t_state.hdr_info.client_response.valid() == 0);
      ink_assert((t_state.hdr_info.transform_response.valid() ? true : false) == true);
      do_drain_request_body(t_state.hdr_info.transform_response);
      t_state.hdr_info.cache_response.create(HTTP_TYPE_RESPONSE);
      t_state.hdr_info.cache_response.copy(&t_state.hdr_info.transform_response);

      HttpTunnelProducer *p = setup_cache_transfer_to_transform();
      perform_cache_write_action();
      tunnel.tunnel_run(p);
    } else {
      ink_assert((t_state.hdr_info.client_response.valid() ? true : false) == true);
      do_drain_request_body(t_state.hdr_info.client_response);
      t_state.hdr_info.cache_response.create(HTTP_TYPE_RESPONSE);
      t_state.hdr_info.cache_response.copy(&t_state.hdr_info.client_response);

      perform_cache_write_action();
      t_state.api_next_action = HttpTransact::SM_ACTION_API_SEND_RESPONSE_HDR;

      // check to see if there is a plugin hook set
      if (hooks_set) {
        do_api_callout_internal();
      } else {
        handle_api_return();
      }
    }
    break;
  }

  case HttpTransact::SM_ACTION_CACHE_ISSUE_WRITE: {
    ink_assert((cache_sm.cache_write_vc == nullptr) || t_state.redirect_info.redirect_in_process);
    HTTP_SM_SET_DEFAULT_HANDLER(&HttpSM::state_cache_open_write);

    do_cache_prepare_write();
    break;
  }

  case HttpTransact::SM_ACTION_INTERNAL_CACHE_WRITE: {
    t_state.api_next_action = HttpTransact::SM_ACTION_API_SEND_RESPONSE_HDR;
    do_api_callout();
    break;
  }

  case HttpTransact::SM_ACTION_INTERNAL_CACHE_NOOP: {
    if (server_entry != nullptr && server_entry->in_tunnel == false) {
      release_server_session();
    }
    // If we're in state SEND_API_RESPONSE_HDR, it means functions
    // registered to hook SEND_RESPONSE_HDR have already been called. So we do not
    // need to call do_api_callout. Otherwise TS loops infinitely in this state !
    if (t_state.api_next_action == HttpTransact::SM_ACTION_API_SEND_RESPONSE_HDR) {
      handle_api_return();
    } else {
      t_state.api_next_action = HttpTransact::SM_ACTION_API_SEND_RESPONSE_HDR;
      do_api_callout();
    }
    break;
  }

  case HttpTransact::SM_ACTION_INTERNAL_CACHE_DELETE: {
    // Nuke all the alternates since this is mostly likely
    //   the result of a delete method
    cache_sm.end_both();
    do_cache_delete_all_alts(nullptr);

    release_server_session();
    t_state.api_next_action = HttpTransact::SM_ACTION_API_SEND_RESPONSE_HDR;
    do_api_callout();
    break;
  }

  case HttpTransact::SM_ACTION_INTERNAL_CACHE_UPDATE_HEADERS: {
    issue_cache_update();
    cache_sm.close_read();

    release_server_session();
    t_state.api_next_action = HttpTransact::SM_ACTION_API_SEND_RESPONSE_HDR;
    do_api_callout();
    break;
  }

  case HttpTransact::SM_ACTION_SEND_ERROR_CACHE_NOOP: {
    setup_error_transfer();
    break;
  }

  case HttpTransact::SM_ACTION_INTERNAL_REQUEST: {
    HTTP_SM_SET_DEFAULT_HANDLER(&HttpSM::state_handle_stat_page);
    Action *action_handle = statPagesManager.handle_http(this, &t_state.hdr_info.client_request);

    if (action_handle != ACTION_RESULT_DONE) {
      ink_assert(pending_action == nullptr);
      pending_action = action_handle;
    }

    break;
  }

  case HttpTransact::SM_ACTION_ORIGIN_SERVER_RR_MARK_DOWN: {
    HTTP_SM_SET_DEFAULT_HANDLER(&HttpSM::state_mark_os_down);

    ink_assert(t_state.dns_info.looking_up == HttpTransact::ORIGIN_SERVER);

    // TODO: This might not be optimal (or perhaps even correct), but it will
    // effectively mark the host as down. What's odd is that state_mark_os_down
    // above isn't triggering.
    HttpSM::do_hostdb_update_if_necessary();

    do_hostdb_lookup();
    break;
  }

  case HttpTransact::SM_ACTION_SSL_TUNNEL: {
    t_state.api_next_action = HttpTransact::SM_ACTION_API_SEND_RESPONSE_HDR;
    do_api_callout();
    break;
  }

  case HttpTransact::SM_ACTION_ORIGIN_SERVER_RAW_OPEN: {
    HTTP_SM_SET_DEFAULT_HANDLER(&HttpSM::state_raw_http_server_open);

    ink_assert(server_entry == nullptr);
    do_http_server_open(true);
    break;
  }

  case HttpTransact::SM_ACTION_CACHE_ISSUE_WRITE_TRANSFORM: {
    ink_assert(t_state.cache_info.transform_action == HttpTransact::CACHE_PREPARE_TO_WRITE);

    if (transform_cache_sm.cache_write_vc) {
      // We've already got the write_vc that
      //  didn't use for the untransformed copy
      ink_assert(cache_sm.cache_write_vc == nullptr);
      ink_assert(t_state.api_info.cache_untransformed == false);
      t_state.cache_info.write_lock_state = HttpTransact::CACHE_WL_SUCCESS;
      call_transact_and_set_next_state(nullptr);
    } else {
      HTTP_SM_SET_DEFAULT_HANDLER(&HttpSM::state_cache_open_write);

      do_cache_prepare_write_transform();
    }
    break;
  }

  case HttpTransact::SM_ACTION_TRANSFORM_READ: {
    t_state.api_next_action = HttpTransact::SM_ACTION_API_SEND_RESPONSE_HDR;
    do_api_callout();
    break;
  }

  case HttpTransact::SM_ACTION_READ_PUSH_HDR: {
    setup_push_read_response_header();
    break;
  }

  case HttpTransact::SM_ACTION_STORE_PUSH_BODY: {
    // This can return NULL - do we really want to run the tunnel in that case?
    // But that's how it was before this change.
    HttpTunnelProducer *p = setup_push_transfer_to_cache();
    tunnel.tunnel_run(p);
    break;
  }

  case HttpTransact::SM_ACTION_CACHE_PREPARE_UPDATE: {
    ink_assert(t_state.api_update_cached_object == HttpTransact::UPDATE_CACHED_OBJECT_CONTINUE);
    do_cache_prepare_update();
    break;
  }
  case HttpTransact::SM_ACTION_CACHE_ISSUE_UPDATE: {
    if (t_state.api_update_cached_object == HttpTransact::UPDATE_CACHED_OBJECT_ERROR) {
      t_state.cache_info.object_read = nullptr;
      cache_sm.close_read();
    }
    issue_cache_update();
    call_transact_and_set_next_state(nullptr);
    break;
  }

  case HttpTransact::SM_ACTION_WAIT_FOR_FULL_BODY: {
    wait_for_full_body();
    break;
  }

  case HttpTransact::SM_ACTION_CONTINUE: {
    ink_release_assert(!"Not implemented");
    break;
  }

  default: {
    ink_release_assert(!"Unknown next action");
  }
  }
}

void
HttpSM::do_redirect()
{
  SMDebug("http_redirect", "[HttpSM::do_redirect]");
  if (!enable_redirection || redirection_tries > t_state.txn_conf->number_of_redirections) {
    this->postbuf_clear();

    if (enable_redirection && redirection_tries > t_state.txn_conf->number_of_redirections) {
      t_state.squid_codes.subcode = SQUID_SUBCODE_NUM_REDIRECTIONS_EXCEEDED;
    }

    return;
  }

  // if redirect_url is set by an user's plugin, yts will redirect to this url anyway.
  if (is_redirect_required()) {
    if (redirect_url != nullptr || t_state.hdr_info.client_response.field_find(MIME_FIELD_LOCATION, MIME_LEN_LOCATION)) {
      if (Log::transaction_logging_enabled() && t_state.api_info.logging_enabled) {
        LogAccess accessor(this);
        if (redirect_url == nullptr) {
          if (t_state.squid_codes.log_code == SQUID_LOG_TCP_HIT) {
            t_state.squid_codes.log_code = SQUID_LOG_TCP_HIT_REDIRECT;
          } else {
            t_state.squid_codes.log_code = SQUID_LOG_TCP_MISS_REDIRECT;
          }
        } else {
          if (t_state.squid_codes.log_code == SQUID_LOG_TCP_HIT) {
            t_state.squid_codes.log_code = SQUID_LOG_TCP_HIT_X_REDIRECT;
          } else {
            t_state.squid_codes.log_code = SQUID_LOG_TCP_MISS_X_REDIRECT;
          }
        }

        int ret = Log::access(&accessor);

        if (ret & Log::FULL) {
          SMDebug("http", "[update_stats] Logging system indicates FULL.");
        }
        if (ret & Log::FAIL) {
          Log::error("failed to log transaction for at least one log object");
        }
      }

      ++redirection_tries;
      if (redirect_url != nullptr) {
        redirect_request(redirect_url, redirect_url_len);
        ats_free((void *)redirect_url);
        redirect_url     = nullptr;
        redirect_url_len = 0;
        HTTP_INCREMENT_DYN_STAT(http_total_x_redirect_stat);
      } else {
        // get the location header and setup the redirect
        int redir_len = 0;
        char *redir_url =
          const_cast<char *>(t_state.hdr_info.client_response.value_get(MIME_FIELD_LOCATION, MIME_LEN_LOCATION, &redir_len));
        redirect_request(redir_url, redir_len);
      }

    } else {
      enable_redirection = false;
    }
  } else {
    enable_redirection = false;
  }
}

void
HttpSM::redirect_request(const char *arg_redirect_url, const int arg_redirect_len)
{
  SMDebug("http_redirect", "[HttpSM::redirect_request]");
  // get a reference to the client request header and client url and check to see if the url is valid
  HTTPHdr &clientRequestHeader = t_state.hdr_info.client_request;
  URL &clientUrl               = *clientRequestHeader.url_get();
  if (!clientUrl.valid()) {
    return;
  }

  bool valid_origHost = true;
  int origHost_len, origMethod_len;
  char origHost[MAXDNAME];
  char origMethod[255];
  int origPort = 80;

  if (t_state.hdr_info.server_request.valid()) {
    char *tmpOrigHost;

    origPort    = t_state.hdr_info.server_request.port_get();
    tmpOrigHost = const_cast<char *>(t_state.hdr_info.server_request.value_get(MIME_FIELD_HOST, MIME_LEN_HOST, &origHost_len));

    if (tmpOrigHost) {
      memcpy(origHost, tmpOrigHost, origHost_len);
      origHost[std::min(origHost_len, MAXDNAME - 1)] = '\0';
    } else {
      valid_origHost = false;
    }

    char *tmpOrigMethod = const_cast<char *>(t_state.hdr_info.server_request.method_get(&origMethod_len));
    if (tmpOrigMethod) {
      memcpy(origMethod, tmpOrigMethod, std::min(origMethod_len, static_cast<int>(sizeof(origMethod))));
    } else {
      valid_origHost = false;
    }
  } else {
    SMDebug("http_redir_error", "t_state.hdr_info.server_request not valid");
    valid_origHost = false;
  }

  t_state.redirect_info.redirect_in_process = true;

  // set the passed in location url and parse it
  URL redirectUrl;
  redirectUrl.create(nullptr);

  redirectUrl.parse(arg_redirect_url, arg_redirect_len);
  {
    int _scheme_len = -1;
    int _host_len   = -1;
    if (redirectUrl.scheme_get(&_scheme_len) == nullptr && redirectUrl.host_get(&_host_len) != nullptr &&
        arg_redirect_url[0] != '/') {
      // RFC7230 § 5.5
      // The redirect URL lacked a scheme and so it is a relative URL.
      // The redirect URL did not begin with a slash, so we parsed some or all
      // of the the relative URI path as the host.
      // Prepend a slash and parse again.
      char redirect_url_leading_slash[arg_redirect_len + 1];
      redirect_url_leading_slash[0] = '/';
      if (arg_redirect_len > 0) {
        memcpy(redirect_url_leading_slash + 1, arg_redirect_url, arg_redirect_len);
      }
      url_nuke_proxy_stuff(redirectUrl.m_url_impl);
      redirectUrl.parse(redirect_url_leading_slash, arg_redirect_len + 1);
    }
  }

  // copy the client url to the original url
  URL &origUrl = t_state.redirect_info.original_url;
  if (!origUrl.valid()) {
    origUrl.create(nullptr);
    origUrl.copy(&clientUrl);
  }
  // copy the redirect url to the client url
  clientUrl.copy(&redirectUrl);

  redirectUrl.destroy();

  //(bug 2540703) Clear the previous response if we will attempt the redirect
  if (t_state.hdr_info.client_response.valid()) {
    // XXX - doing a destroy() for now, we can do a fileds_clear() if we have performance issue
    t_state.hdr_info.client_response.destroy();
  }

  int scheme                  = t_state.next_hop_scheme;
  int scheme_len              = hdrtoken_index_to_length(scheme);
  const char *next_hop_scheme = hdrtoken_index_to_wks(scheme);
  char scheme_str[scheme_len + 1];

  if (next_hop_scheme) {
    memcpy(scheme_str, next_hop_scheme, scheme_len);
  } else {
    valid_origHost = false;
  }

  t_state.hdr_info.server_request.destroy();

  // we want to close the server session
  // will do that in handle_api_return under the
  // HttpTransact::SM_ACTION_REDIRECT_READ state
  t_state.parent_result.reset();
  t_state.request_sent_time      = 0;
  t_state.response_received_time = 0;
  t_state.next_action            = HttpTransact::SM_ACTION_REDIRECT_READ;
  // we have a new OS and need to have DNS lookup the new OS
  t_state.dns_info.lookup_success = false;
  t_state.force_dns               = false;
  t_state.server_info.clear();
  t_state.parent_info.clear();

  // Must reset whether the InkAPI has set the destination address
  t_state.api_server_addr_set = false;

  if (t_state.txn_conf->cache_http) {
    t_state.cache_info.object_read = nullptr;
  }

  bool noPortInHost = HttpConfig::m_master.redirection_host_no_port;

  bool isRedirectUrlOriginForm = !clientUrl.m_url_impl->m_len_scheme && !clientUrl.m_url_impl->m_len_user &&
                                 !clientUrl.m_url_impl->m_len_password && !clientUrl.m_url_impl->m_len_host &&
                                 !clientUrl.m_url_impl->m_len_port;

  // check to see if the client request passed a host header, if so copy the host and port from the redirect url and
  // make a new host header
  if (t_state.hdr_info.client_request.presence(MIME_PRESENCE_HOST)) {
    int host_len;
    const char *host = clientUrl.host_get(&host_len);

    if (host != nullptr) {
      int port = clientUrl.port_get();
      int redirectSchemeLen;
      const char *redirectScheme = clientUrl.scheme_get(&redirectSchemeLen);

      if (redirectScheme == nullptr) {
        clientUrl.scheme_set(scheme_str, scheme_len);
        SMDebug("http_redirect", "[HttpSM::redirect_request] URL without scheme");
      }

      if (noPortInHost) {
        int redirectSchemeIdx = clientUrl.scheme_get_wksidx();
        bool defaultPort =
          (((redirectSchemeIdx == URL_WKSIDX_HTTP) && (port == 80)) || ((redirectSchemeIdx == URL_WKSIDX_HTTPS) && (port == 443)));

        if (!defaultPort) {
          noPortInHost = false;
        }
      }

      if (!noPortInHost) {
        char buf[host_len + 7]; // 5 + 1 + 1 ("12345" + ':' + '\0')

        host_len = snprintf(buf, host_len + 7, "%.*s:%d", host_len, host, port);
        t_state.hdr_info.client_request.value_set(MIME_FIELD_HOST, MIME_LEN_HOST, buf, host_len);
      } else {
        t_state.hdr_info.client_request.value_set(MIME_FIELD_HOST, MIME_LEN_HOST, host, host_len);
      }
      t_state.hdr_info.client_request.m_target_cached = false;
      t_state.hdr_info.server_request.m_target_cached = false;
    } else {
      // the client request didn't have a host, so use the current origin host
      if (valid_origHost) {
        char *saveptr = nullptr;

        // the client request didn't have a host, so use the current origin host
        SMDebug("http_redirect", "[HttpSM::redirect_request] keeping client request host %s://%s", next_hop_scheme, origHost);
        char *origHostNoPort = strtok_r(origHost, ":", &saveptr);

        if (origHostNoPort == nullptr) {
          goto LhostError;
        }

        host_len = strlen(origHostNoPort);
        if (noPortInHost) {
          int redirectSchemeIdx = t_state.next_hop_scheme;
          bool defaultPort      = (((redirectSchemeIdx == URL_WKSIDX_HTTP) && (origPort == 80)) ||
                              ((redirectSchemeIdx == URL_WKSIDX_HTTPS) && (origPort == 443)));

          if (!defaultPort) {
            noPortInHost = false;
          }
        }

        if (!noPortInHost) {
          char buf[host_len + 7]; // 5 + 1 + 1 ("12345" + ':' + '\0')

          host_len = snprintf(buf, host_len + 7, "%s:%d", origHostNoPort, origPort);
          t_state.hdr_info.client_request.value_set(MIME_FIELD_HOST, MIME_LEN_HOST, buf, host_len);
        } else {
          t_state.hdr_info.client_request.value_set(MIME_FIELD_HOST, MIME_LEN_HOST, origHostNoPort, host_len);
        }

        // Cleanup of state etc.
        url_nuke_proxy_stuff(clientUrl.m_url_impl);
        url_nuke_proxy_stuff(t_state.hdr_info.client_request.m_url_cached.m_url_impl);
        t_state.hdr_info.client_request.method_set(origMethod, std::min(origMethod_len, static_cast<int>(sizeof(origMethod))));
        t_state.hdr_info.client_request.m_target_cached = false;
        t_state.hdr_info.server_request.m_target_cached = false;
        clientUrl.scheme_set(scheme_str, scheme_len);
        if (isRedirectUrlOriginForm) {
          // build the rest of the effictive URL: the authority part
          clientUrl.user_set(origUrl.m_url_impl->m_ptr_user, origUrl.m_url_impl->m_len_user);
          clientUrl.password_set(origUrl.m_url_impl->m_ptr_password, origUrl.m_url_impl->m_len_password);
          clientUrl.host_set(origUrl.m_url_impl->m_ptr_host, origUrl.m_url_impl->m_len_host);
          clientUrl.port_set(origUrl.port_get());
        }
      } else {
      LhostError:
        // the server request didn't have a host, so remove it from the headers
        t_state.hdr_info.client_request.field_delete(MIME_FIELD_HOST, MIME_LEN_HOST);
      }
    }
  }

  DUMP_HEADER("http_hdrs", &t_state.hdr_info.client_request, sm_id, "Framed Client Request..checking");
}

void
HttpSM::set_http_schedule(Continuation *contp)
{
  HTTP_SM_SET_DEFAULT_HANDLER(&HttpSM::get_http_schedule);
  schedule_cont = contp;
}

int
HttpSM::get_http_schedule(int event, void * /* data ATS_UNUSED */)
{
  bool plugin_lock;
  Ptr<ProxyMutex> plugin_mutex;
  if (schedule_cont->mutex) {
    plugin_mutex = schedule_cont->mutex;
    plugin_lock  = MUTEX_TAKE_TRY_LOCK(schedule_cont->mutex, mutex->thread_holding);

    if (!plugin_lock) {
      HTTP_SM_SET_DEFAULT_HANDLER(&HttpSM::get_http_schedule);
      ink_assert(pending_action == nullptr);
      pending_action = mutex->thread_holding->schedule_in(this, HRTIME_MSECONDS(10));
      return 0;
    } else {
      pending_action = nullptr; // if there was a pending action, it'll get freed after this returns so clear it.
    }
  } else {
    plugin_lock = false;
  }

  // handle Mutex;
  schedule_cont->handleEvent(event, this);
  if (plugin_lock) {
    Mutex_unlock(plugin_mutex, mutex->thread_holding);
  }

  return 0;
}

bool
HttpSM::set_server_session_private(bool private_session)
{
  if (server_session != nullptr) {
    server_session->private_session = private_session;
    return true;
  }
  return false;
}

inline bool
HttpSM::is_private()
{
  bool res = false;
  if (server_session) {
    res = server_session->private_session;
  } else if (ua_txn) {
    Http1ServerSession *ss = ua_txn->get_server_session();
    if (ss) {
      res = ss->private_session;
    } else if (will_be_private_ss) {
      res = will_be_private_ss;
    }
  }
  return res;
}

// check to see if redirection is enabled and less than max redirections tries or if a plugin enabled redirection
inline bool
HttpSM::is_redirect_required()
{
  bool redirect_required = (enable_redirection && (redirection_tries <= t_state.txn_conf->number_of_redirections) &&
                            !HttpTransact::is_cache_hit(t_state.cache_lookup_result));

  SMDebug("http_redirect", "is_redirect_required %u", redirect_required);

  if (redirect_required == true) {
    HTTPStatus status = t_state.hdr_info.client_response.status_get();
    // check to see if the response from the origin was a 301, 302, or 303
    switch (status) {
    case HTTP_STATUS_MULTIPLE_CHOICES:   // 300
    case HTTP_STATUS_MOVED_PERMANENTLY:  // 301
    case HTTP_STATUS_MOVED_TEMPORARILY:  // 302
    case HTTP_STATUS_SEE_OTHER:          // 303
    case HTTP_STATUS_USE_PROXY:          // 305
    case HTTP_STATUS_TEMPORARY_REDIRECT: // 307
    case HTTP_STATUS_PERMANENT_REDIRECT: // 308
      redirect_required = true;
      break;
    default:
      redirect_required = false;
      break;
    }

    // if redirect_url is set by an user's plugin, ats will redirect to this url anyway.
    if (redirect_url != nullptr) {
      redirect_required = true;
    }
  }
  return redirect_required;
}

// Fill in the client protocols used.  Return the number of entries returned
int
HttpSM::populate_client_protocol(std::string_view *result, int n) const
{
  int retval = 0;
  if (n > 0) {
    std::string_view proto = HttpSM::find_proto_string(t_state.hdr_info.client_request.version_get());
    if (!proto.empty()) {
      result[retval++] = proto;
      if (n > retval && ua_txn) {
        retval += ua_txn->populate_protocol(result + retval, n - retval);
      }
    }
  }
  return retval;
}

// Look for a specific protocol
const char *
HttpSM::client_protocol_contains(std::string_view tag_prefix) const
{
  const char *retval     = nullptr;
  std::string_view proto = HttpSM::find_proto_string(t_state.hdr_info.client_request.version_get());
  if (!proto.empty()) {
    std::string_view prefix(tag_prefix);
    if (prefix.size() <= proto.size() && 0 == strncmp(proto.data(), prefix.data(), prefix.size())) {
      retval = proto.data();
    } else if (ua_txn) {
      retval = ua_txn->protocol_contains(prefix);
    }
  }
  return retval;
}

std::string_view
HttpSM::find_proto_string(HTTPVersion version) const
{
  if (version == HTTPVersion(1, 1)) {
    return IP_PROTO_TAG_HTTP_1_1;
  } else if (version == HTTPVersion(1, 0)) {
    return IP_PROTO_TAG_HTTP_1_0;
  } else if (version == HTTPVersion(0, 9)) {
    return IP_PROTO_TAG_HTTP_0_9;
  }
  return {};
}

void
HttpSM::rewind_state_machine()
{
  callout_state = HTTP_API_REWIND_STATE_MACHINE;
}

// YTS Team, yamsat Plugin
// Function to copy the partial Post data while tunnelling
void
PostDataBuffers::copy_partial_post_data()
{
  if (post_data_buffer_done) {
    return;
  }
  Debug("http_redirect", "[PostDataBuffers::copy_partial_post_data] wrote %" PRId64 " bytes to buffers %" PRId64 "",
        this->ua_buffer_reader->read_avail(), this->postdata_copy_buffer_start->read_avail());
  this->postdata_copy_buffer->write(this->ua_buffer_reader);
  this->ua_buffer_reader->consume(this->ua_buffer_reader->read_avail());
}

IOBufferReader *
PostDataBuffers::get_post_data_buffer_clone_reader()
{
  return this->postdata_copy_buffer->clone_reader(this->postdata_copy_buffer_start);
}

// YTS Team, yamsat Plugin
// Allocating the post data buffers
void
PostDataBuffers::init(IOBufferReader *ua_reader)
{
  Debug("http_redirect", "[PostDataBuffers::init]");

  this->ua_buffer_reader = ua_reader;

  if (this->postdata_copy_buffer == nullptr) {
    this->post_data_buffer_done = false;
    ink_assert(this->postdata_copy_buffer_start == nullptr);
    this->postdata_copy_buffer       = new_empty_MIOBuffer(BUFFER_SIZE_INDEX_4K);
    this->postdata_copy_buffer_start = this->postdata_copy_buffer->alloc_reader();
  }

  ink_assert(this->ua_buffer_reader != nullptr);
}

// YTS Team, yamsat Plugin
// Deallocating the post data buffers
void
PostDataBuffers::clear()
{
  Debug("http_redirect", "[PostDataBuffers::clear]");

  if (this->postdata_copy_buffer != nullptr) {
    free_MIOBuffer(this->postdata_copy_buffer);
    this->postdata_copy_buffer       = nullptr;
    this->postdata_copy_buffer_start = nullptr; // deallocated by the buffer
  }
  this->post_data_buffer_done = false;
}

PostDataBuffers::~PostDataBuffers()
{
  this->clear();
}<|MERGE_RESOLUTION|>--- conflicted
+++ resolved
@@ -5159,27 +5159,9 @@
       opt.set_sni_servername(sni_name.data(), sni_name.length());
     }
     int len = 0;
-<<<<<<< HEAD
-    if (t_state.txn_conf->ssl_client_sni_policy != nullptr && !strcmp(t_state.txn_conf->ssl_client_sni_policy, "remap")) {
-      len = strlen(t_state.server_info.name);
-      opt.set_sni_servername(t_state.server_info.name, len);
-    } else if (t_state.txn_conf->ssl_client_sni_policy != nullptr &&
-               !strcmp(t_state.txn_conf->ssl_client_sni_policy, "verify_with_name_source")) {
-      // the same with "remap" policy to set sni_servername
-      len = strlen(t_state.server_info.name);
-      opt.set_sni_servername(t_state.server_info.name, len);
-
-      // also set sni_hostname with host header from server request in this policy
-      const char *host = t_state.hdr_info.server_request.host_get(&len);
-      if (host && len > 0) {
-        opt.set_sni_hostname(host, len);
-      }
-    } else { // Do the default of host header for SNI
-=======
     if (t_state.txn_conf->ssl_client_sni_policy != nullptr &&
         !strcmp(t_state.txn_conf->ssl_client_sni_policy, "verify_with_name_source")) {
       // also set sni_hostname with host header from server request in this policy
->>>>>>> f0f54e97
       const char *host = t_state.hdr_info.server_request.host_get(&len);
       if (host && len > 0) {
         opt.set_sni_hostname(host, len);
