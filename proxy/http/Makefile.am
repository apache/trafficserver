--- conflicted
+++ resolved
@@ -21,21 +21,6 @@
 SUBDIRS = remap
 
 AM_CPPFLAGS += \
-<<<<<<< HEAD
-  $(iocore_include_dirs) \
-  -I$(abs_top_srcdir)/proxy \
-  -I$(abs_top_srcdir)/lib \
-  -I$(abs_top_srcdir)/lib/records \
-  -I$(abs_top_srcdir)/mgmt \
-  -I$(abs_top_srcdir)/mgmt/utils \
-  -I$(abs_top_srcdir)/proxy/hdrs \
-  -I$(abs_top_srcdir)/proxy/shared \
-  -I$(abs_top_srcdir)/proxy/http/remap \
-  -I$(abs_top_srcdir)/proxy/logging \
-  -I$(abs_top_srcdir)/proxy/http2 \
-  -I$(abs_top_srcdir)/proxy/hq \
-  $(TS_INCLUDES)
-=======
 	$(iocore_include_dirs) \
 	-I$(abs_top_srcdir)/proxy \
 	-I$(abs_top_srcdir)/lib \
@@ -47,8 +32,8 @@
 	-I$(abs_top_srcdir)/proxy/http/remap \
 	-I$(abs_top_srcdir)/proxy/logging \
 	-I$(abs_top_srcdir)/proxy/http2 \
+	-I$(abs_top_srcdir)/proxy/hq \
 	$(TS_INCLUDES)
->>>>>>> 20e83321
 
 noinst_HEADERS = HttpProxyServerMain.h
 noinst_LIBRARIES = libhttp.a
