--- conflicted
+++ resolved
@@ -806,7 +806,7 @@
 
   MgmtByte server_session_sharing_pool = TS_SERVER_SESSION_SHARING_POOL_THREAD;
 
-  MgmtByte forward_proxy_ftp_enabled;
+  MgmtByte forward_proxy_ftp_enabled = 0;
 
   // All the overridable configurations goes into this class member, but they
   // are not copied over until needed ("lazy").
@@ -858,54 +858,6 @@
 /////////////////////////////////////////////////////////////
 /////////////////////////////////////////////////////////////
 inline HttpConfigParams::HttpConfigParams()
-<<<<<<< HEAD
-  : server_max_connections(0),
-    origin_min_keep_alive_connections(0),
-    max_websocket_connections(-1),
-    proxy_request_via_string(NULL),
-    proxy_response_via_string(NULL),
-    proxy_request_via_string_len(0),
-    proxy_response_via_string_len(0),
-    accept_no_activity_timeout(120),
-    per_parent_connect_attempts(2),
-    parent_connect_timeout(30),
-    anonymize_other_header_list(NULL),
-    connect_ports_string(NULL),
-    connect_ports(NULL),
-    proxy_hostname(NULL),
-    proxy_hostname_len(0),
-    post_copy_size(2048),
-    max_post_size(0),
-    synthetic_port(0),
-
-    // MgmtByte's here
-    session_auth_cache_keep_alive_enabled(1),
-    disable_ssl_parenting(0),
-    no_dns_forward_to_parent(0),
-    no_origin_server_dns(0),
-    use_client_target_addr(0),
-    use_client_source_port(0),
-    enable_http_stats(1),
-    cache_post_method(0),
-    push_method_enabled(0),
-    referer_filter_enabled(0),
-    referer_format_redirect(0),
-    strict_uri_parsing(0),
-    reverse_proxy_enabled(0),
-    url_remap_required(1),
-    record_cop_page(0),
-    errors_log_error_pages(1),
-    enable_http_info(0),
-    redirection_host_no_port(1),
-    send_100_continue_response(0),
-    disallow_post_100_continue(0),
-    parser_allow_non_http(1),
-    keepalive_internal_vc(0),
-    server_session_sharing_pool(TS_SERVER_SESSION_SHARING_POOL_THREAD),
-    forward_proxy_ftp_enabled(0),
-    body_factory_response_max_size(8192)
-=======
->>>>>>> 452a2dc6
 {
 }
 
