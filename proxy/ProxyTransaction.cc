/** @file

  ProxyTransaction - Base class for protocol client transactions.

  @section license License

  Licensed to the Apache Software Foundation (ASF) under one
  or more contributor license agreements.  See the NOTICE file
  distributed with this work for additional information
  regarding copyright ownership.  The ASF licenses this file
  to you under the Apache License, Version 2.0 (the
  "License"); you may not use this file except in compliance
  with the License.  You may obtain a copy of the License at

      http://www.apache.org/licenses/LICENSE-2.0

  Unless required by applicable law or agreed to in writing, software
  distributed under the License is distributed on an "AS IS" BASIS,
  WITHOUT WARRANTIES OR CONDITIONS OF ANY KIND, either express or implied.
  See the License for the specific language governing permissions and
  limitations under the License.
 */

#include "http/HttpSM.h"
#include "http/Http1ServerSession.h"
#include "Plugin.h"

#define HttpTxnDebug(fmt, ...) SsnDebug(this, "http_txn", fmt, __VA_ARGS__)

ProxyTransaction::ProxyTransaction() : VConnection(nullptr) {}

void
ProxyTransaction::new_transaction()
{
  ink_assert(_sm == nullptr);

  // Defensive programming, make sure nothing persists across
  // connection re-use

  ink_release_assert(_proxy_ssn != nullptr);
  _sm = HttpSM::allocate();
  _sm->init();
  HttpTxnDebug("[%" PRId64 "] Starting transaction %d using sm [%" PRId64 "]", _proxy_ssn->connection_id(),
               _proxy_ssn->get_transact_count(), _sm->sm_id);

  PluginIdentity *pi = dynamic_cast<PluginIdentity *>(this->get_netvc());
  if (pi) {
    _sm->plugin_tag = pi->getPluginTag();
    _sm->plugin_id  = pi->getPluginId();
  }

  this->increment_client_transactions_stat();
  _sm->attach_client_session(this, _reader);
}

void
ProxyTransaction::release(IOBufferReader *r)
{
  HttpTxnDebug("[%" PRId64 "] session released by sm [%" PRId64 "]", _proxy_ssn ? _proxy_ssn->connection_id() : 0,
               _sm ? _sm->sm_id : 0);

  this->decrement_client_transactions_stat();

  // Pass along the release to the session
  if (_proxy_ssn) {
    _proxy_ssn->release(this);
  }
}

void
ProxyTransaction::attach_server_session(Http1ServerSession *ssession, bool transaction_done)
{
  _proxy_ssn->attach_server_session(ssession, transaction_done);
}

void
ProxyTransaction::destroy()
{
  _sm = nullptr;
  this->mutex.clear();
}

// See if we need to schedule on the primary thread for the transaction or change the thread that is associated with the VC.
// If we reschedule, the scheduled action is returned.  Otherwise, NULL is returned
Action *
ProxyTransaction::adjust_thread(Continuation *cont, int event, void *data)
{
  NetVConnection *vc   = this->get_netvc();
  EThread *this_thread = this_ethread();
  if (vc && vc->thread != this_thread) {
    if (vc->thread->is_event_type(ET_NET)) {
      return vc->thread->schedule_imm(cont, event, data);
    } else { // Not a net thread, take over this thread
      vc->thread = this_thread;
    }
  }
  return nullptr;
}

void
ProxyTransaction::set_rx_error_code(ProxyError e)
{
  if (this->_sm) {
    this->_sm->t_state.client_info.rx_error_code = e;
  }
}

void
ProxyTransaction::set_tx_error_code(ProxyError e)
{
  if (this->_sm) {
    this->_sm->t_state.client_info.tx_error_code = e;
  }
}

NetVConnection *
ProxyTransaction::get_netvc() const
{
  return (_proxy_ssn) ? _proxy_ssn->get_netvc() : nullptr;
}

bool
ProxyTransaction::is_first_transaction() const
{
  return _proxy_ssn->get_transact_count() == 1;
}

void
ProxyTransaction::set_session_active()
{
  if (_proxy_ssn) {
    _proxy_ssn->set_session_active();
  }
}

void
ProxyTransaction::clear_session_active()
{
  if (_proxy_ssn) {
    _proxy_ssn->clear_session_active();
  }
}

const IpAllow::ACL &
ProxyTransaction::get_acl() const
{
  return _proxy_ssn ? _proxy_ssn->acl : IpAllow::DENY_ALL_ACL;
}

// outbound values Set via the server port definition.  Really only used for Http1 at the moment
in_port_t
ProxyTransaction::get_outbound_port() const
{
  return upstream_outbound_options.outbound_port;
}
void
ProxyTransaction::set_outbound_port(in_port_t port)
{
  upstream_outbound_options.outbound_port = port;
}

IpAddr
ProxyTransaction::get_outbound_ip4() const
{
  return upstream_outbound_options.outbound_ip4;
}

IpAddr
ProxyTransaction::get_outbound_ip6() const
{
  return upstream_outbound_options.outbound_ip6;
}

void
ProxyTransaction::set_outbound_ip(const IpAddr &new_addr)
{
  if (new_addr.isIp4()) {
    upstream_outbound_options.outbound_ip4 = new_addr;
  } else if (new_addr.isIp6()) {
    upstream_outbound_options.outbound_ip6 = new_addr;
  } else {
    upstream_outbound_options.outbound_ip4.invalidate();
    upstream_outbound_options.outbound_ip6.invalidate();
  }
}
bool
ProxyTransaction::is_outbound_transparent() const
{
  return upstream_outbound_options.f_outbound_transparent;
}

void
ProxyTransaction::set_outbound_transparent(bool flag)
{
  upstream_outbound_options.f_outbound_transparent = flag;
}

void
ProxyTransaction::set_h2c_upgrade_flag()
{
<<<<<<< HEAD
=======
}

int
ProxyTransaction::get_transaction_priority_weight() const
{
  return 0;
}

int
ProxyTransaction::get_transaction_priority_dependence() const
{
  return 0;
>>>>>>> a083b7ac
}<|MERGE_RESOLUTION|>--- conflicted
+++ resolved
@@ -198,8 +198,6 @@
 void
 ProxyTransaction::set_h2c_upgrade_flag()
 {
-<<<<<<< HEAD
-=======
 }
 
 int
@@ -212,5 +210,4 @@
 ProxyTransaction::get_transaction_priority_dependence() const
 {
   return 0;
->>>>>>> a083b7ac
 }