# proxy Makefile.am
#
#  Licensed to the Apache Software Foundation (ASF) under one
#  or more contributor license agreements.  See the NOTICE file
#  distributed with this work for additional information
#  regarding copyright ownership.  The ASF licenses this file
#  to you under the Apache License, Version 2.0 (the
#  "License"); you may not use this file except in compliance
#  with the License.  You may obtain a copy of the License at
#
#      http://www.apache.org/licenses/LICENSE-2.0
#
#  Unless required by applicable law or agreed to in writing, software
#  distributed under the License is distributed on an "AS IS" BASIS,
#  WITHOUT WARRANTIES OR CONDITIONS OF ANY KIND, either express or implied.
#  See the License for the specific language governing permissions and
#  limitations under the License.

include $(top_srcdir)/build/tidy.mk

# Note that hdrs is targeted from ../Makefile.am
<<<<<<< HEAD
SUBDIRS = congest http http2 logging config
if ENABLE_QUIC
SUBDIRS += hq
endif

=======
SUBDIRS = http http2 logging config
>>>>>>> f14df9e4
noinst_LIBRARIES =
bin_PROGRAMS = \
  traffic_server \
  traffic_logcat \
  traffic_logstats

TESTS = \
  tests/test_logstats_json \
  tests/test_logstats_summary

AM_CPPFLAGS += \
  $(iocore_include_dirs) \
  -I$(abs_top_srcdir)/lib/records \
  -I$(abs_srcdir)/http \
  -I$(abs_srcdir)/http2 \
  -I$(abs_srcdir)/hq \
  -I$(abs_srcdir)/logging \
  -I$(abs_srcdir)/http/remap  \
  -I$(abs_srcdir)/hdrs \
  -I$(abs_srcdir)/shared \
  -I$(abs_top_srcdir)/mgmt \
  -I$(abs_top_srcdir)/mgmt/utils \
  -I$(abs_top_srcdir)/lib \
  @OPENSSL_INCLUDES@

# NOTE: it is safe to use AM_LDFLAGS here because we are only building executables. If we start
# building libtool archives, change these to only apply to the executables.
AM_LDFLAGS += \
  $(LUAJIT_LDFLAGS) \
  @OPENSSL_LDFLAGS@

noinst_HEADERS = \
  Show.h

# These are currently built separate, as part of building the lib/ tree, using
# the normal LuaJIT build system. We are using the .o's directly, instead of the
# luajit.a to avoid the linker from optimizing symbols away. We could maybe
# switch to using the luajit.so, but that involves making sure it installs safely
# and cleanly.
LUAJIT = \
  lib_aux.o \
  lib_base.o \
  lib_bit.o \
  lib_debug.o \
  lib_ffi.o \
  lib_init.o \
  lib_io.o \
  lib_jit.o \
  lib_math.o \
  lib_os.o \
  lib_package.o \
  lib_string.o \
  lib_table.o \
  lj_alloc.o \
  lj_api.o \
  lj_asm.o \
  lj_bc.o \
  lj_bcread.o \
  lj_bcwrite.o \
  lj_carith.o \
  lj_ccall.o \
  lj_ccallback.o \
  lj_cconv.o \
  lj_cdata.o \
  lj_char.o \
  lj_clib.o \
  lj_cparse.o \
  lj_crecord.o \
  lj_ctype.o \
  lj_debug.o \
  lj_dispatch.o \
  lj_err.o \
  lj_ffrecord.o \
  lj_func.o \
  lj_gc.o \
  lj_gdbjit.o \
  lj_ir.o \
  lj_lex.o \
  lj_lib.o \
  lj_load.o \
  lj_mcode.o \
  lj_meta.o \
  lj_obj.o \
  lj_opt_dce.o \
  lj_opt_fold.o \
  lj_opt_loop.o \
  lj_opt_mem.o \
  lj_opt_narrow.o \
  lj_opt_sink.o \
  lj_opt_split.o \
  lj_parse.o \
  lj_record.o \
  lj_snap.o \
  lj_state.o \
  lj_str.o \
  lj_strscan.o \
  lj_tab.o \
  lj_trace.o \
  lj_udata.o \
  lj_vm.o \
  lj_vmevent.o \
  lj_vmmath.o

EXTRA_DIST = InkAPITestTool.cc example_alarm_bin.sh example_prep.sh

traffic_server_SOURCES = \
  CacheControl.cc \
  CacheControl.h \
  ControlBase.cc \
  ControlBase.h \
  ControlMatcher.cc \
  ControlMatcher.h \
  CoreUtils.cc \
  CoreUtils.h \
  Crash.cc \
  EventName.cc \
  FetchSM.cc \
  IPAllow.cc \
  IPAllow.h \
  InkAPI.cc \
  InkAPIInternal.h \
  InkIOCoreAPI.cc \
  Main.cc \
  Main.h \
  Milestones.h \
  ParentConsistentHash.cc \
  ParentConsistentHash.h \
  ParentRoundRobin.cc \
  ParentRoundRobin.h \
	ParentSelectionStrategy.cc \
  ParentSelection.cc \
  ParentSelection.h \
  Plugin.cc \
  Plugin.h \
  PluginVC.cc \
  PluginVC.h \
  ProtocolProbeSessionAccept.cc \
  ProtocolProbeSessionAccept.h \
  ProxyClientSession.cc \
  ProxyClientSession.h \
  ProxyClientTransaction.cc \
  ProxyClientTransaction.h \
  ReverseProxy.cc \
  ReverseProxy.h \
  SocksProxy.cc \
  StatPages.cc \
  StatPages.h \
  Transform.cc \
  Transform.h \
  TransformInternal.h

if BUILD_TESTS
traffic_server_SOURCES +=  \
  InkAPITest.cc  \
  RegressionSM.h \
  RegressionSM.cc
endif

traffic_server_LDADD = \
  http/libhttp.a \
  http2/libhttp2.a \
  http/remap/libhttp_remap.a \
  logging/liblogging.a \
  logging/liblogcollation.a \
  hdrs/libhdrs.a  \
  shared/libdiagsconfig.a  \
  $(top_builddir)/mgmt/libmgmt_p.la \
  $(top_builddir)/iocore/utils/libinkutils.a \
  $(top_builddir)/iocore/dns/libinkdns.a \
  $(top_builddir)/iocore/hostdb/libinkhostdb.a \
  $(top_builddir)/iocore/dns/libinkdns.a \
  $(top_builddir)/iocore/cache/libinkcache.a \
  $(top_builddir)/iocore/aio/libinkaio.a \
  $(top_builddir)/lib/ts/libtsutil.la \
  $(top_builddir)/lib/bindings/libbindings.la

if ENABLE_QUIC
traffic_server_LDADD += \
  hq/libhq.a
endif

if BUILD_LUAJIT
traffic_server_LDADD += \
  $(top_builddir)/lib/luajit/src/libluajit.a
endif

traffic_server_LDADD += \
  $(top_builddir)/iocore/net/libinknet.a

if ENABLE_QUIC
traffic_server_LDADD += \
  $(top_builddir)/iocore/net/quic/libquic.a
endif

traffic_server_LDADD += \
  $(top_builddir)/iocore/eventsystem/libinkevent.a \
  $(top_builddir)/lib/records/librecords_p.a \
  $(top_builddir)/iocore/eventsystem/libinkevent.a \
  $(top_builddir)/lib/tsconfig/libtsconfig.la \
  @HWLOC_LIBS@ \
  @LIBPCRE@ \
  @LIBTCL@ \
  @LIBRESOLV@ \
  @LIBZ@ \
  @LIBLZMA@ \
  @LIBPROFILER@ \
  @OPENSSL_LIBS@ \
  -lm

if BUILD_LUAJIT
traffic_server_LDADD += $(LUAJIT:%=$(top_builddir)/lib/luajit/src/%)
endif

if SYSTEM_LUAJIT
traffic_server_LDADD += @LIBLUAJIT@
endif

traffic_logcat_SOURCES = logcat.cc
traffic_logcat_LDADD = \
  logging/liblogging.a \
  shared/libdiagsconfig.a \
  shared/libUglyLogStubs.a \
  $(top_builddir)/mgmt/libmgmt_p.la \
  $(top_builddir)/lib/records/librecords_p.a \
  $(top_builddir)/iocore/eventsystem/libinkevent.a \
  $(top_builddir)/lib/ts/libtsutil.la \
  $(top_builddir)/lib/bindings/libbindings.la

if BUILD_LUAJIT
traffic_logcat_LDADD += \
  $(top_builddir)/lib/luajit/src/libluajit.a
endif

traffic_logcat_LDADD += \
  @LIBTCL@ @HWLOC_LIBS@\
  @LIBPROFILER@ -lm

if SYSTEM_LUAJIT
traffic_logcat_LDADD += @LIBLUAJIT@
endif

traffic_logstats_SOURCES = logstats.cc
traffic_logstats_LDADD = \
  logging/liblogging.a \
  shared/libdiagsconfig.a \
  shared/libUglyLogStubs.a \
  $(top_builddir)/mgmt/libmgmt_p.la \
  $(top_builddir)/lib/records/librecords_p.a \
  $(top_builddir)/iocore/eventsystem/libinkevent.a \
  $(top_builddir)/lib/ts/libtsutil.la \
  $(top_builddir)/lib/bindings/libbindings.la

if BUILD_LUAJIT
traffic_logstats_LDADD += \
  $(top_builddir)/lib/luajit/src/libluajit.a
endif

traffic_logstats_LDADD += \
  @LIBTCL@ @HWLOC_LIBS@ \
  @LIBPROFILER@ -lm

if SYSTEM_LUAJIT
traffic_logstats_LDADD += @LIBLUAJIT@
endif

versiondir = $(pkgsysconfdir)

tidy-local: $(noinst_HEADERS) $(traffic_server_SOURCES)
	$(CXX_Clang_Tidy)

install-data-local:
	if [ `id -un` != "root" ]; then \
		$(INSTALL) -d $(DESTDIR)$(pkglocalstatedir) $(DESTDIR)$(pkglogdir) $(DESTDIR)$(pkgruntimedir) \
				$(DESTDIR)$(pkgsysconfdir) $(DESTDIR)$(pkgdatadir) $(DESTDIR)$(pkgcachedir); \
	else \
		 $(INSTALL) -d $(DESTDIR)$(pkglocalstatedir); \
		 $(INSTALL) -d -o $(pkgsysuser) -g $(pkgsysgroup) $(DESTDIR)$(pkglogdir) \
				$(DESTDIR)$(pkgruntimedir) $(DESTDIR)$(pkgsysconfdir) \
				$(DESTDIR)$(pkgdatadir) $(DESTDIR)$(pkgcachedir); \
	fi

install-data-hook:
	if [ `id -un` == "root" ]; then \
		chown -R $(pkgsysuser):$(pkgsysgroup) $(DESTDIR)$(pkgsysconfdir) $(DESTDIR)$(pkgdatadir);\
	fi
	-echo "<TS_VERSION> $(PACKAGE_VERSION)" > $(DESTDIR)$(pkgsysconfdir)/trafficserver-release<|MERGE_RESOLUTION|>--- conflicted
+++ resolved
@@ -19,15 +19,11 @@
 include $(top_srcdir)/build/tidy.mk
 
 # Note that hdrs is targeted from ../Makefile.am
-<<<<<<< HEAD
-SUBDIRS = congest http http2 logging config
+SUBDIRS = http http2 logging config
 if ENABLE_QUIC
 SUBDIRS += hq
 endif
 
-=======
-SUBDIRS = http http2 logging config
->>>>>>> f14df9e4
 noinst_LIBRARIES =
 bin_PROGRAMS = \
   traffic_server \
