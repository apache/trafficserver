--- conflicted
+++ resolved
@@ -56,11 +56,9 @@
 option(ENABLE_LUAJIT   "Use LuaJIT (default OFF)")
 option(ENABLE_MIMALLOC "Use mimalloc (default OFF)")
 option(ENABLE_DOCS "Build docs (default OFF)")
-<<<<<<< HEAD
 option(ENABLE_DISK_FAILURE_TESTS "Build disk failure tests (enables AIO fault injection, default OFF)" OFF)
 if(ENABLE_DISK_FAILURE_TESTS)
     add_compile_definitions("AIO_FAULT_INJECTION")
-=======
 option(ENABLE_BENCHMARKS "Build benchmarks (default OFF)")
 
 # Setup user
@@ -79,7 +77,6 @@
 # Setup default install directory
 if(CMAKE_INSTALL_PREFIX_INITIALIZED_TO_DEFAULT)
   set(CMAKE_INSTALL_PREFIX /usr/local/trafficserver CACHE PATH "Default install path" FORCE)
->>>>>>> ac37de51
 endif()
 
 if(CMAKE_SYSTEM_NAME STREQUAL Linux)
