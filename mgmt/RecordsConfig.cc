--- conflicted
+++ resolved
@@ -1361,11 +1361,7 @@
   ,
   {RECT_CONFIG, "proxy.config.quic.initial_max_stream_data_uni_in", RECD_INT, "4096", RECU_DYNAMIC, RR_NULL, RECC_STR, "^-?[0-9]+$", RECA_NULL}
   ,
-<<<<<<< HEAD
   {RECT_CONFIG, "proxy.config.quic.initial_max_stream_data_uni_out", RECD_INT, "4096", RECU_DYNAMIC, RR_NULL, RECC_STR, "^-?[0-9]+$", RECA_NULL}
-=======
-  {RECT_CONFIG, "proxy.config.quic.initial_max_stream_data_uni_out", RECD_INT, "0", RECU_DYNAMIC, RR_NULL, RECC_STR, "^-?[0-9]+$", RECA_NULL}
->>>>>>> e068b768
   ,
   {RECT_CONFIG, "proxy.config.quic.initial_max_streams_bidi_in", RECD_INT, "100", RECU_DYNAMIC, RR_NULL, RECC_STR, "^-?[0-9]+$", RECA_NULL}
   ,
@@ -1390,11 +1386,7 @@
   ,
   {RECT_CONFIG, "proxy.config.quic.loss_detection.granularity", RECD_INT, "1", RECU_DYNAMIC, RR_NULL, RECC_STR, "[0-1]", RECA_NULL}
   ,
-<<<<<<< HEAD
   {RECT_CONFIG, "proxy.config.quic.loss_detection.initial_rtt", RECD_INT, "500", RECU_DYNAMIC, RR_NULL, RECC_STR, "^-?[0-9]+$", RECA_NULL}
-=======
-  {RECT_CONFIG, "proxy.config.quic.loss_detection.initial_rtt", RECD_INT, "100", RECU_DYNAMIC, RR_NULL, RECC_STR, "^-?[0-9]+$", RECA_NULL}
->>>>>>> e068b768
   ,
 
   // Constatns of Congestion Control
@@ -1406,11 +1398,7 @@
   ,
   {RECT_CONFIG, "proxy.config.quic.congestion_control.loss_reduction_factor", RECD_FLOAT, "0.5", RECU_DYNAMIC, RR_NULL, RECC_STR, "^-?[\\.0-9]+$", RECA_NULL}
   ,
-<<<<<<< HEAD
   {RECT_CONFIG, "proxy.config.quic.congestion_control.persistent_congestion_threshold", RECD_INT, "3", RECU_DYNAMIC, RR_NULL, RECC_STR, "^-?[\\.0-9]+$", RECA_NULL}
-=======
-  {RECT_CONFIG, "proxy.config.quic.congestion_control.persistent_congestion_threshold", RECD_INT, "2", RECU_DYNAMIC, RR_NULL, RECC_STR, "^-?[\\.0-9]+$", RECA_NULL}
->>>>>>> e068b768
   ,
 
   //# Add LOCAL Records Here
