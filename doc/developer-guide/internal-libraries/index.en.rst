--- conflicted
+++ resolved
@@ -33,11 +33,7 @@
    scalar.en
    buffer-writer.en
    intrusive-list.en
-<<<<<<< HEAD
+   intrusive-hash-map.en
    MemArena.en
    AcidPtr.en
-   Extendible.en
-=======
-   intrusive-hash-map.en
-   MemArena.en
->>>>>>> 6f00482d
+   Extendible.en