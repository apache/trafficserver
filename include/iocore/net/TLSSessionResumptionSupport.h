/** @file

  TLSSessionResumptionSupport implements common methods and members to
  support TLS Ssssion Resumption

  @section license License

  Licensed to the Apache Software Foundation (ASF) under one
  or more contributor license agreements.  See the NOTICE file
  distributed with this work for additional information
  regarding copyright ownership.  The ASF licenses this file
  to you under the Apache License, Version 2.0 (the
  "License"); you may not use this file except in compliance
  with the License.  You may obtain a copy of the License at

      http://www.apache.org/licenses/LICENSE-2.0

  Unless required by applicable law or agreed to in writing, software
  distributed under the License is distributed on an "AS IS" BASIS,
  WITHOUT WARRANTIES OR CONDITIONS OF ANY KIND, either express or implied.
  See the License for the specific language governing permissions and
  limitations under the License.
 */

#pragma once

#include <openssl/ssl.h>

#include "tscore/ink_inet.h"
#include "iocore/net/SSLTypes.h"

struct ssl_ticket_key_block;

class TLSSessionResumptionSupport
{
public:
  virtual ~TLSSessionResumptionSupport() = default;

  static void                         initialize();
  static TLSSessionResumptionSupport *getInstance(SSL *ssl);
  static void                         bind(SSL *ssl, TLSSessionResumptionSupport *srs);
  static void                         unbind(SSL *ssl);

#ifdef HAVE_SSL_CTX_SET_TLSEXT_TICKET_KEY_EVP_CB
  int processSessionTicket(SSL *ssl, unsigned char *keyname, unsigned char *iv, EVP_CIPHER_CTX *cipher_ctx, EVP_MAC_CTX *hctx,
                           int enc);
#else
  int processSessionTicket(SSL *ssl, unsigned char *keyname, unsigned char *iv, EVP_CIPHER_CTX *cipher_ctx, HMAC_CTX *hctx,
                           int enc);
#endif
  bool         getSSLSessionCacheHit() const;
  bool         getSSLOriginSessionCacheHit() const;
  ssl_curve_id getSSLCurveNID() const;

<<<<<<< HEAD
  std::shared_ptr<SSL_SESSION> getOriginSession(SSL *ssl, const std::string &lookup_key);
=======
  SSL_SESSION                 *getSession(SSL *ssl, const unsigned char *id, int len, int *copy);
  std::shared_ptr<SSL_SESSION> getOriginSession(const std::string &lookup_key);
>>>>>>> 29fa13ae

protected:
  void                      clear();
  virtual const IpEndpoint &_getLocalEndpoint() = 0;

private:
  static int _ex_data_index;

  bool _sslSessionCacheHit       = false;
  bool _sslOriginSessionCacheHit = false;
  int  _sslCurveNID              = NID_undef;

#ifdef HAVE_SSL_CTX_SET_TLSEXT_TICKET_KEY_EVP_CB
  int _setSessionInformation(ssl_ticket_key_block *keyblock, unsigned char *keyname, unsigned char *iv, EVP_CIPHER_CTX *cipher_ctx,
                             EVP_MAC_CTX *hctx);
  int _getSessionInformation(ssl_ticket_key_block *keyblock, SSL *ssl, unsigned char *keyname, unsigned char *iv,
                             EVP_CIPHER_CTX *cipher_ctx, EVP_MAC_CTX *hctx);
#else
  int _setSessionInformation(ssl_ticket_key_block *keyblock, unsigned char *keyname, unsigned char *iv, EVP_CIPHER_CTX *cipher_ctx,
                             HMAC_CTX *hctx);
  int _getSessionInformation(ssl_ticket_key_block *keyblock, SSL *ssl, unsigned char *keyname, unsigned char *iv,
                             EVP_CIPHER_CTX *cipher_ctx, HMAC_CTX *hctx);
#endif

  void _setSSLSessionCacheHit(bool state);
  void _setSSLOriginSessionCacheHit(bool state);
  void _setSSLCurveNID(ssl_curve_id curve_nid);
};<|MERGE_RESOLUTION|>--- conflicted
+++ resolved
@@ -52,12 +52,7 @@
   bool         getSSLOriginSessionCacheHit() const;
   ssl_curve_id getSSLCurveNID() const;
 
-<<<<<<< HEAD
-  std::shared_ptr<SSL_SESSION> getOriginSession(SSL *ssl, const std::string &lookup_key);
-=======
-  SSL_SESSION                 *getSession(SSL *ssl, const unsigned char *id, int len, int *copy);
   std::shared_ptr<SSL_SESSION> getOriginSession(const std::string &lookup_key);
->>>>>>> 29fa13ae
 
 protected:
   void                      clear();
