/** @file

  TLSSessionResumptionSupport implements common methods and members to
  support TLS Ssssion Resumption, either via server session caching or
  TLS session tickets.

  @section license License

  Licensed to the Apache Software Foundation (ASF) under one
  or more contributor license agreements.  See the NOTICE file
  distributed with this work for additional information
  regarding copyright ownership.  The ASF licenses this file
  to you under the Apache License, Version 2.0 (the
  "License"); you may not use this file except in compliance
  with the License.  You may obtain a copy of the License at

      http://www.apache.org/licenses/LICENSE-2.0

  Unless required by applicable law or agreed to in writing, software
  distributed under the License is distributed on an "AS IS" BASIS,
  WITHOUT WARRANTIES OR CONDITIONS OF ANY KIND, either express or implied.
  See the License for the specific language governing permissions and
  limitations under the License.
 */

#pragma once

#include <openssl/ssl.h>
#include <string_view>

#include "tscore/ink_inet.h"
#include "iocore/net/SSLTypes.h"

struct ssl_ticket_key_block;

class TLSSessionResumptionSupport
{
public:
  virtual ~TLSSessionResumptionSupport() = default;

  // ---------------------------------------------------------------------------
  // Binding of the TLSSessionResumptionSupport object to the SSL object
  // ---------------------------------------------------------------------------

  static void                         initialize();
  static TLSSessionResumptionSupport *getInstance(SSL *ssl);
  static void                         bind(SSL *ssl, TLSSessionResumptionSupport *srs);
  static void                         unbind(SSL *ssl);

  // ---------------------------------------------------------------------------
  // TLS Session Resumption Support Via Session Tickets
  // ---------------------------------------------------------------------------

  /** Handles TLS session ticket processing for session resumption.
   *
   * This function is called by OpenSSL to either encrypt (create) or decrypt (resume) a session ticket,
   * depending on the value of the @p enc parameter. It selects the appropriate ticket key block based on
   * the local endpoint and certificate context, and then either generates a new session ticket or attempts
   * to decrypt and validate an existing one.
   *
   * @param[in]  ssl         The SSL connection object.
   * @param[out] keyname     Buffer for the session ticket key name.
   * @param[out] iv          Buffer for the initialization vector.
   * @param[in,out] cipher_ctx  Cipher context for encryption/decryption.
   * @param[in,out] hctx        HMAC or MAC context for integrity protection.
   * @param[in]  enc         Indicates operation: 1 for encrypt (create ticket), 0 for decrypt (resume session).
   * @return            1 on success, 0 if key not found, negative value on error, or 2 if ticket should be renewed.
   */
#ifdef HAVE_SSL_CTX_SET_TLSEXT_TICKET_KEY_EVP_CB
  int processSessionTicket(SSL *ssl, unsigned char *keyname, unsigned char *iv, EVP_CIPHER_CTX *cipher_ctx, EVP_MAC_CTX *hctx,
                           int enc);
#else
  int processSessionTicket(SSL *ssl, unsigned char *keyname, unsigned char *iv, EVP_CIPHER_CTX *cipher_ctx, HMAC_CTX *hctx,
                           int enc);
#endif

<<<<<<< HEAD
=======
  // ---------------------------------------------------------------------------
  // TLS Session Resumption Support Via Server Session Caching
  // ---------------------------------------------------------------------------

  /** Retrieves a cached SSL session from the session cache.
   *
   * This function is used to retrieve a cached SSL session from the session cache.
   *
   * @param[in]  ssl         The SSL connection object.
   * @param[in]  id          The session ID to lookup.
   * @param[in]  len         The length of the session ID.
   * @param[out] copy        Pointer to an integer indicating if the session ID should be copied.
   * @return                A pointer to the cached SSL session, or nullptr if not found.
   */
  SSL_SESSION *getSession(SSL *ssl, const unsigned char *id, int len, int *copy);

  /**
   * @brief Retrieves a cached SSL session from the origin session cache.
   *
   * This function is used to retrieve a cached SSL session from the origin session cache.
   *
   * @param[in]  lookup_key  The key to lookup the session in the cache.
   * @return                A pointer to the cached SSL session, or nullptr if not found.
   */
>>>>>>> c9fb43ea
  std::shared_ptr<SSL_SESSION> getOriginSession(const std::string &lookup_key);

  // ---------------------------------------------------------------------------
  // Getters used for both ticket and session caching
  // ---------------------------------------------------------------------------

  bool             getIsResumedSSLSession() const;
  bool             getIsResumedOriginSSLSession() const;
  bool             getIsResumedFromSessionCache() const;
  bool             getIsResumedFromSessionTicket() const;
  ssl_curve_id     getSSLCurveNID() const;
  std::string_view getSSLGroupName() const;

protected:
  void                      clear();
  virtual const IpEndpoint &_getLocalEndpoint() = 0;

private:
  enum class ResumptionType {
    NOT_RESUMED,
    RESUMED_FROM_SESSION_CACHE,
    RESUMED_FROM_SESSION_TICKET,
  };

  static int _ex_data_index;

  ResumptionType _resumptionType         = ResumptionType::NOT_RESUMED;
  bool           _isResumedOriginSession = false;
  int            _sslCurveNID            = NID_undef;
  std::string    _sslGroupName;

private:
#ifdef HAVE_SSL_CTX_SET_TLSEXT_TICKET_KEY_EVP_CB
  int _setSessionInformation(ssl_ticket_key_block *keyblock, unsigned char *keyname, unsigned char *iv, EVP_CIPHER_CTX *cipher_ctx,
                             EVP_MAC_CTX *hctx);
  int _getSessionInformation(ssl_ticket_key_block *keyblock, SSL *ssl, unsigned char *keyname, unsigned char *iv,
                             EVP_CIPHER_CTX *cipher_ctx, EVP_MAC_CTX *hctx);
#else
  int _setSessionInformation(ssl_ticket_key_block *keyblock, unsigned char *keyname, unsigned char *iv, EVP_CIPHER_CTX *cipher_ctx,
                             HMAC_CTX *hctx);
  int _getSessionInformation(ssl_ticket_key_block *keyblock, SSL *ssl, unsigned char *keyname, unsigned char *iv,
                             EVP_CIPHER_CTX *cipher_ctx, HMAC_CTX *hctx);
#endif

  constexpr static bool IS_RESUMED_ORIGIN_SESSION = true;
  void                  _setResumptionType(ResumptionType type, bool isOrigin);
  void                  _setSSLCurveNID(ssl_curve_id curve_nid);
  void                  _setSSLGroupName(std::string_view group_name);
};<|MERGE_RESOLUTION|>--- conflicted
+++ resolved
@@ -74,24 +74,9 @@
                            int enc);
 #endif
 
-<<<<<<< HEAD
-=======
   // ---------------------------------------------------------------------------
   // TLS Session Resumption Support Via Server Session Caching
   // ---------------------------------------------------------------------------
-
-  /** Retrieves a cached SSL session from the session cache.
-   *
-   * This function is used to retrieve a cached SSL session from the session cache.
-   *
-   * @param[in]  ssl         The SSL connection object.
-   * @param[in]  id          The session ID to lookup.
-   * @param[in]  len         The length of the session ID.
-   * @param[out] copy        Pointer to an integer indicating if the session ID should be copied.
-   * @return                A pointer to the cached SSL session, or nullptr if not found.
-   */
-  SSL_SESSION *getSession(SSL *ssl, const unsigned char *id, int len, int *copy);
-
   /**
    * @brief Retrieves a cached SSL session from the origin session cache.
    *
@@ -100,7 +85,6 @@
    * @param[in]  lookup_key  The key to lookup the session in the cache.
    * @return                A pointer to the cached SSL session, or nullptr if not found.
    */
->>>>>>> c9fb43ea
   std::shared_ptr<SSL_SESSION> getOriginSession(const std::string &lookup_key);
 
   // ---------------------------------------------------------------------------
