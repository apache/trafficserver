/** @file

  A brief file description

  @section license License

  Licensed to the Apache Software Foundation (ASF) under one
  or more contributor license agreements.  See the NOTICE file
  distributed with this work for additional information
  regarding copyright ownership.  The ASF licenses this file
  to you under the Apache License, Version 2.0 (the
  "License"); you may not use this file except in compliance
  with the License.  You may obtain a copy of the License at

      http://www.apache.org/licenses/LICENSE-2.0

  Unless required by applicable law or agreed to in writing, software
  distributed under the License is distributed on an "AS IS" BASIS,
  WITHOUT WARRANTIES OR CONDITIONS OF ANY KIND, either express or implied.
  See the License for the specific language governing permissions and
  limitations under the License.
 */

#pragma once

#include "iocore/eventsystem/VConnection.h"
#include "proxy/ProxyTransaction.h"
#include "iocore/net/quic/QUICStreamVCAdapter.h"
#include "proxy/http3/Http3FrameDispatcher.h"
#include "proxy/http3/Http3FrameCollector.h"

class QUICStreamIO;
class HQSession;
class Http09Session;
class Http3Session;
class Http3HeaderFramer;
class Http3DataFramer;
class Http3HeaderVIOAdaptor;
class Http3StreamDataVIOAdaptor;

class HQTransaction : public ProxyTransaction
{
public:
  using super = ProxyTransaction;

  HQTransaction(HQSession *session, QUICStreamVCAdapter::IOInfo &info);
  virtual ~HQTransaction();

  // Implement ProxyClienTransaction interface
  void set_active_timeout(ink_hrtime timeout_in) override;
  void set_inactivity_timeout(ink_hrtime timeout_in) override;
  void cancel_inactivity_timeout() override;
  void transaction_done() override;
  void release() override;
  int  get_transaction_id() const override;
  void increment_transactions_stat() override;
  void decrement_transactions_stat() override;

  // VConnection interface
  virtual VIO *do_io_read(Continuation *c, int64_t nbytes = INT64_MAX, MIOBuffer *buf = 0) override;
  virtual VIO *do_io_write(Continuation *c = nullptr, int64_t nbytes = INT64_MAX, IOBufferReader *buf = 0,
                           bool owner = false) override;
  virtual void do_io_close(int lerrno = -1) override;
  virtual void do_io_shutdown(ShutdownHowTo_t) override;
  virtual void reenable(VIO *) override;

  // HQTransaction
  virtual int             state_stream_open(int event, Event *data)   = 0;
  virtual int             state_stream_closed(int event, Event *data) = 0;
  NetVConnectionContext_t direction() const;

  // For Queue from tscore/Link.h
  LINK(HQTransaction, link);

protected:
  virtual int64_t _process_read_vio()  = 0;
  virtual int64_t _process_write_vio() = 0;
  void            _schedule_read_ready_event();
  void            _unschedule_read_ready_event();
  void            _close_read_ready_event(Event *e);
  void            _schedule_read_complete_event();
  void            _unschedule_read_complete_event();
  void            _close_read_complete_event(Event *e);
  void            _schedule_write_ready_event();
  void            _unschedule_write_ready_event();
  void            _close_write_ready_event(Event *e);
  void            _schedule_write_complete_event();
  void            _unschedule_write_complete_event();
  void            _close_write_complete_event(Event *e);
  void            _signal_event(int event, Event *e);
  void            _signal_read_event();
  void            _signal_write_event();
  void            _delete_if_possible();

  EThread *_thread = nullptr;

<<<<<<< HEAD
  MIOBuffer _read_vio_buf = BUFFER_SIZE_INDEX_4K;
=======
  MIOBuffer                    _read_vio_buf = CLIENT_CONNECTION_FIRST_READ_BUFFER_SIZE_INDEX;
>>>>>>> 5d01b8c8
  QUICStreamVCAdapter::IOInfo &_info;

  size_t _sent_bytes = 0;

  VIO    _read_vio;
  VIO    _write_vio;
  Event *_read_ready_event     = nullptr;
  Event *_read_complete_event  = nullptr;
  Event *_write_ready_event    = nullptr;
  Event *_write_complete_event = nullptr;

  bool _transaction_done = false;
};

class Http3Transaction : public HQTransaction
{
public:
  using super = HQTransaction;

  Http3Transaction(Http3Session *session, QUICStreamVCAdapter::IOInfo &info);
  virtual ~Http3Transaction();

  int state_stream_open(int event, Event *data) override;
  int state_stream_closed(int event, Event *data) override;

  void do_io_close(int lerrno = -1) override;

  bool is_response_header_sent() const;
  bool is_response_body_sent() const;

  // TODO:  Just a place holder for now
  bool has_request_body(int64_t content_length, bool is_chunked_set) const override;

private:
  int64_t _process_read_vio() override;
  int64_t _process_write_vio() override;

  // These are for HTTP/3
  Http3FrameDispatcher       _frame_dispatcher;
  Http3FrameCollector        _frame_collector;
  Http3FrameGenerator       *_header_framer  = nullptr;
  Http3FrameGenerator       *_data_framer    = nullptr;
  Http3HeaderVIOAdaptor     *_header_handler = nullptr;
  Http3StreamDataVIOAdaptor *_data_handler   = nullptr;
};

/**
   Only for interop. Will be removed.
 */
class Http09Transaction : public HQTransaction
{
public:
  using super = HQTransaction;

  Http09Transaction(Http09Session *session, QUICStreamVCAdapter::IOInfo &info);
  ~Http09Transaction();

  int state_stream_open(int event, Event *data) override;
  int state_stream_closed(int event, Event *data) override;

  void do_io_close(int lerrno = -1) override;

private:
  int64_t _process_read_vio() override;
  int64_t _process_write_vio() override;

  // These are for HTTP/0.9
  bool _protocol_detected          = false;
  bool _legacy_request             = false;
  bool _client_req_header_complete = false;
};<|MERGE_RESOLUTION|>--- conflicted
+++ resolved
@@ -94,11 +94,7 @@
 
   EThread *_thread = nullptr;
 
-<<<<<<< HEAD
-  MIOBuffer _read_vio_buf = BUFFER_SIZE_INDEX_4K;
-=======
-  MIOBuffer                    _read_vio_buf = CLIENT_CONNECTION_FIRST_READ_BUFFER_SIZE_INDEX;
->>>>>>> 5d01b8c8
+  MIOBuffer                    _read_vio_buf = BUFFER_SIZE_INDEX_4K;
   QUICStreamVCAdapter::IOInfo &_info;
 
   size_t _sent_bytes = 0;
