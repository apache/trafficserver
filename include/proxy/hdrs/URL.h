/** @file

  A brief file description

  @section license License

  Licensed to the Apache Software Foundation (ASF) under one
  or more contributor license agreements.  See the NOTICE file
  distributed with this work for additional information
  regarding copyright ownership.  The ASF licenses this file
  to you under the Apache License, Version 2.0 (the
  "License"); you may not use this file except in compliance
  with the License.  You may obtain a copy of the License at

      http://www.apache.org/licenses/LICENSE-2.0

  Unless required by applicable law or agreed to in writing, software
  distributed under the License is distributed on an "AS IS" BASIS,
  WITHOUT WARRANTIES OR CONDITIONS OF ANY KIND, either express or implied.
  See the License for the specific language governing permissions and
  limitations under the License.
 */

#pragma once

#include "tscore/Arena.h"
#include "proxy/hdrs/HdrToken.h"
#include "proxy/hdrs/HdrHeap.h"
#include "tscore/CryptoHash.h"
#include "proxy/hdrs/MIME.h"
#include <string_view>

#include "tscore/ink_apidefs.h"

using cache_generation_t = int64_t;

enum class URLType : uint8_t {
  NONE,
  HTTP,
  HTTPS,
};

class URLImpl : public HdrHeapObjImpl
{
public:
  // HdrHeapObjImpl is 4 bytes
  uint16_t m_len_scheme;
  uint16_t m_len_user;
  uint16_t m_len_password;
  uint16_t m_len_host;
  uint16_t m_len_port;
  uint16_t m_len_path;
  uint16_t m_len_params;
  uint16_t m_len_query;
  uint16_t m_len_fragment;
  uint16_t m_len_printed_string;
  // 4 + 20 byte = 24, 8 bytes aligned

  const char *m_ptr_scheme;
  const char *m_ptr_user;
  const char *m_ptr_password;
  const char *m_ptr_host;
  const char *m_ptr_port;
  const char *m_ptr_path;
  const char *m_ptr_params;
  const char *m_ptr_query;
  const char *m_ptr_fragment;
  const char *m_ptr_printed_string;
  // pointer aligned (4 or 8)

  // Tokenized values
  int16_t  m_scheme_wks_idx;
  uint16_t m_port;
  URLType  m_url_type;  // e.g. HTTP
  uint8_t  m_type_code; // RFC 1738 limits type code to 1 char
  // 6 bytes

  uint32_t m_clean : 1;
  /// Whether the URI had an absolutely empty path, not even an initial '/'.
  uint32_t m_path_is_empty       : 1;
  uint32_t m_normalization_flags : 2; // Only valid if both m_clean and m_ptr_printed_sting are non-zero.
  // 8 bytes + 4 bits, will result in padding

  // Accessors
<<<<<<< HEAD
  std::string_view get_scheme() const noexcept;
  const char      *set_scheme(HdrHeap *heap, std::string_view value, int value_wks_idx, bool copy_string);
  std::string_view get_user() const noexcept;
  void             set_user(HdrHeap *heap, std::string_view value, bool copy_string);
  std::string_view get_password() const noexcept;
  void             set_password(HdrHeap *heap, std::string_view value, bool copy_string);
  std::string_view get_host() const noexcept;
  void             set_host(HdrHeap *heap, std::string_view value, bool copy_string);
  int              get_port();
  void             set_port(HdrHeap *heap, unsigned int port);
  void             set_port(HdrHeap *heap, std::string_view value, bool copy_string);
  std::string_view get_path() const noexcept;
  void             set_path(HdrHeap *heap, std::string_view value, bool copy_string);
  int              get_type();
  void             set_type(int type);
  int              get_type_code();
  void             set_type_code(unsigned int typecode);
  std::string_view get_params() const noexcept;
  void             set_params(HdrHeap *heap, std::string_view value, bool copy_string);
  std::string_view get_query() const noexcept;
  void             set_query(HdrHeap *heap, std::string_view value, bool copy_string);
  std::string_view get_fragment() const noexcept;
  void             set_fragment(HdrHeap *heap, std::string_view value, bool copy_string);
=======
  const char *get_scheme(int *length);
  const char *set_scheme(HdrHeap *heap, const char *value, int value_wks_idx, int length, bool copy_string);
  const char *get_user(int *length);
  void        set_user(HdrHeap *heap, const char *value, int length, bool copy_string);
  const char *get_password(int *length);
  void        set_password(HdrHeap *heap, const char *value, int length, bool copy_string);
  const char *get_host(int *length);
  void        set_host(HdrHeap *heap, const char *value, int length, bool copy_string);
  int         get_port();
  void        set_port(HdrHeap *heap, unsigned int port);
  void        set_port(HdrHeap *heap, const char *value, int length, bool copy_string);
  const char *get_path(int *length);
  void        set_path(HdrHeap *heap, const char *value, int length, bool copy_string);
  URLType     get_type();
  void        set_type(URLType type);
  int         get_type_code();
  void        set_type_code(unsigned int typecode);
  const char *get_params(int *length);
  void        set_params(HdrHeap *heap, const char *value, int length, bool copy_string);
  const char *get_query(int *length);
  void        set_query(HdrHeap *heap, const char *value, int length, bool copy_string);
  const char *get_fragment(int *length);
  void        set_fragment(HdrHeap *heap, const char *value, int length, bool copy_string);
>>>>>>> 678d786c

  // Marshaling Functions
  int    marshal(MarshalXlate *str_xlate, int num_xlate);
  void   unmarshal(intptr_t offset);
  void   move_strings(HdrStrHeap *new_heap);
  void   rehome_strings(HdrHeap *new_heap);
  size_t strings_length();

  // Sanity Check Functions
  void check_strings(HeapCheck *heaps, int num_heaps);

private:
};

using URLHashContext = CryptoContext;

extern c_str_view URL_SCHEME_FILE;
extern c_str_view URL_SCHEME_FTP;
extern c_str_view URL_SCHEME_GOPHER;
extern c_str_view URL_SCHEME_HTTP;
extern c_str_view URL_SCHEME_HTTPS;
extern c_str_view URL_SCHEME_WS;
extern c_str_view URL_SCHEME_WSS;
extern c_str_view URL_SCHEME_MAILTO;
extern c_str_view URL_SCHEME_NEWS;
extern c_str_view URL_SCHEME_NNTP;
extern c_str_view URL_SCHEME_PROSPERO;
extern c_str_view URL_SCHEME_TELNET;
extern c_str_view URL_SCHEME_TUNNEL;
extern c_str_view URL_SCHEME_WAIS;
extern c_str_view URL_SCHEME_PNM;
extern c_str_view URL_SCHEME_RTSP;
extern c_str_view URL_SCHEME_RTSPU;
extern c_str_view URL_SCHEME_MMS;
extern c_str_view URL_SCHEME_MMSU;
extern c_str_view URL_SCHEME_MMST;

extern int URL_WKSIDX_FILE;
extern int URL_WKSIDX_FTP;
extern int URL_WKSIDX_GOPHER;
extern int URL_WKSIDX_HTTP;
extern int URL_WKSIDX_HTTPS;
extern int URL_WKSIDX_WS;
extern int URL_WKSIDX_WSS;
extern int URL_WKSIDX_MAILTO;
extern int URL_WKSIDX_NEWS;
extern int URL_WKSIDX_NNTP;
extern int URL_WKSIDX_PROSPERO;
extern int URL_WKSIDX_TELNET;
extern int URL_WKSIDX_TUNNEL;
extern int URL_WKSIDX_WAIS;
extern int URL_WKSIDX_PNM;
extern int URL_WKSIDX_RTSP;
extern int URL_WKSIDX_RTSPU;
extern int URL_WKSIDX_MMS;
extern int URL_WKSIDX_MMSU;
extern int URL_WKSIDX_MMST;

/* Public */
bool validate_host_name(std::string_view addr);
bool validate_scheme(std::string_view scheme);

void url_init();

URLImpl *url_create(HdrHeap *heap);
void     url_clear(URLImpl *url_impl);
void     url_nuke_proxy_stuff(URLImpl *d_url);

URLImpl *url_copy(URLImpl *s_url, HdrHeap *s_heap, HdrHeap *d_heap, bool inherit_strs = true);
void     url_copy_onto(URLImpl *s_url, HdrHeap *s_heap, URLImpl *d_url, HdrHeap *d_heap, bool inherit_strs = true);

// Normalization flag masks.
namespace URLNormalize
{
unsigned const NONE           = 0;
unsigned const IMPLIED_SCHEME = 1; // If scheme missing, add scheme implied by URL type.
unsigned const LC_SCHEME_HOST = 2; // Force scheme and host to lower case if necessary.
}; // namespace URLNormalize

int  url_print(URLImpl *u, char *buf, int bufsize, int *bufindex, int *dumpoffset,
               unsigned normalization_flags = URLNormalize::NONE);
void url_describe(HdrHeapObjImpl *raw, bool recurse);

int   url_length_get(URLImpl *url, unsigned normalization_flags = URLNormalize::NONE);
char *url_string_get(URLImpl *url, Arena *arena, int *length, HdrHeap *heap);
void  url_clear_string_ref(URLImpl *url);
char *url_string_get_ref(HdrHeap *heap, URLImpl *url, int *length, unsigned normalization_flags = URLNormalize::NONE);
void  url_called_set(URLImpl *url);
char *url_string_get_buf(URLImpl *url, char *dstbuf, int dstbuf_size, int *length);

void url_CryptoHash_get(const URLImpl *url, CryptoHash *hash, bool ignore_query = false, cache_generation_t generation = -1);
void url_host_CryptoHash_get(URLImpl *url, CryptoHash *hash);

constexpr bool USE_STRICT_URI_PARSING = true;

ParseResult url_parse(HdrHeap *heap, URLImpl *url, const char **start, const char *end, bool copy_strings,
                      int strict_uri_parsing = false, bool verify_host_characters = true);

constexpr bool COPY_STRINGS = true;

ParseResult url_parse_regex(HdrHeap *heap, URLImpl *url, const char **start, const char *end, bool copy_strings);
ParseResult url_parse_internet(HdrHeap *heap, URLImpl *url, const char **start, const char *end, bool copy_strings,
                               bool verify_host_characters);
ParseResult url_parse_http(HdrHeap *heap, URLImpl *url, const char **start, const char *end, bool copy_strings,
                           bool verify_host_characters);
ParseResult url_parse_http_regex(HdrHeap *heap, URLImpl *url, const char **start, const char *end, bool copy_strings);

char *url_unescapify(Arena *arena, const char *str, int length);

void unescape_str(char *&buf, char *buf_e, const char *&str, const char *str_e, int &state);
void unescape_str_tolower(char *&buf, char *end, const char *&str, const char *str_e, int &state);

inline int
url_canonicalize_port(URLType type, int port)
{
  if (port == 0) {
    if (type == URLType::HTTP)
      port = 80;
    else if (type == URLType::HTTPS)
      port = 443;
  }
  return (port);
}

class URL : public HdrHeapSDKHandle
{
public:
  URLImpl *m_url_impl = nullptr;

  URL();
  ~URL();

  int valid() const;

  void create(HdrHeap *h);
  void copy(const URL *url);
  void copy_shallow(const URL *url);
  void clear();
  void reset();
  // Note that URL::destroy() is inherited from HdrHeapSDKHandle.
  void nuke_proxy_stuff();

  int print(char *buf, int bufsize, int *bufindex, int *dumpoffset, unsigned normalization_flags = URLNormalize::NONE) const;

  int length_get(unsigned normalization_flags = URLNormalize::NONE) const;

  void clear_string_ref();

  char *string_get(Arena *arena, int *length = nullptr) const;
  char *string_get_ref(int *length = nullptr, unsigned normalization_flags = URLNormalize::NONE) const;
  char *string_get_buf(char *dstbuf, int dsbuf_size, int *length = nullptr) const;
  void  hash_get(CryptoHash *hash, bool ignore_query = false, cache_generation_t generation = -1) const;
  void  host_hash_get(CryptoHash *hash) const;

  std::string_view scheme_get() const noexcept;
  int              scheme_get_wksidx() const;
  void             scheme_set(std::string_view value);

  std::string_view user_get() const noexcept;
  void             user_set(std::string_view value);
  std::string_view password_get() const noexcept;
  void             password_set(std::string_view value);
  std::string_view host_get() const noexcept;
  void             host_set(std::string_view value);

  int  port_get() const;
  int  port_get_raw() const;
  void port_set(int port);

  std::string_view path_get() const noexcept;
  void             path_set(std::string_view value);

  int  type_code_get();
  void type_code_set(int type);

  std::string_view query_get() const noexcept;
  void             query_set(std::string_view value);
  std::string_view fragment_get() const noexcept;
  void             fragment_set(std::string_view value);

  /**
   * Parse the given URL string and populate URL state with the parts.
   *
   * @param[in] url The URL to parse.
   *
   * @return ParseResult::DONE if parsing was successful, ParseResult::ERROR
   * otherwise.
   */
  ParseResult parse(std::string_view url);

  /** Same as parse() but do not verify that the host has proper FQDN
   * characters.
   *
   * This is useful for RemapConfig To targets which have "$[0-9]" references
   * in their host names which will later be substituted for other text.
   */
  ParseResult parse_no_host_check(std::string_view url);

  ParseResult parse(const char **start, const char *end);
  ParseResult parse(const char *str, int length);

  /** Perform more simplified parsing that is resilient to receiving regular
   * expressions.
   *
   * This simply looks for the first '/' in a URL and considers that the end of
   * the authority and the beginning of the rest of the URL. This allows for
   * the '?' character in an authority as a part of a regex without it being
   * considered a query parameter and, thus, avoids confusing the parser.
   *
   * This is only used in RemapConfig and may have no other uses.
   */
  ParseResult parse_regex(std::string_view url);
  ParseResult parse_regex(const char *str, int length);

public:
  static char *unescapify(Arena *arena, const char *str, int length);
  // No gratuitous copies!
  URL(const URL &u)            = delete;
  URL &operator=(const URL &u) = delete;

private:
  static constexpr bool VERIFY_HOST_CHARACTERS = true;
};

/*-------------------------------------------------------------------------
  -------------------------------------------------------------------------*/

inline URL::URL() {}

/*-------------------------------------------------------------------------
  -------------------------------------------------------------------------*/

inline URL::~URL() {}

/*-------------------------------------------------------------------------
  -------------------------------------------------------------------------*/

inline int
URL::valid() const
{
  return (m_heap && m_url_impl);
}

/*-------------------------------------------------------------------------
  -------------------------------------------------------------------------*/

inline void
URL::create(HdrHeap *heap)
{
  if (heap) {
    m_heap = heap;
  } else if (!m_heap) {
    m_heap = new_HdrHeap();
  }

  m_url_impl = url_create(m_heap);
}

/*-------------------------------------------------------------------------
  -------------------------------------------------------------------------*/

inline void
URL::copy(const URL *url)
{
  ink_assert(url != nullptr && url->valid());
  url_copy_onto(url->m_url_impl, url->m_heap, m_url_impl, m_heap);
}

/*-------------------------------------------------------------------------
  -------------------------------------------------------------------------*/

inline void
URL::copy_shallow(const URL *url)
{
  ink_assert(url->valid());
  this->set(url);
  m_url_impl = url->m_url_impl;
}

/*-------------------------------------------------------------------------
  -------------------------------------------------------------------------*/

inline void
URL::clear()
{
  m_url_impl = nullptr;
  HdrHeapSDKHandle::clear();
}

inline void
URL::reset()
{
  m_url_impl = nullptr;
}

/*-------------------------------------------------------------------------
  -------------------------------------------------------------------------*/

inline void
URL::nuke_proxy_stuff()
{
  ink_assert(valid());
  url_nuke_proxy_stuff(m_url_impl);
}

/*-------------------------------------------------------------------------
  -------------------------------------------------------------------------*/

inline int
URL::print(char *buf, int bufsize, int *bufindex, int *dumpoffset, unsigned normalization_flags) const
{
  ink_assert(valid());
  return url_print(m_url_impl, buf, bufsize, bufindex, dumpoffset, normalization_flags);
}

/*-------------------------------------------------------------------------
  -------------------------------------------------------------------------*/

inline int
URL::length_get(unsigned normalization_flags) const
{
  ink_assert(valid());
  return url_length_get(m_url_impl, normalization_flags);
}

/*-------------------------------------------------------------------------
  -------------------------------------------------------------------------*/

inline char *
URL::string_get(Arena *arena_or_null_for_malloc, int *length) const
{
  ink_assert(valid());
  return url_string_get(m_url_impl, arena_or_null_for_malloc, length, m_heap);
}

inline char *
URL::string_get_ref(int *length, unsigned normalization_flags) const
{
  ink_assert(valid());
  return url_string_get_ref(m_heap, m_url_impl, length, normalization_flags);
}

inline void
URL::clear_string_ref()
{
  ink_assert(valid());
  url_clear_string_ref(m_url_impl);
  return;
}

/*-------------------------------------------------------------------------
  -------------------------------------------------------------------------*/
inline char *
URL::string_get_buf(char *dstbuf, int dsbuf_size, int *length) const
{
  ink_assert(valid());
  return url_string_get_buf(m_url_impl, dstbuf, dsbuf_size, length);
}

/*-------------------------------------------------------------------------
  -------------------------------------------------------------------------*/

inline void
URL::hash_get(CryptoHash *hash, bool ignore_query, cache_generation_t generation) const
{
  ink_assert(valid());
  url_CryptoHash_get(m_url_impl, hash, ignore_query, generation);
}

/*-------------------------------------------------------------------------
  -------------------------------------------------------------------------*/

inline void
URL::host_hash_get(CryptoHash *hash) const
{
  ink_assert(valid());
  url_host_CryptoHash_get(m_url_impl, hash);
}

/*-------------------------------------------------------------------------
  -------------------------------------------------------------------------*/

inline std::string_view
URL::scheme_get() const noexcept
{
  ink_assert(valid());
  return m_url_impl->get_scheme();
}

inline int
URL::scheme_get_wksidx() const
{
  ink_assert(valid());
  return (m_url_impl->m_scheme_wks_idx);
}

/*-------------------------------------------------------------------------
  -------------------------------------------------------------------------*/

inline void
URL::scheme_set(std::string_view value)
{
  ink_assert(valid());
  int scheme_wks_idx = (!value.empty() ? hdrtoken_tokenize(value.data(), value.length()) : -1);
  m_url_impl->set_scheme(m_heap, value, scheme_wks_idx, true);
}

/*-------------------------------------------------------------------------
  -------------------------------------------------------------------------*/

inline std::string_view
URL::user_get() const noexcept
{
  ink_assert(valid());
  return m_url_impl->get_user();
}

/*-------------------------------------------------------------------------
  -------------------------------------------------------------------------*/

inline void
URL::user_set(std::string_view value)
{
  ink_assert(valid());
  m_url_impl->set_user(m_heap, value, true);
}

/*-------------------------------------------------------------------------
  -------------------------------------------------------------------------*/

inline std::string_view
URL::password_get() const noexcept
{
  ink_assert(valid());
  return m_url_impl->get_password();
}

/*-------------------------------------------------------------------------
  -------------------------------------------------------------------------*/

inline void
URL::password_set(std::string_view value)
{
  ink_assert(valid());
  m_url_impl->set_password(m_heap, value, true);
}

/*-------------------------------------------------------------------------
  -------------------------------------------------------------------------*/

inline std::string_view
URL::host_get() const noexcept
{
  ink_assert(valid());
  return m_url_impl->get_host();
}

/*-------------------------------------------------------------------------
  -------------------------------------------------------------------------*/

inline void
URL::host_set(std::string_view value)
{
  ink_assert(valid());
  m_url_impl->set_host(m_heap, value, true);
}

/*-------------------------------------------------------------------------
  -------------------------------------------------------------------------*/

inline int
URL::port_get() const
{
  ink_assert(valid());
  return url_canonicalize_port(m_url_impl->get_type(), m_url_impl->get_port());
}

/*-------------------------------------------------------------------------
  -------------------------------------------------------------------------*/

inline int
URL::port_get_raw() const
{
  ink_assert(valid());
  return m_url_impl->get_port();
}

/*-------------------------------------------------------------------------
  -------------------------------------------------------------------------*/

inline void
URL::port_set(int port)
{
  ink_assert(valid());
  m_url_impl->set_port(m_heap, port);
}

/*-------------------------------------------------------------------------
  -------------------------------------------------------------------------*/

inline std::string_view
URL::path_get() const noexcept
{
  ink_assert(valid());
  return m_url_impl->get_path();
}

/*-------------------------------------------------------------------------
  -------------------------------------------------------------------------*/

inline void
URL::path_set(std::string_view value)
{
  ink_assert(valid());
  m_url_impl->set_path(m_heap, value, true);
}

/*-------------------------------------------------------------------------
  -------------------------------------------------------------------------*/

inline int
URL::type_code_get()
{
  ink_assert(valid());
  return m_url_impl->get_type_code();
}

/*-------------------------------------------------------------------------
  -------------------------------------------------------------------------*/

inline void
URL::type_code_set(int typecode)
{
  ink_assert(valid());
  m_url_impl->set_type_code(typecode);
}

/*-------------------------------------------------------------------------
  -------------------------------------------------------------------------*/

inline std::string_view
URL::query_get() const noexcept
{
  ink_assert(valid());
  return m_url_impl->get_query();
}

/*-------------------------------------------------------------------------
  -------------------------------------------------------------------------*/

inline void
URL::query_set(std::string_view value)
{
  ink_assert(valid());
  m_url_impl->set_query(m_heap, value, true);
}

/*-------------------------------------------------------------------------
  -------------------------------------------------------------------------*/

inline std::string_view
URL::fragment_get() const noexcept
{
  ink_assert(valid());
  return m_url_impl->get_fragment();
}

/*-------------------------------------------------------------------------
  -------------------------------------------------------------------------*/

inline void
URL::fragment_set(std::string_view value)
{
  ink_assert(valid());
  m_url_impl->set_fragment(m_heap, value, true);
}

/**
  Parser doesn't clear URL first, so if you parse over a non-clear URL,
  the resulting URL may contain some of the previous data.

 */
inline ParseResult
URL::parse(std::string_view url)
{
  return this->parse(url.data(), static_cast<int>(url.size()));
}

/**
  Parser doesn't clear URL first, so if you parse over a non-clear URL,
  the resulting URL may contain some of the previous data.

 */
inline ParseResult
URL::parse_no_host_check(std::string_view url)
{
  ink_assert(valid());
  const char *start = url.data();
  const char *end   = url.data() + url.length();
  return url_parse(m_heap, m_url_impl, &start, end, COPY_STRINGS, !USE_STRICT_URI_PARSING, !VERIFY_HOST_CHARACTERS);
}

/**
  Parser doesn't clear URL first, so if you parse over a non-clear URL,
  the resulting URL may contain some of the previous data.

 */
inline ParseResult
URL::parse(const char **start, const char *end)
{
  ink_assert(valid());
  return url_parse(m_heap, m_url_impl, start, end, COPY_STRINGS);
}

/**
  Parser doesn't clear URL first, so if you parse over a non-clear URL,
  the resulting URL may contain some of the previous data.

 */
inline ParseResult
URL::parse(const char *str, int length)
{
  ink_assert(valid());
  if (length < 0)
    length = (int)strlen(str);
  return parse(&str, str + length);
}

/**
  Parser doesn't clear URL first, so if you parse over a non-clear URL,
  the resulting URL may contain some of the previous data.

 */
inline ParseResult
URL::parse_regex(std::string_view url)
{
  ink_assert(valid());
  const char *str = url.data();
  return url_parse_regex(m_heap, m_url_impl, &str, str + url.length(), COPY_STRINGS);
}

/**
  Parser doesn't clear URL first, so if you parse over a non-clear URL,
  the resulting URL may contain some of the previous data.

 */
inline ParseResult
URL::parse_regex(const char *str, int length)
{
  ink_assert(valid());
  if (length < 0)
    length = (int)strlen(str);
  ink_assert(valid());
  return url_parse_regex(m_heap, m_url_impl, &str, str + length, COPY_STRINGS);
}

/*-------------------------------------------------------------------------
  -------------------------------------------------------------------------*/

inline char *
URL::unescapify(Arena *arena, const char *str, int length)
{
  return url_unescapify(arena, str, length);
}<|MERGE_RESOLUTION|>--- conflicted
+++ resolved
@@ -82,7 +82,6 @@
   // 8 bytes + 4 bits, will result in padding
 
   // Accessors
-<<<<<<< HEAD
   std::string_view get_scheme() const noexcept;
   const char      *set_scheme(HdrHeap *heap, std::string_view value, int value_wks_idx, bool copy_string);
   std::string_view get_user() const noexcept;
@@ -96,8 +95,8 @@
   void             set_port(HdrHeap *heap, std::string_view value, bool copy_string);
   std::string_view get_path() const noexcept;
   void             set_path(HdrHeap *heap, std::string_view value, bool copy_string);
-  int              get_type();
-  void             set_type(int type);
+  URLType          get_type();
+  void             set_type(URLType type);
   int              get_type_code();
   void             set_type_code(unsigned int typecode);
   std::string_view get_params() const noexcept;
@@ -106,31 +105,6 @@
   void             set_query(HdrHeap *heap, std::string_view value, bool copy_string);
   std::string_view get_fragment() const noexcept;
   void             set_fragment(HdrHeap *heap, std::string_view value, bool copy_string);
-=======
-  const char *get_scheme(int *length);
-  const char *set_scheme(HdrHeap *heap, const char *value, int value_wks_idx, int length, bool copy_string);
-  const char *get_user(int *length);
-  void        set_user(HdrHeap *heap, const char *value, int length, bool copy_string);
-  const char *get_password(int *length);
-  void        set_password(HdrHeap *heap, const char *value, int length, bool copy_string);
-  const char *get_host(int *length);
-  void        set_host(HdrHeap *heap, const char *value, int length, bool copy_string);
-  int         get_port();
-  void        set_port(HdrHeap *heap, unsigned int port);
-  void        set_port(HdrHeap *heap, const char *value, int length, bool copy_string);
-  const char *get_path(int *length);
-  void        set_path(HdrHeap *heap, const char *value, int length, bool copy_string);
-  URLType     get_type();
-  void        set_type(URLType type);
-  int         get_type_code();
-  void        set_type_code(unsigned int typecode);
-  const char *get_params(int *length);
-  void        set_params(HdrHeap *heap, const char *value, int length, bool copy_string);
-  const char *get_query(int *length);
-  void        set_query(HdrHeap *heap, const char *value, int length, bool copy_string);
-  const char *get_fragment(int *length);
-  void        set_fragment(HdrHeap *heap, const char *value, int length, bool copy_string);
->>>>>>> 678d786c
 
   // Marshaling Functions
   int    marshal(MarshalXlate *str_xlate, int num_xlate);
