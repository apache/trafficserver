/** @file

  Http2Stream.h

  @section license License

  Licensed to the Apache Software Foundation (ASF) under one
  or more contributor license agreements.  See the NOTICE file
  distributed with this work for additional information
  regarding copyright ownership.  The ASF licenses this file
  to you under the Apache License, Version 2.0 (the
  "License"); you may not use this file except in compliance
  with the License.  You may obtain a copy of the License at

      http://www.apache.org/licenses/LICENSE-2.0

  Unless required by applicable law or agreed to in writing, software
  distributed under the License is distributed on an "AS IS" BASIS,
  WITHOUT WARRANTIES OR CONDITIONS OF ANY KIND, either express or implied.
  See the License for the specific language governing permissions and
  limitations under the License.
 */

#pragma once

#include "iocore/net/NetTimeout.h"

#include "proxy/http2/HTTP2.h"
#include "proxy/ProxyTransaction.h"
#include "proxy/http2/Http2DebugNames.h"
#include "proxy/http2/Http2DependencyTree.h"
#include "tscore/History.h"
#include "proxy/Milestones.h"

class Http2Stream;
class Http2ConnectionState;

using DependencyTree = Http2DependencyTree::Tree<Http2Stream *>;

enum class Http2StreamMilestone {
  OPEN = 0,
  START_DECODE_HEADERS,
  START_TXN,
  START_ENCODE_HEADERS,
  START_TX_HEADERS_FRAMES,
  START_TX_DATA_FRAMES,
  CLOSE,
  LAST_ENTRY,
};

constexpr bool STREAM_IS_REGISTERED = true;

class Http2Stream : public ProxyTransaction
{
public:
  const int retry_delay = HRTIME_MSECONDS(10);
  using super           = ProxyTransaction; ///< Parent type.

  Http2Stream() {} // Just to satisfy ClassAllocator
  Http2Stream(ProxySession *session, Http2StreamId sid, ssize_t initial_peer_rwnd, ssize_t initial_local_rwnd,
              bool registered_stream);
  ~Http2Stream() override;

  int main_event_handler(int event, void *edata);

  void release() override;
  void reenable(VIO *vio) override;
  void reenable_write();
  void transaction_done() override;

  void
  do_io_shutdown(ShutdownHowTo_t) override
  {
  }
  VIO *do_io_read(Continuation *c, int64_t nbytes, MIOBuffer *buf) override;
  VIO *do_io_write(Continuation *c, int64_t nbytes, IOBufferReader *abuffer, bool owner = false) override;
  void do_io_close(int lerrno = -1) override;

  bool expect_send_trailer() const override;
  void set_expect_send_trailer() override;
  bool expect_receive_trailer() const override;
  void set_expect_receive_trailer() override;

  Http2ErrorCode decode_header_blocks(HpackHandle &hpack_handle, uint32_t maximum_table_size);
  void           send_headers(Http2ConnectionState &cstate);
  void           initiating_close();
  bool           is_outbound_connection() const;
  bool           is_tunneling() const;
  void           terminate_if_possible();
  void           update_read_request(bool send_update);
  void           update_write_request(bool send_update);

  void                  signal_read_event(int event);
  static constexpr auto CALL_UPDATE = true;
  void                  signal_write_event(int event, bool call_update = CALL_UPDATE);

  void restart_sending();
  bool push_promise(URL &url, const MIMEField *accept_encoding);

  // Stream level window size
  // The following peer versions are our accounting of how many bytes we can
  // send to the peer in order to respect their advertised receive window.
  ssize_t        get_peer_rwnd() const;
  Http2ErrorCode increment_peer_rwnd(size_t amount);
  Http2ErrorCode decrement_peer_rwnd(size_t amount);

  // The following local versions are the accounting of how big our receive
  // window is that we have communicated to the peer and which the peer needs
  // to respect when sending us data. We use this for calculating whether the
  // peer has exceeded the window size by sending us too many bytes and we also
  // use this to calculate WINDOW_UPDATE frame increment values to send to the
  // peer.
  ssize_t        get_local_rwnd() const;
  Http2ErrorCode increment_local_rwnd(size_t amount);
  Http2ErrorCode decrement_local_rwnd(size_t amount);

  /////////////////
  // Accessors
  void set_active_timeout(ink_hrtime timeout_in) override;
  void set_inactivity_timeout(ink_hrtime timeout_in) override;
  void cancel_active_timeout() override;
  void cancel_inactivity_timeout() override;
  bool is_active_timeout_expired(ink_hrtime now);
  bool is_inactive_timeout_expired(ink_hrtime now);

  bool is_first_transaction() const override;
  void increment_transactions_stat() override;
  void decrement_transactions_stat() override;
  void set_transaction_id(int new_id);
  int  get_transaction_id() const override;
  int  get_transaction_priority_weight() const override;
  int  get_transaction_priority_dependence() const override;
  bool is_read_closed() const override;

  HTTPHdr *
  get_send_header()
  {
    return &_send_header;
  }

  void update_read_length(int count);
  void set_read_done();

  void clear_io_events();

  bool            is_state_writeable() const;
  bool            is_closed() const;
  IOBufferReader *get_data_reader_for_send() const;
  void            set_rx_error_code(ProxyError e) override;
  void            set_tx_error_code(ProxyError e) override;

  bool        has_request_body(int64_t content_length, bool is_chunked_set) const override;
  HTTPVersion get_version(HTTPHdr &hdr) const override;

  void mark_milestone(Http2StreamMilestone type);

  void             increment_data_length(uint64_t length);
  bool             payload_length_is_valid() const;
  bool             is_write_vio_done() const;
  void             update_sent_count(unsigned num_bytes);
  Http2StreamId    get_id() const;
  Http2StreamState get_state() const;
  bool             change_state(uint8_t type, uint8_t flags);
  void             set_peer_rwnd(Http2WindowSize new_size);
  void             set_local_rwnd(Http2WindowSize new_size);
  bool             trailing_header_is_possible() const;
  void             set_trailing_header_is_possible();
  void             set_receive_headers(HTTPHdr &h2_headers);
  void             reset_receive_headers();
  void             reset_send_headers();
  MIOBuffer       *read_vio_writer() const;
  int64_t          read_vio_read_avail();
  bool             is_read_enabled() const;

  //////////////////
  // Variables
  uint8_t *header_blocks        = nullptr;
  uint32_t header_blocks_length = 0; // total length of header blocks (not include
                                     // Padding or other fields)

  bool receive_end_stream = false;
  bool send_end_stream    = false;

  bool parsing_header_done       = false;
  bool is_first_transaction_flag = false;

  HTTPHdr                    _send_header;
  IOBufferReader            *_send_reader  = nullptr;
  Http2DependencyTree::Node *priority_node = nullptr;

  Http2ConnectionState &get_connection_state();

private:
  Event *send_tracked_event(Event *event, int send_event, VIO *vio);
  void   send_body(bool call_update);
  void   _clear_timers();

  /**
   * Check if this thread is the right thread to process events for this
   * continuation.
   * Return true if the caller can continue event processing.
   */
  bool _switch_thread_if_not_on_right_thread(int event, void *edata);

  NetTimeout       _timeout{};
  HTTPParser       http_parser;
  EThread         *_thread     = nullptr;
  Http2StreamId    _id         = -1;
  Http2StreamState _state      = Http2StreamState::HTTP2_STREAM_STATE_IDLE;
  int64_t          _http_sm_id = -1;

<<<<<<< HEAD
  HTTPHdr _receive_header;
  MIOBuffer _receive_buffer = BUFFER_SIZE_INDEX_4K;
  VIO read_vio;
  VIO write_vio;
=======
  HTTPHdr   _receive_header;
  MIOBuffer _receive_buffer = CLIENT_CONNECTION_FIRST_READ_BUFFER_SIZE_INDEX;
  VIO       read_vio;
  VIO       write_vio;
>>>>>>> 5d01b8c8

  History<HISTORY_DEFAULT_SIZE>                                                           _history;
  Milestones<Http2StreamMilestone, static_cast<size_t>(Http2StreamMilestone::LAST_ENTRY)> _milestones;

  /** Any headers received while this is true are trailing headers.
   *
   * This is set to true when processing DATA frames are done. Therefore any
   * headers seen after that point are trailing headers. The qualification
   * "possible" is added because the peer may or may not send trailing headers.
   */
  bool _trailing_header_is_possible = false;
  bool _expect_send_trailer         = false;
  bool _expect_receive_trailer      = false;

  bool has_body = false;

  /** Whether this is an outbound (toward the origin) connection.
   *
   * We store this upon construction as a cached version of the session's
   * is_outbound() call. In some circumstances we need this value after a
   * session close in which is_outbound is not accessible.
   */
  bool _is_outbound = false;

  /** Whether CONNECT method is used.
   *
   * We cannot buffer outgoing data if this stream is used for tunneling (CONNECT method), because we don't know the
   * protocol used in the tunnel and we cannot expect additional data from (following read event) from the server side
   * without sending the data ATS currently has.
   */
  bool _is_tunneling = false;

  /** Whether the stream has been registered with the connection state. */
  bool _registered_stream = true;

  // A brief discussion of similar flags and state variables:  _state, closed, terminate_stream
  //
  // _state tracks the HTTP2 state of the stream.  This field completely coincides with the H2 spec.
  //
  // closed is a flag that gets set when the framework indicates that the stream should be shutdown.  This flag
  // is set from either do_io_close, which indicates that the HttpSM is starting the close, or initiating_close,
  // which indicates that the HTTP2 infrastructure is starting the close (e.g. due to the HTTP2 session shutting down
  // or a end of stream frame being received.  The closed flag does not indicate that it is safe to delete the stream
  // immediately. Perhaps the closed flag could be folded into the _state field.
  //
  // terminate_stream flag gets set from the transaction_done() method.  This means that the HttpSM has shutdown.  Now
  // we can delete the stream object.  To ensure that the session and transaction close hooks are executed in the correct order
  // we need to enforce that the stream is not deleted until after the state machine has shutdown.  The reentrancy_count is
  // associated with the terminate_stream flag.  We need to make sure that we don't delete the stream object while we have stream
  // methods on the stack.  The reentrancy count is incremented as we enter the stream event handler.  As we leave the event
  // handler we decrement the reentrancy count, and check to see if the teriminate_stream flag and destroy the object if that is the
  // case.
  // The same pattern is used with HttpSM for object clean up.
  //
  bool closed           = false;
  int  reentrancy_count = 0;
  bool terminate_stream = false;

  uint64_t data_length = 0;
  uint64_t bytes_sent  = 0;

  ssize_t _peer_rwnd  = 0;
  ssize_t _local_rwnd = 0;

  std::array<size_t, 5> _recent_rwnd_increment       = {SIZE_MAX, SIZE_MAX, SIZE_MAX, SIZE_MAX, SIZE_MAX};
  int                   _recent_rwnd_increment_index = 0;

  Event *cross_thread_event = nullptr;
  Event *read_event         = nullptr;
  Event *write_event        = nullptr;
  Event *_read_vio_event    = nullptr;
  Event *_write_vio_event   = nullptr;
};

extern ClassAllocator<Http2Stream, true> http2StreamAllocator;

////////////////////////////////////////////////////
// INLINE

inline void
Http2Stream::mark_milestone(Http2StreamMilestone type)
{
  this->_milestones.mark(type);
}

inline bool
Http2Stream::is_write_vio_done() const
{
  return this->write_vio.ntodo() == 0;
}

inline void
Http2Stream::update_sent_count(unsigned num_bytes)
{
  bytes_sent            += num_bytes;
  this->write_vio.ndone += num_bytes;
}

inline Http2StreamId
Http2Stream::get_id() const
{
  return _id;
}

inline int
Http2Stream::get_transaction_id() const
{
  return _id;
}

inline void
Http2Stream::set_transaction_id(int new_id)
{
  _id = new_id;
}

inline Http2StreamState
Http2Stream::get_state() const
{
  return _state;
}

inline void
Http2Stream::set_peer_rwnd(Http2WindowSize new_size)
{
  this->_peer_rwnd = new_size;
}

inline void
Http2Stream::set_local_rwnd(Http2WindowSize new_size)
{
  this->_local_rwnd = new_size;
}

inline bool
Http2Stream::trailing_header_is_possible() const
{
  return _trailing_header_is_possible;
}

inline void
Http2Stream::set_trailing_header_is_possible()
{
  _trailing_header_is_possible = true;
}

inline void
Http2Stream::set_receive_headers(HTTPHdr &h2_headers)
{
  _receive_header.copy(&h2_headers);
}

inline void
Http2Stream::reset_receive_headers()
{
  this->_receive_header.destroy();
  this->_receive_header.create(HTTP_TYPE_RESPONSE);
}

inline void
Http2Stream::reset_send_headers()
{
  this->_send_header.destroy();
  this->_send_header.create(HTTP_TYPE_RESPONSE);
}

// Check entire DATA payload length if content-length: header exists
inline void
Http2Stream::increment_data_length(uint64_t length)
{
  data_length += length;
}

inline bool
Http2Stream::payload_length_is_valid() const
{
  uint32_t content_length = _receive_header.get_content_length();
  if (content_length != 0 && content_length != data_length) {
    Warning("Bad payload length content_length=%d data_legnth=%d session_id=%" PRId64, content_length,
            static_cast<int>(data_length), _proxy_ssn->connection_id());
  }
  return content_length == 0 || content_length == data_length;
}

inline bool
Http2Stream::is_state_writeable() const
{
  return _state == Http2StreamState::HTTP2_STREAM_STATE_OPEN || _state == Http2StreamState::HTTP2_STREAM_STATE_HALF_CLOSED_REMOTE ||
         _state == Http2StreamState::HTTP2_STREAM_STATE_RESERVED_LOCAL ||
         (this->is_outbound_connection() && _state == Http2StreamState::HTTP2_STREAM_STATE_IDLE);
}

inline bool
Http2Stream::is_closed() const
{
  return closed;
}

inline bool
Http2Stream::is_first_transaction() const
{
  return is_first_transaction_flag;
}

inline MIOBuffer *
Http2Stream::read_vio_writer() const
{
  return this->read_vio.get_writer();
}

inline bool
Http2Stream::is_read_enabled() const
{
  return !this->read_vio.is_disabled();
}

inline void
Http2Stream::_clear_timers()
{
  _timeout.cancel_active_timeout();
  _timeout.cancel_inactive_timeout();
}

inline void
Http2Stream::update_read_length(int count)
{
  read_vio.ndone += count;
}

inline void
Http2Stream::set_read_done()
{
  read_vio.nbytes = read_vio.ndone;
}<|MERGE_RESOLUTION|>--- conflicted
+++ resolved
@@ -209,17 +209,10 @@
   Http2StreamState _state      = Http2StreamState::HTTP2_STREAM_STATE_IDLE;
   int64_t          _http_sm_id = -1;
 
-<<<<<<< HEAD
-  HTTPHdr _receive_header;
+  HTTPHdr   _receive_header;
   MIOBuffer _receive_buffer = BUFFER_SIZE_INDEX_4K;
-  VIO read_vio;
-  VIO write_vio;
-=======
-  HTTPHdr   _receive_header;
-  MIOBuffer _receive_buffer = CLIENT_CONNECTION_FIRST_READ_BUFFER_SIZE_INDEX;
   VIO       read_vio;
   VIO       write_vio;
->>>>>>> 5d01b8c8
 
   History<HISTORY_DEFAULT_SIZE>                                                           _history;
   Milestones<Http2StreamMilestone, static_cast<size_t>(Http2StreamMilestone::LAST_ENTRY)> _milestones;
