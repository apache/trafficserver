/** @file
 *
 *  PROXY protocol definitions and parsers.
 *
 *  @section license License
 *
 *  Licensed to the Apache Software Foundation (ASF) under one
 *  or more contributor license agreements.  See the NOTICE file
 *  distributed with this work for additional information
 *  regarding copyright ownership.  The ASF licenses this file
 *  to you under the Apache License, Version 2.0 (the
 *  "License"); you may not use this file except in compliance
 *  with the License.  You may obtain a copy of the License at
 *
 *      http://www.apache.org/licenses/LICENSE-2.0
 *
 *  Unless required by applicable law or agreed to in writing, software
 *  distributed under the License is distributed on an "AS IS" BASIS,
 *  WITHOUT WARRANTIES OR CONDITIONS OF ANY KIND, either express or implied.
 *  See the License for the specific language governing permissions and
 *  limitations under the License.
 */

#include "iocore/net/ProxyProtocol.h"
#include "tscore/ink_assert.h"
#include "tscore/ink_string.h"
#include "tscore/ink_inet.h"
#include "swoc/TextView.h"
#include "swoc/bwf_base.h"
#include "tsutil/DbgCtl.h"
#include <optional>
#include <string_view>

namespace
{
using namespace std::literals;

constexpr swoc::TextView PPv1_CONNECTION_PREFACE = "PROXY"sv;
constexpr swoc::TextView PPv2_CONNECTION_PREFACE = "\x0D\x0A\x0D\x0A\x00\x0D\x0A\x51\x55\x49\x54\x0A"sv;

constexpr size_t PPv1_CONNECTION_HEADER_LEN_MIN = 15;

constexpr swoc::TextView PPv1_PROTO_UNKNOWN = "UNKNOWN"sv;
constexpr swoc::TextView PPv1_PROTO_TCP4    = "TCP4"sv;
constexpr swoc::TextView PPv1_PROTO_TCP6    = "TCP6"sv;

constexpr std::string_view PPv1_DELIMITER = " "sv;

constexpr uint8_t PPv2_CMD_LOCAL = 0x20;
constexpr uint8_t PPv2_CMD_PROXY = 0x21;

constexpr uint8_t PPv2_PROTO_UNSPEC        = 0x00;
constexpr uint8_t PPv2_PROTO_TCP4          = 0x11;
constexpr uint8_t PPv2_PROTO_UDP4          = 0x12;
constexpr uint8_t PPv2_PROTO_TCP6          = 0x21;
constexpr uint8_t PPv2_PROTO_UDP6          = 0x22;
constexpr uint8_t PPv2_PROTO_UNIX_STREAM   = 0x31;
constexpr uint8_t PPv2_PROTO_UNIX_DATAGRAM = 0x32;

constexpr uint16_t PPv2_ADDR_LEN_INET  = 4 + 4 + 2 + 2;
constexpr uint16_t PPv2_ADDR_LEN_INET6 = 16 + 16 + 2 + 2;
constexpr uint16_t PPv2_ADDR_LEN_UNIX  = 108 + 108;

const swoc::bwf::Spec ADDR_ONLY_FMT{"::a"};

DbgCtl dbg_ctl_proxyprotocol_v1{"proxyprotocol_v1"};
DbgCtl dbg_ctl_proxyprotocol_v2{"proxyprotocol_v2"};
DbgCtl dbg_ctl_proxyprotocol{"proxyprotocol"};

struct PPv2Hdr {
  uint8_t  sig[12]; ///< preface
  uint8_t  ver_cmd; ///< protocol version and command
  uint8_t  fam;     ///< protocol family and transport
  uint16_t len;     ///< number of following bytes part of the header
  union {
    // for TCP/UDP over IPv4, len = 12 (PPv2_ADDR_LEN_INET)
    struct {
      uint32_t src_addr;
      uint32_t dst_addr;
      uint16_t src_port;
      uint16_t dst_port;
    } ip4;
    // for TCP/UDP over IPv6, len = 36 (PPv2_ADDR_LEN_INET6)
    struct {
      uint8_t  src_addr[16];
      uint8_t  dst_addr[16];
      uint16_t src_port;
      uint16_t dst_port;
    } ip6;
    // for AF_UNIX sockets, len = 216 (PPv2_ADDR_LEN_UNIX)
    struct {
      uint8_t src_addr[108];
      uint8_t dst_addr[108];
    } unix;
  } addr;
};

/**
   PROXY Protocol v1 Parser

   @return read length
 */
size_t
proxy_protocol_v1_parse(ProxyProtocol *pp_info, swoc::TextView hdr)
{
  ink_release_assert(hdr.size() >= PPv1_CONNECTION_HEADER_LEN_MIN);

  // Find the terminating newline
  swoc::TextView::size_type pos = hdr.find('\n');
  if (pos == hdr.npos) {
    Dbg(dbg_ctl_proxyprotocol_v1, "ssl_has_proxy_v1: LF not found");
    return 0;
  }

  if (hdr[pos - 1] != '\r') {
    Dbg(dbg_ctl_proxyprotocol_v1, "ssl_has_proxy_v1: CR not found");
    return 0;
  }

  swoc::TextView token;

  // All the cases are special and sequence, might as well unroll them.

  // The header should begin with the PROXY preface
  token = hdr.split_prefix_at(' ');
  if (0 == token.size() || token != PPv1_CONNECTION_PREFACE) {
    Dbg(dbg_ctl_proxyprotocol_v1, "proxy_protov1_parse: header [%.*s] does not start with preface [%.*s]",
        static_cast<int>(hdr.size()), hdr.data(), static_cast<int>(PPv1_CONNECTION_PREFACE.size()), PPv1_CONNECTION_PREFACE.data());
    return 0;
  }
  Dbg(dbg_ctl_proxyprotocol_v1, "proxy_protov1_parse: [%.*s] = PREFACE", static_cast<int>(token.size()), token.data());

  // The INET protocol family - TCP4, TCP6 or UNKNOWN
  if (hdr.starts_with(PPv1_PROTO_UNKNOWN)) {
    Dbg(dbg_ctl_proxyprotocol_v1, "proxy_protov1_parse: [UNKNOWN] = INET Family");

    // Ignore anything presented before the CRLF
    pp_info->version = ProxyProtocolVersion::V1;

    return pos + 1;
  } else if (hdr.starts_with(PPv1_PROTO_TCP4)) {
    token = hdr.split_prefix_at(' ');
    if (0 == token.size()) {
      return 0;
    }

    pp_info->ip_family = AF_INET;
  } else if (hdr.starts_with(PPv1_PROTO_TCP6)) {
    token = hdr.split_prefix_at(' ');
    if (0 == token.size()) {
      return 0;
    }

    pp_info->ip_family = AF_INET6;
  } else {
    return 0;
  }
  Dbg(dbg_ctl_proxyprotocol_v1, "proxy_protov1_parse: [%.*s] = INET Family", static_cast<int>(token.size()), token.data());

  // Next up is the layer 3 source address
  // - 255.255.255.255 or ffff:f...f:ffff ffff:f...f:fff
  token = hdr.split_prefix_at(' ');
  if (0 == token.size()) {
    return 0;
  }
  Dbg(dbg_ctl_proxyprotocol_v1, "proxy_protov1_parse: [%.*s] = Source Address", static_cast<int>(token.size()), token.data());
  if (0 != ats_ip_pton(token, &pp_info->src_addr)) {
    return 0;
  }

  // Next is the layer3 destination address
  // - 255.255.255.255 or ffff:f...f:ffff ffff:f...f:fff
  token = hdr.split_prefix_at(' ');
  if (0 == token.size()) {
    return 0;
  }
  Dbg(dbg_ctl_proxyprotocol_v1, "proxy_protov1_parse: [%.*s] = Destination Address", static_cast<int>(token.size()), token.data());
  if (0 != ats_ip_pton(token, &pp_info->dst_addr)) {
    return 0;
  }

  // Next is the TCP source port represented as a decimal number in the range of [0..65535] inclusive.
  token = hdr.split_prefix_at(' ');
  if (0 == token.size()) {
    return 0;
  }
  Dbg(dbg_ctl_proxyprotocol_v1, "proxy_protov1_parse: [%.*s] = Source Port", static_cast<int>(token.size()), token.data());

  in_port_t src_port = swoc::svtoi(token);
  if (src_port == 0) {
    Dbg(dbg_ctl_proxyprotocol_v1, "proxy_protov1_parse: src port [%d] token [%.*s] failed to parse", src_port,
        static_cast<int>(token.size()), token.data());
    return 0;
  }
  pp_info->src_addr.network_order_port() = htons(src_port);

  // Next is the TCP destination port represented as a decimal number in the range of [0..65535] inclusive.
  // Final trailer is CR LF so split at CR.
  token = hdr.split_prefix_at('\r');
  if (0 == token.size() || token.find(0x20) != token.npos) {
    return 0;
  }
  Dbg(dbg_ctl_proxyprotocol_v1, "proxy_protov1_parse: [%.*s] = Destination Port", static_cast<int>(token.size()), token.data());

  in_port_t dst_port = swoc::svtoi(token);
  if (dst_port == 0) {
    Dbg(dbg_ctl_proxyprotocol_v1, "proxy_protov1_parse: dst port [%d] token [%.*s] failed to parse", dst_port,
        static_cast<int>(token.size()), token.data());
    return 0;
  }
  pp_info->dst_addr.network_order_port() = htons(dst_port);

  pp_info->version = ProxyProtocolVersion::V1;

  return pos + 1;
}

/**
   PROXY Protocol v2 Parser

   @return read length
 */
size_t
proxy_protocol_v2_parse(ProxyProtocol *pp_info, const swoc::TextView &msg)
{
  ink_release_assert(msg.size() >= PPv2_CONNECTION_HEADER_LEN);

  const PPv2Hdr *hdr_v2 = reinterpret_cast<const PPv2Hdr *>(msg.data());

  // Assuming PREFACE check is done

  // length check
  const uint16_t len       = ntohs(hdr_v2->len);
  const size_t   total_len = PPv2_CONNECTION_HEADER_LEN + len;
  uint16_t       tlv_len   = 0;

  if (msg.size() < total_len) {
    Dbg(dbg_ctl_proxyprotocol_v2, "The amount of available data is smaller than the expected size");
    return 0;
  }

  // protocol version and command
  switch (hdr_v2->ver_cmd) {
  case PPv2_CMD_LOCAL: {
    // protocol byte should be UNSPEC (\x00) with LOCAL command
    if (hdr_v2->fam != PPv2_PROTO_UNSPEC) {
      Dbg(dbg_ctl_proxyprotocol_v2, "UNSPEC is unexpected");
      return 0;
    }

    pp_info->version   = ProxyProtocolVersion::V2;
    pp_info->ip_family = AF_UNSPEC;

    return total_len;
  }
  case PPv2_CMD_PROXY: {
    switch (hdr_v2->fam) {
    case PPv2_PROTO_TCP4:
    case PPv2_PROTO_UDP4:
      if (len < PPv2_ADDR_LEN_INET) {
        Dbg(dbg_ctl_proxyprotocol_v2, "There is not enough data left for IPv4 info");
        return 0;
      }
      tlv_len = len - PPv2_ADDR_LEN_INET;

      pp_info->set_ipv4_addrs(reinterpret_cast<in_addr_t>(hdr_v2->addr.ip4.src_addr), hdr_v2->addr.ip4.src_port,
                              reinterpret_cast<in_addr_t>(hdr_v2->addr.ip4.dst_addr), hdr_v2->addr.ip4.dst_port);
      pp_info->type    = hdr_v2->fam == PPv2_PROTO_TCP4 ? SOCK_STREAM : SOCK_DGRAM;
      pp_info->version = ProxyProtocolVersion::V2;

      break;
    case PPv2_PROTO_TCP6:
    case PPv2_PROTO_UDP6:
      if (len < PPv2_ADDR_LEN_INET6) {
        Dbg(dbg_ctl_proxyprotocol_v2, "There is not enough data left for IPv6 info");
        return 0;
      }
      tlv_len = len - PPv2_ADDR_LEN_INET6;

      pp_info->set_ipv6_addrs(reinterpret_cast<in6_addr const &>(hdr_v2->addr.ip6.src_addr), hdr_v2->addr.ip6.src_port,
                              reinterpret_cast<in6_addr const &>(hdr_v2->addr.ip6.dst_addr), hdr_v2->addr.ip6.dst_port);
      pp_info->type    = hdr_v2->fam == PPv2_PROTO_TCP6 ? SOCK_STREAM : SOCK_DGRAM;
      pp_info->version = ProxyProtocolVersion::V2;

      break;
    case PPv2_PROTO_UNIX_STREAM:
      [[fallthrough]];
    case PPv2_PROTO_UNIX_DATAGRAM:
      [[fallthrough]];
    case PPv2_PROTO_UNSPEC:
      [[fallthrough]];
    default:
      // unsupported
      Dbg(dbg_ctl_proxyprotocol_v2, "Unsupported protocol family (%d)", hdr_v2->fam);
      return 0;
    }

    if (tlv_len > 0) {
<<<<<<< HEAD
      if (pp_info->set_additional_data(msg.substr(msg.length() - tlv_len)) < 0) {
        Dbg(dbg_ctl_proxyprotocol_v2, "Failed to parse additional fields");
=======
      if (pp_info->set_additional_data(msg.substr(total_len - tlv_len, tlv_len)) < 0) {
>>>>>>> 84149245
        return 0;
      }
    }

    return total_len;
  }
  default:
    Dbg(dbg_ctl_proxyprotocol_v2, "Unsupported command (%d)", hdr_v2->ver_cmd);
    break;
  }

  return 0;
}

/**
   Build PROXY Protocol v1
 */
size_t
proxy_protocol_v1_build(uint8_t *buf, size_t max_buf_len, const ProxyProtocol &pp_info)
{
  if (max_buf_len < PPv1_CONNECTION_HEADER_LEN_MAX) {
    return 0;
  }

  swoc::FixedBufferWriter bw{reinterpret_cast<char *>(buf), max_buf_len};

  // preface
  bw.write(PPv1_CONNECTION_PREFACE);
  bw.write(PPv1_DELIMITER);

  // the proxied INET protocol and family
  if (pp_info.src_addr.isIp4()) {
    bw.write(PPv1_PROTO_TCP4);
  } else if (pp_info.src_addr.isIp6()) {
    bw.write(PPv1_PROTO_TCP6);
  } else {
    bw.write(PPv1_PROTO_UNKNOWN);
  }
  bw.write(PPv1_DELIMITER);

  // the layer 3 source address
  bwformat(bw, ADDR_ONLY_FMT, pp_info.src_addr);
  bw.write(PPv1_DELIMITER);

  // the layer 3 destination address
  bwformat(bw, ADDR_ONLY_FMT, pp_info.dst_addr);
  bw.write(PPv1_DELIMITER);

  // TCP source port
  {
    size_t len = ink_small_itoa(ats_ip_port_host_order(pp_info.src_addr), bw.aux_data(), bw.remaining());
    bw.commit(len);
    bw.write(PPv1_DELIMITER);
  }

  // TCP destination port
  {
    size_t len = ink_small_itoa(ats_ip_port_host_order(pp_info.dst_addr), bw.aux_data(), bw.remaining());
    bw.commit(len);
  }

  Dbg(dbg_ctl_proxyprotocol_v1, "Proxy Protocol v1: %.*s", static_cast<int>(bw.size()), bw.data());
  bw.write("\r\n");

  return bw.size();
}

/**
   Build PROXY Protocol v2

   UDP, Unix Domain Socket, and TLV fields are not supported yet
 */
size_t
proxy_protocol_v2_build(uint8_t *buf, size_t max_buf_len, const ProxyProtocol &pp_info)
{
  if (max_buf_len < PPv2_CONNECTION_HEADER_LEN) {
    return 0;
  }

  swoc::FixedBufferWriter bw{reinterpret_cast<char *>(buf), max_buf_len};

  // # proxy_hdr_v2
  // ## preface
  bw.write(PPv2_CONNECTION_PREFACE);

  // ## version and command
  // TODO: support PPv2_CMD_LOCAL for health check
  bw.write(static_cast<char>(PPv2_CMD_PROXY));

  // ## family & address
  // TODO: support UDP
  switch (pp_info.src_addr.family()) {
  case AF_INET:
    bw.write(static_cast<char>(PPv2_PROTO_TCP4));
    break;
  case AF_INET6:
    bw.write(static_cast<char>(PPv2_PROTO_TCP6));
    break;
  case AF_UNIX:
    bw.write(static_cast<char>(PPv2_PROTO_UNIX_STREAM));
    break;
  default:
    bw.write(static_cast<char>(PPv2_PROTO_UNSPEC));
    break;
  }

  // ## len field. this will be set at the end of this function
  const size_t len_field_offset = bw.size();
  bw.commit(2);

  ink_release_assert(bw.size() == PPv2_CONNECTION_HEADER_LEN);

  // # proxy_addr
  // TODO: support UDP
  switch (pp_info.src_addr.family()) {
  case AF_INET: {
    bw.write(&ats_ip4_addr_cast(pp_info.src_addr), TS_IP4_SIZE);
    bw.write(&ats_ip4_addr_cast(pp_info.dst_addr), TS_IP4_SIZE);
    bw.write(&ats_ip_port_cast(pp_info.src_addr), TS_PORT_SIZE);
    bw.write(&ats_ip_port_cast(pp_info.dst_addr), TS_PORT_SIZE);

    break;
  }
  case AF_INET6: {
    bw.write(&ats_ip6_addr_cast(pp_info.src_addr), TS_IP6_SIZE);
    bw.write(&ats_ip6_addr_cast(pp_info.dst_addr), TS_IP6_SIZE);
    bw.write(&ats_ip_port_cast(pp_info.src_addr), TS_PORT_SIZE);
    bw.write(&ats_ip_port_cast(pp_info.dst_addr), TS_PORT_SIZE);

    break;
  }
  case AF_UNIX: {
    // unsupported yet
    bw.commit(PPv2_ADDR_LEN_UNIX);
    break;
  }
  default:
    // do nothing
    break;
  }

  // # Additional TLVs (pp2_tlv)
  // unsupported yet

  // Set len field (number of following bytes part of the header) in the hdr
  uint16_t len = htons(bw.size() - PPv2_CONNECTION_HEADER_LEN);
  memcpy(buf + len_field_offset, &len, sizeof(uint16_t));
  Dbg(dbg_ctl_proxyprotocol_v2, "Proxy Protocol v2 of %zu bytes", bw.size());
  return bw.size();
}

} // namespace

/**
   PROXY Protocol Parser
 */
size_t
proxy_protocol_parse(ProxyProtocol *pp_info, swoc::TextView tv)
{
  size_t len = 0;

  // Parse the TextView before moving the bytes in the buffer
  if (tv.size() >= PPv1_CONNECTION_HEADER_LEN_MIN && tv.starts_with(PPv1_CONNECTION_PREFACE)) {
    // Client must send at least 15 bytes to get a reasonable match.
    len = proxy_protocol_v1_parse(pp_info, tv);
  } else if (tv.size() >= PPv2_CONNECTION_HEADER_LEN && tv.starts_with(PPv2_CONNECTION_PREFACE)) {
    len = proxy_protocol_v2_parse(pp_info, tv);
  } else {
    // if we don't have the PROXY preface, we don't have a ProxyProtocol header
    // TODO: print hexdump of buffer safely
    Dbg(dbg_ctl_proxyprotocol, "failed to find ProxyProtocol preface in the first %zu bytes", tv.size());
  }

  return len;
}

/**
   PROXY Protocol Builder
 */
size_t
proxy_protocol_build(uint8_t *buf, size_t max_buf_len, const ProxyProtocol &pp_info, ProxyProtocolVersion force_version)
{
  ProxyProtocolVersion version = pp_info.version;
  if (force_version != ProxyProtocolVersion::UNDEFINED) {
    version = force_version;
  }

  size_t len = 0;

  if (version == ProxyProtocolVersion::V1) {
    len = proxy_protocol_v1_build(buf, max_buf_len, pp_info);
  } else if (version == ProxyProtocolVersion::V2) {
    len = proxy_protocol_v2_build(buf, max_buf_len, pp_info);
  } else {
    ink_abort("PROXY Protocol Version is undefined");
  }

  return len;
}

ProxyProtocolVersion
proxy_protocol_version_cast(int i)
{
  switch (i) {
  case 1:
  case 2:
    return static_cast<ProxyProtocolVersion>(i);
  default:
    return ProxyProtocolVersion::UNDEFINED;
  }
}

void
ProxyProtocol::set_ipv4_addrs(in_addr_t src_addr, uint16_t src_port, in_addr_t dst_addr, uint16_t dst_port)
{
  IpAddr src(src_addr);
  IpAddr dst(dst_addr);

  this->src_addr.assign(src, src_port);
  this->dst_addr.assign(dst, dst_port);

  this->ip_family = AF_INET;
}

void
ProxyProtocol::set_ipv6_addrs(const in6_addr &src_addr, uint16_t src_port, const in6_addr &dst_addr, uint16_t dst_port)
{
  IpAddr src(src_addr);
  IpAddr dst(dst_addr);

  this->src_addr.assign(src, src_port);
  this->dst_addr.assign(dst, dst_port);

  this->ip_family = AF_INET6;
}

std::optional<std::string_view>
ProxyProtocol::get_tlv(const uint8_t tlvCode) const
{
  if (version == ProxyProtocolVersion::V2) {
    if (auto v = tlv.find(tlvCode); v != tlv.end()) {
      return v->second;
    }
  }
  return std::nullopt;
}

int
ProxyProtocol::set_additional_data(std::string_view data)
{
  uint16_t len = data.length();
  Dbg(dbg_ctl_proxyprotocol_v2, "Parsing %d byte additional data", len);
  additional_data = static_cast<char *>(ats_malloc(len));
  if (additional_data == nullptr) {
    Dbg(dbg_ctl_proxyprotocol_v2, "Memory allocation failed");
    return -1;
  }
  data.copy(additional_data, len);

  const char *p   = additional_data;
  const char *end = p + len;
  while (p != end) {
    if (end - p < 3) {
      // The size of a TLV entry must be 3 bytes or more
      Dbg(dbg_ctl_proxyprotocol_v2, "Remaining data (%ld bytes) is not enough for a TLV field", end - p);
      return -2;
    }

    // Type
    uint8_t type  = *p;
    p            += 1;

    // Length
    uint16_t length  = ntohs(*reinterpret_cast<const uint16_t *>(p));
    p               += 2;

    // Value
    if (end - p < length) {
      // Does not have enough data
      Dbg(dbg_ctl_proxyprotocol_v2, "Remaining data (%ld bytes) is not enough for a TLV field (ID:%u LEN:%hu)", end - p, type,
          length);
      return -3;
    }
    Dbg(dbg_ctl_proxyprotocol, "TLV: ID=%u LEN=%hu", type, length);
    tlv.emplace(type, std::string_view(p, length));
    p += length;
  }

  return 0;
}<|MERGE_RESOLUTION|>--- conflicted
+++ resolved
@@ -296,12 +296,8 @@
     }
 
     if (tlv_len > 0) {
-<<<<<<< HEAD
-      if (pp_info->set_additional_data(msg.substr(msg.length() - tlv_len)) < 0) {
+      if (pp_info->set_additional_data(msg.substr(total_len - tlv_len, tlv_len)) < 0) {
         Dbg(dbg_ctl_proxyprotocol_v2, "Failed to parse additional fields");
-=======
-      if (pp_info->set_additional_data(msg.substr(total_len - tlv_len, tlv_len)) < 0) {
->>>>>>> 84149245
         return 0;
       }
     }
