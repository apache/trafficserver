/** @file

  @section license License

  Licensed to the Apache Software Foundation (ASF) under one
  or more contributor license agreements.  See the NOTICE file
  distributed with this work for additional information
  regarding copyright ownership.  The ASF licenses this file
  to you under the Apache License, Version 2.0 (the
  "License"); you may not use this file except in compliance
  with the License.  You may obtain a copy of the License at

      http://www.apache.org/licenses/LICENSE-2.0

  Unless required by applicable law or agreed to in writing, software
  distributed under the License is distributed on an "AS IS" BASIS,
  WITHOUT WARRANTIES OR CONDITIONS OF ANY KIND, either express or implied.
  See the License for the specific language governing permissions and
  limitations under the License.
 */

#pragma once

#include "iocore/eventsystem/IOBuffer.h"
#include "iocore/net/SSLTypes.h"
#include "ts/apidefs.h"
#include "tscore/List.h"
#include "tscore/Ptr.h"
#include "tsutil/TsSharedMutex.h"

#include <openssl/ssl.h>
#include <mutex>
#include <utility>

#define SSL_MAX_SESSION_SIZE      256
#define SSL_MAX_ORIG_SESSION_SIZE 4096

struct ssl_session_cache_exdata {
  ssl_curve_id curve = 0;
};

<<<<<<< HEAD
=======
inline void
hash_combine(uint64_t &seed, uint64_t hash)
{
  // using boost's version of hash combine, substituting magic number with a 64bit version
  // https://www.boost.org/doc/libs/1_43_0/doc/html/hash/reference.html#boost.hash_combine
  seed ^= hash + 0x9E3779B97F4A7C15 + (seed << 6) + (seed >> 2);
}

struct SSLSessionID : public TSSslSessionID {
  SSLSessionID(const unsigned char *s, size_t l)
  {
    len = l;
    ink_release_assert(l <= sizeof(bytes));
    memcpy(bytes, s, l);
    hash();
  }

  SSLSessionID(const SSLSessionID &other)
  {
    if (other.len) {
      memcpy(bytes, other.bytes, other.len);
    }

    len = other.len;
    hash();
  }

  bool
  operator<(const SSLSessionID &other) const
  {
    if (len != other.len) {
      return len < other.len;
    }

    return (memcmp(bytes, other.bytes, len) < 0);
  }

  SSLSessionID &
  operator=(const SSLSessionID &other)
  {
    if (other.len) {
      memcpy(bytes, other.bytes, other.len);
    }

    len = other.len;
    return *this;
  }

  bool
  operator==(const SSLSessionID &other) const
  {
    if (len != other.len) {
      return false;
    }

    // memcmp returns 0 on equal
    return (memcmp(bytes, other.bytes, len) == 0);
  }

  const char *
  toString(char *buf, size_t buflen) const
  {
    char *cur_pos = buf;
    for (size_t i = 0; i < len && buflen > 0; ++i) {
      if (buflen > 2) { // we have enough space for 3 bytes, 2 hex and 1 null terminator
        snprintf(cur_pos, 3 /* including a null terminator */, "%02hhX", static_cast<unsigned char>(bytes[i]));
        cur_pos += 2;
        buflen  -= 2;
      } else { // not enough space for any more hex bytes, just null terminate
        *cur_pos = '\0';
        break;
      }
    }
    return buf;
  }

  uint64_t
  hash() const
  {
    // because the session ids should be uniformly random, we can treat the bits as a hash value
    // however we need to combine them if the length is longer than 64bits
    if (len >= sizeof(uint64_t)) {
      uint64_t seed = 0;
      for (uint64_t i = 0; i < len; i += sizeof(uint64_t)) {
        hash_combine(seed, static_cast<uint64_t>(bytes[i]));
      }
      return seed;
    } else if (len) {
      return static_cast<uint64_t>(bytes[0]);
    } else {
      return 0;
    }
  }
};

class SSLSession
{
public:
  SSLSessionID      session_id;
  Ptr<IOBufferData> asn1_data; /* this is the ASN1 representation of the SSL_CTX */
  size_t            len_asn1_data;
  Ptr<IOBufferData> extra_data;

  SSLSession(const SSLSessionID &id, const Ptr<IOBufferData> &ssl_asn1_data, size_t len_asn1, Ptr<IOBufferData> &exdata)
    : session_id(id), asn1_data(ssl_asn1_data), len_asn1_data(len_asn1), extra_data(exdata)
  {
  }

  LINK(SSLSession, link);
};

class SSLSessionBucket
{
public:
  SSLSessionBucket();
  ~SSLSessionBucket();
  void insertSession(const SSLSessionID &sid, SSL_SESSION *sess, SSL *ssl);
  bool getSession(const SSLSessionID &sid, SSL_SESSION **sess, ssl_session_cache_exdata **data);
  int  getSessionBuffer(const SSLSessionID &sid, char *buffer, int &len);
  void removeSession(const SSLSessionID &sid);

private:
  /* these method must be used while hold the lock */
  void print(const char *) const;
  void removeOldestSession(const std::unique_lock<ts::shared_mutex> &lock);

  mutable ts::shared_mutex             mutex;
  CountQueue<SSLSession>               bucket_que;
  std::map<SSLSessionID, SSLSession *> bucket_map;
};

class SSLSessionCache
{
public:
  bool getSession(const SSLSessionID &sid, SSL_SESSION **sess, ssl_session_cache_exdata **data) const;
  int  getSessionBuffer(const SSLSessionID &sid, char *buffer, int &len) const;
  void insertSession(const SSLSessionID &sid, SSL_SESSION *sess, SSL *ssl);
  void removeSession(const SSLSessionID &sid);
  SSLSessionCache();
  ~SSLSessionCache();

  SSLSessionCache(const SSLSessionCache &)            = delete;
  SSLSessionCache &operator=(const SSLSessionCache &) = delete;

private:
  SSLSessionBucket *session_bucket = nullptr;
  size_t            nbuckets;
};

>>>>>>> 4c9c7c63
class SSLOriginSession
{
public:
  std::string                  key;
  ssl_curve_id                 curve_id;
  std::shared_ptr<SSL_SESSION> shared_sess = nullptr;

  SSLOriginSession(const std::string &lookup_key, ssl_curve_id curve, std::shared_ptr<SSL_SESSION> session)
    : key(lookup_key), curve_id(curve), shared_sess(std::move(session))
  {
  }

  LINK(SSLOriginSession, link);
};

class SSLOriginSessionCache
{
public:
  SSLOriginSessionCache();
  ~SSLOriginSessionCache();

  void                         insert_session(const std::string &lookup_key, SSL_SESSION *sess, SSL *ssl);
  std::shared_ptr<SSL_SESSION> get_session(const std::string &lookup_key, ssl_curve_id *curve);
  void                         remove_session(const std::string &lookup_key);

private:
  void remove_oldest_session(const std::unique_lock<ts::shared_mutex> &lock);

  mutable ts::shared_mutex                  mutex;
  CountQueue<SSLOriginSession>              orig_sess_que;
  std::map<std::string, SSLOriginSession *> orig_sess_map;
};<|MERGE_RESOLUTION|>--- conflicted
+++ resolved
@@ -39,158 +39,6 @@
   ssl_curve_id curve = 0;
 };
 
-<<<<<<< HEAD
-=======
-inline void
-hash_combine(uint64_t &seed, uint64_t hash)
-{
-  // using boost's version of hash combine, substituting magic number with a 64bit version
-  // https://www.boost.org/doc/libs/1_43_0/doc/html/hash/reference.html#boost.hash_combine
-  seed ^= hash + 0x9E3779B97F4A7C15 + (seed << 6) + (seed >> 2);
-}
-
-struct SSLSessionID : public TSSslSessionID {
-  SSLSessionID(const unsigned char *s, size_t l)
-  {
-    len = l;
-    ink_release_assert(l <= sizeof(bytes));
-    memcpy(bytes, s, l);
-    hash();
-  }
-
-  SSLSessionID(const SSLSessionID &other)
-  {
-    if (other.len) {
-      memcpy(bytes, other.bytes, other.len);
-    }
-
-    len = other.len;
-    hash();
-  }
-
-  bool
-  operator<(const SSLSessionID &other) const
-  {
-    if (len != other.len) {
-      return len < other.len;
-    }
-
-    return (memcmp(bytes, other.bytes, len) < 0);
-  }
-
-  SSLSessionID &
-  operator=(const SSLSessionID &other)
-  {
-    if (other.len) {
-      memcpy(bytes, other.bytes, other.len);
-    }
-
-    len = other.len;
-    return *this;
-  }
-
-  bool
-  operator==(const SSLSessionID &other) const
-  {
-    if (len != other.len) {
-      return false;
-    }
-
-    // memcmp returns 0 on equal
-    return (memcmp(bytes, other.bytes, len) == 0);
-  }
-
-  const char *
-  toString(char *buf, size_t buflen) const
-  {
-    char *cur_pos = buf;
-    for (size_t i = 0; i < len && buflen > 0; ++i) {
-      if (buflen > 2) { // we have enough space for 3 bytes, 2 hex and 1 null terminator
-        snprintf(cur_pos, 3 /* including a null terminator */, "%02hhX", static_cast<unsigned char>(bytes[i]));
-        cur_pos += 2;
-        buflen  -= 2;
-      } else { // not enough space for any more hex bytes, just null terminate
-        *cur_pos = '\0';
-        break;
-      }
-    }
-    return buf;
-  }
-
-  uint64_t
-  hash() const
-  {
-    // because the session ids should be uniformly random, we can treat the bits as a hash value
-    // however we need to combine them if the length is longer than 64bits
-    if (len >= sizeof(uint64_t)) {
-      uint64_t seed = 0;
-      for (uint64_t i = 0; i < len; i += sizeof(uint64_t)) {
-        hash_combine(seed, static_cast<uint64_t>(bytes[i]));
-      }
-      return seed;
-    } else if (len) {
-      return static_cast<uint64_t>(bytes[0]);
-    } else {
-      return 0;
-    }
-  }
-};
-
-class SSLSession
-{
-public:
-  SSLSessionID      session_id;
-  Ptr<IOBufferData> asn1_data; /* this is the ASN1 representation of the SSL_CTX */
-  size_t            len_asn1_data;
-  Ptr<IOBufferData> extra_data;
-
-  SSLSession(const SSLSessionID &id, const Ptr<IOBufferData> &ssl_asn1_data, size_t len_asn1, Ptr<IOBufferData> &exdata)
-    : session_id(id), asn1_data(ssl_asn1_data), len_asn1_data(len_asn1), extra_data(exdata)
-  {
-  }
-
-  LINK(SSLSession, link);
-};
-
-class SSLSessionBucket
-{
-public:
-  SSLSessionBucket();
-  ~SSLSessionBucket();
-  void insertSession(const SSLSessionID &sid, SSL_SESSION *sess, SSL *ssl);
-  bool getSession(const SSLSessionID &sid, SSL_SESSION **sess, ssl_session_cache_exdata **data);
-  int  getSessionBuffer(const SSLSessionID &sid, char *buffer, int &len);
-  void removeSession(const SSLSessionID &sid);
-
-private:
-  /* these method must be used while hold the lock */
-  void print(const char *) const;
-  void removeOldestSession(const std::unique_lock<ts::shared_mutex> &lock);
-
-  mutable ts::shared_mutex             mutex;
-  CountQueue<SSLSession>               bucket_que;
-  std::map<SSLSessionID, SSLSession *> bucket_map;
-};
-
-class SSLSessionCache
-{
-public:
-  bool getSession(const SSLSessionID &sid, SSL_SESSION **sess, ssl_session_cache_exdata **data) const;
-  int  getSessionBuffer(const SSLSessionID &sid, char *buffer, int &len) const;
-  void insertSession(const SSLSessionID &sid, SSL_SESSION *sess, SSL *ssl);
-  void removeSession(const SSLSessionID &sid);
-  SSLSessionCache();
-  ~SSLSessionCache();
-
-  SSLSessionCache(const SSLSessionCache &)            = delete;
-  SSLSessionCache &operator=(const SSLSessionCache &) = delete;
-
-private:
-  SSLSessionBucket *session_bucket = nullptr;
-  size_t            nbuckets;
-};
-
->>>>>>> 4c9c7c63
 class SSLOriginSession
 {
 public:
