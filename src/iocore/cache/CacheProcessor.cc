/** @file

  A brief file description

  @section license License

  Licensed to the Apache Software Foundation (ASF) under one
  or more contributor license agreements.  See the NOTICE file
  distributed with this work for additional information
  regarding copyright ownership.  The ASF licenses this file
  to you under the Apache License, Version 2.0 (the
  "License"); you may not use this file except in compliance
  with the License.  You may obtain a copy of the License at

      http://www.apache.org/licenses/LICENSE-2.0

  Unless required by applicable law or agreed to in writing, software
  distributed under the License is distributed on an "AS IS" BASIS,
  WITHOUT WARRANTIES OR CONDITIONS OF ANY KIND, either express or implied.
  See the License for the specific language governing permissions and
  limitations under the License.
 */

#include "iocore/cache/Cache.h"
#include "iocore/cache/CacheDefs.h"
#include "iocore/cache/Store.h"
#include "P_CacheDisk.h"
#include "P_CacheInternal.h"
#include "StripeSM.h"
#include "Stripe.h"

// Must be included after P_CacheInternal.h.
#include "P_CacheHosting.h"

#include "iocore/eventsystem/Action.h"
#include "iocore/eventsystem/Continuation.h"

#include "../../records/P_RecProcess.h"

#include "tscore/Diags.h"
#include "tscore/Filenames.h"
#include "tscore/ink_assert.h"
#include "tscore/ink_memory.h"
#include "tscore/ink_platform.h"
#include "tscore/Layout.h"
#include "tscore/List.h"

#include "tsutil/DbgCtl.h"
#include "tsutil/Metrics.h"

#include <algorithm>
#include <cinttypes>
#include <cstdlib>
#include <cstring>
#include <filesystem>
#include <fstream>
#include <numeric>
#include <string>
#include <system_error>
#include <unordered_set>
#include <vector>

static void    CachePeriodicMetricsUpdate();
static int64_t cache_bytes_used(int index);
static void    rebuild_host_table(Cache *cache);
static int     cmprtable(const void *aa, const void *bb);
static void    persist_bad_disks();
int            cplist_reconfigure();
void           cplist_init();
void           register_cache_stats(CacheStatsBlock *rsb, const std::string &prefix);
static void    cplist_update();
static int     create_volume(int volume_number, off_t size_in_blocks, CacheType scheme, CacheVol *cp);
static int     fillExclusiveDisks(CacheVol *cp);

static size_t DEFAULT_RAM_CACHE_MULTIPLIER = 10; // I.e. 10x 1MB per 1GB of disk.

// Configuration
extern int64_t cache_config_ram_cache_size;
extern int     cache_config_ram_cache_algorithm;
extern int64_t cache_config_ram_cache_cutoff;
extern int     cache_config_persist_bad_disks;

// Globals

<<<<<<< HEAD
extern std::vector<std::unique_ptr<CacheDisk>> gdisks;
extern int                                     gndisks;
static std::atomic<int>                        initialize_disk;
extern Store                                   theCacheStore;
int                                            CacheProcessor::initialized          = CACHE_INITIALIZING;
uint32_t                                       CacheProcessor::cache_ready          = 0;
int                                            CacheProcessor::start_done           = 0;
bool                                           CacheProcessor::clear                = false;
bool                                           CacheProcessor::fix                  = false;
bool                                           CacheProcessor::check                = false;
int                                            CacheProcessor::start_internal_flags = 0;
int                                            CacheProcessor::auto_clear_flag      = 0;
CacheProcessor                                 cacheProcessor;
extern std::unordered_set<std::string>         known_bad_disks;
=======
extern CacheDisk                     **gdisks;
extern int                             gndisks;
static std::atomic<int>                initialize_disk;
extern Store                           theCacheStore;
CacheInitState                         CacheProcessor::initialized          = CacheInitState::INITIALIZING;
uint32_t                               CacheProcessor::cache_ready          = 0;
int                                    CacheProcessor::start_done           = 0;
bool                                   CacheProcessor::clear                = false;
bool                                   CacheProcessor::fix                  = false;
bool                                   CacheProcessor::check                = false;
int                                    CacheProcessor::start_internal_flags = 0;
int                                    CacheProcessor::auto_clear_flag      = 0;
CacheProcessor                         cacheProcessor;
extern std::unordered_set<std::string> known_bad_disks;
>>>>>>> 4d128059

namespace
{

DbgCtl dbg_ctl_cache_init{"cache_init"};
DbgCtl dbg_ctl_cache_remove{"cache_remove"};
DbgCtl dbg_ctl_cache_hosting{"cache_hosting"};
DbgCtl dbg_ctl_ram_cache{"ram_cache"};

} // end anonymous namespace

// Global list of the volumes created
extern Queue<CacheVol> cp_list;
extern int             cp_list_len;
extern ConfigVolumes   config_volumes;

static const int DEFAULT_CACHE_OPTIONS = (O_RDWR);

// explicit pair for random table in build_vol_hash_table
struct rtable_pair {
  unsigned int rval; ///< relative value, used to sort.
  unsigned int idx;  ///< volume mapping table index.
};

int
CacheProcessor::start(int, size_t)
{
  RecRegNewSyncStatSync(CachePeriodicMetricsUpdate);

  return start_internal(0);
}

void
CachePeriodicMetricsUpdate()
{
  int64_t total_sum = 0;

  // Make sure the bytes_used per volume is always reset to zero, this can update the
  // volume metric more than once (once per disk). This happens once every sync
  // period (5s), and nothing else modifies these metrics.
  for (int i = 0; i < gnstripes; ++i) {
    ts::Metrics::Gauge::store(gstripes[i]->cache_vol->vol_rsb.bytes_used, 0);
  }

  if (cacheProcessor.initialized == CacheInitState::INITIALIZED) {
    for (int i = 0; i < gnstripes; ++i) {
      StripeSM *v    = gstripes[i];
      int64_t   used = cache_bytes_used(i);

      ts::Metrics::Gauge::increment(v->cache_vol->vol_rsb.bytes_used, used); // This assumes they start at zero
      total_sum += used;
    }

    // Also update the global (not per volume) metrics
    int64_t total = ts::Metrics::Gauge::load(cache_rsb.bytes_total);

    ts::Metrics::Gauge::store(cache_rsb.bytes_used, total_sum);
    ts::Metrics::Gauge::store(cache_rsb.percent_full, total ? (total_sum * 100) / total : 0);
  }
}

// ToDo: This gets called as part of librecords collection continuation, probably change this later.
inline int64_t
cache_bytes_used(int index)
{
  if (!DISK_BAD(gstripes[index]->disk)) {
    if (!gstripes[index]->directory.header->cycle) {
      return gstripes[index]->directory.header->write_pos - gstripes[index]->start;
    } else {
      return gstripes[index]->len - gstripes[index]->dirlen() - EVACUATION_SIZE;
    }
  }

  return 0;
}

int
CacheProcessor::start_internal(int flags)
{
  start_internal_flags = flags;
  clear                = !!(flags & PROCESSOR_RECONFIGURE) || auto_clear_flag;
  fix                  = !!(flags & PROCESSOR_FIX);
  check                = (flags & PROCESSOR_CHECK) != 0;
  start_done           = 0;

  /* Read the config file and create the data structures corresponding to the file. */
  gndisks = theCacheStore.n_spans;
  gdisks.resize(gndisks);

  // Temporaries to carry values between loops
  char **paths = static_cast<char **>(alloca(sizeof(char *) * gndisks));
  memset(paths, 0, sizeof(char *) * gndisks);
  int *fds = static_cast<int *>(alloca(sizeof(int) * gndisks));
  memset(fds, 0, sizeof(int) * gndisks);
  int *sector_sizes = static_cast<int *>(alloca(sizeof(int) * gndisks));
  memset(sector_sizes, 0, sizeof(int) * gndisks);
  Span **spans = static_cast<Span **>(alloca(sizeof(Span *) * gndisks));
  memset(spans, 0, sizeof(Span *) * gndisks);

  gndisks = 0;
  ink_aio_set_err_callback(new AIO_failure_handler());

  config_volumes.read_config_file();

  /*
   create CacheDisk objects for each span in the configuration file and store in gdisks
   */
  for (unsigned i = 0; i < theCacheStore.n_spans; i++) {
    Span *span = theCacheStore.spans[i];
    int   opts = DEFAULT_CACHE_OPTIONS;

    if (!paths[gndisks]) {
      paths[gndisks] = static_cast<char *>(alloca(PATH_NAME_MAX));
    }
    ink_strlcpy(paths[gndisks], span->pathname, PATH_NAME_MAX);
    if (!span->file_pathname) {
      ink_strlcat(paths[gndisks], "/cache.db", PATH_NAME_MAX);
      opts |= O_CREAT;
    }

    // Check if the disk is known to be bad.
    if (cache_config_persist_bad_disks && !known_bad_disks.empty()) {
      if (known_bad_disks.find(paths[gndisks]) != known_bad_disks.end()) {
        Warning("%s is a known bad disk.  Skipping.", paths[gndisks]);
        ts::Metrics::Gauge::increment(cache_rsb.span_offline);
        continue;
      }
    }

#ifdef O_DIRECT
    opts |= O_DIRECT;
#endif
#ifdef O_DSYNC
    opts |= O_DSYNC;
#endif
    if (check) {
      opts &= ~O_CREAT;
      opts |= O_RDONLY;
    }

#ifdef AIO_FAULT_INJECTION
    int fd = aioFaultInjection.open(paths[gndisks], opts, 0644);
#else
    int fd = open(paths[gndisks], opts, 0644);
#endif
    int64_t blocks = span->blocks;

    if (fd < 0 && (opts & O_CREAT)) { // Try without O_DIRECT if this is a file on filesystem, e.g. tmpfs.
#ifdef AIO_FAULT_INJECTION
      fd = aioFaultInjection.open(paths[gndisks], DEFAULT_CACHE_OPTIONS | O_CREAT, 0644);
#else
      fd = open(paths[gndisks], DEFAULT_CACHE_OPTIONS | O_CREAT, 0644);
#endif
    }

    if (fd >= 0) {
      bool diskok = true;
      if (!span->file_pathname) {
        if (!check) {
          if (ftruncate(fd, blocks * STORE_BLOCK_SIZE) < 0) {
            Warning("unable to truncate cache file '%s' to %" PRId64 " blocks", paths[gndisks], blocks);
            diskok = false;
          }
        } else { // read-only mode checks
          struct stat sbuf;
          if (-1 == fstat(fd, &sbuf)) {
            fprintf(stderr, "Failed to stat cache file for directory %s\n", paths[gndisks]);
            diskok = false;
          } else if (blocks != sbuf.st_size / STORE_BLOCK_SIZE) {
            fprintf(stderr, "Cache file for directory %s is %" PRId64 " bytes, expected %" PRId64 "\n", paths[gndisks],
                    sbuf.st_size, blocks * static_cast<int64_t>(STORE_BLOCK_SIZE));
            diskok = false;
          }
        }
      }
      if (diskok) {
        int sector_size = span->hw_sector_size;

        auto cache_disk = std::make_unique<CacheDisk>();
        if (check) {
          cache_disk->read_only_p = true;
        }
        cache_disk->forced_volume_num = span->forced_volume_num;
        if (span->hash_base_string) {
          cache_disk->hash_base_string = ats_strdup(span->hash_base_string);
        }

        if (sector_size < cache_config_force_sector_size) {
          sector_size = cache_config_force_sector_size;
        }

        // It's actually common that the hardware I/O size is larger than the store block size as
        // storage systems increasingly want larger I/Os. For example, on macOS, the filesystem
        // block size is always reported as 1MB.
        if (span->hw_sector_size <= 0 || sector_size > STORE_BLOCK_SIZE) {
          Note("resetting hardware sector size from %d to %d", sector_size, STORE_BLOCK_SIZE);
          sector_size = STORE_BLOCK_SIZE;
        }

        gdisks[gndisks]       = std::move(cache_disk);
        sector_sizes[gndisks] = sector_size;
        fds[gndisks]          = fd;
        spans[gndisks]        = span;
        fd                    = -1;
        gndisks++;
      }
    } else {
      if (errno == EINVAL) {
        Warning("cache unable to open '%s': It must be placed on a file system that supports direct I/O.", paths[gndisks]);
      } else {
        Warning("cache unable to open '%s': %s", paths[gndisks], strerror(errno));
      }
    }
    if (fd >= 0) {
      close(fd);
    }
  }

  // Before we kick off asynchronous operations, make sure sufficient disks are available and we don't just shutdown
  // Exiting with background threads in operation will likely cause a seg fault
  start_done = 1;

  if (gndisks == 0) {
    CacheProcessor::initialized = CacheInitState::FAILED;
    // Have to do this here because no IO events were scheduled and so @c diskInitialized() won't be called.
    if (cb_after_init) {
      cb_after_init();
    }

    if (this->waitForCache() > 1) {
      Emergency("Cache initialization failed - no disks available but cache required");
    } else {
      Warning("unable to open cache disk(s): Cache Disabled\n");
      return -1; // pointless, AFAICT this is ignored.
    }
  } else if (this->waitForCache() == 3 && static_cast<unsigned int>(gndisks) < theCacheStore.n_spans_in_config) {
    CacheProcessor::initialized = CacheInitState::FAILED;
    if (cb_after_init) {
      cb_after_init();
    }
    Emergency("Cache initialization failed - only %d out of %d disks were valid and all were required.", gndisks,
              theCacheStore.n_spans_in_config);
  } else if (this->waitForCache() == 2 && static_cast<unsigned int>(gndisks) < theCacheStore.n_spans_in_config) {
    Warning("Cache initialization incomplete - only %d out of %d disks were valid.", gndisks, theCacheStore.n_spans_in_config);
  }

  // If we got here, we have enough disks to proceed
  for (int j = 0; j < gndisks; j++) {
    Span *sd = spans[j];
    ink_release_assert(spans[j] != nullptr); // Defeat clang-analyzer
    off_t   skip   = ROUND_TO_STORE_BLOCK((sd->offset < START_POS ? START_POS + sd->alignment : sd->offset));
    int64_t blocks = sd->blocks - (skip >> STORE_BLOCK_SHIFT);
    gdisks[j]->open(paths[j], blocks, skip, sector_sizes[j], fds[j], clear);

    Dbg(dbg_ctl_cache_hosting, "Disk: %d:%s, blocks: %" PRId64 "", gndisks, paths[j], blocks);
  }

  return 0;
}

void
CacheProcessor::stop()
{
}

int
CacheProcessor::dir_check(bool /* afix ATS_UNUSED */)
{
  for (int i = 0; i < gnstripes; i++) {
    gstripes[i]->dir_check();
  }
  return 0;
}

Action *
CacheProcessor::lookup(Continuation *cont, const CacheKey *key, CacheFragType frag_type, std::string_view hostname)
{
  return caches[frag_type]->lookup(cont, key, frag_type, hostname);
}

Action *
CacheProcessor::open_read(Continuation *cont, const CacheKey *key, CacheFragType frag_type, std::string_view hostname)
{
  return caches[frag_type]->open_read(cont, key, frag_type, hostname);
}

Action *
CacheProcessor::open_write(Continuation *cont, CacheKey *key, CacheFragType frag_type, int expected_size ATS_UNUSED, int options,
                           time_t pin_in_cache, std::string_view hostname)
{
  return caches[frag_type]->open_write(cont, key, frag_type, options, pin_in_cache, hostname);
}

Action *
CacheProcessor::remove(Continuation *cont, const CacheKey *key, CacheFragType frag_type, std::string_view hostname)
{
  Dbg(dbg_ctl_cache_remove, "[CacheProcessor::remove] Issuing cache delete for %u", cache_hash(*key));
  return caches[frag_type]->remove(cont, key, frag_type, hostname);
}

Action *
CacheProcessor::scan(Continuation *cont, std::string_view hostname, int KB_per_second)
{
  return caches[CACHE_FRAG_TYPE_HTTP]->scan(cont, hostname, KB_per_second);
}

Action *
CacheProcessor::lookup(Continuation *cont, const HttpCacheKey *key, CacheFragType frag_type)
{
  return lookup(cont, &key->hash, frag_type,
                std::string_view{key->hostname, static_cast<std::string_view::size_type>(key->hostlen)});
}

Action *
CacheProcessor::open_read(Continuation *cont, const HttpCacheKey *key, CacheHTTPHdr *request, const HttpConfigAccessor *params,
                          CacheFragType type)
{
  return caches[type]->open_read(cont, &key->hash, request, params, type,
                                 std::string_view{key->hostname, static_cast<std::string_view::size_type>(key->hostlen)});
}

Action *
CacheProcessor::open_write(Continuation *cont, const HttpCacheKey *key, CacheHTTPInfo *old_info, time_t pin_in_cache,
                           CacheFragType type)
{
  return caches[type]->open_write(cont, &key->hash, old_info, pin_in_cache, type,
                                  std::string_view{key->hostname, static_cast<std::string_view::size_type>(key->hostlen)});
}

//----------------------------------------------------------------------------
// Note: this should not be called from the cluster processor, or bad
// recursion could occur. This is merely a convenience wrapper.
Action *
CacheProcessor::remove(Continuation *cont, const HttpCacheKey *key, CacheFragType frag_type)
{
  return caches[frag_type]->remove(cont, &key->hash, frag_type,
                                   std::string_view{key->hostname, static_cast<std::string_view::size_type>(key->hostlen)});
}

/** Set the state of a disk programmatically.
 */
bool
CacheProcessor::mark_storage_offline(CacheDisk *d, ///< Target disk
                                     bool       admin)
{
  bool     zret; // indicates whether there's any online storage left.
  int      p;
  uint64_t total_bytes_delete = 0;
  uint64_t total_dir_delete   = 0;
  uint64_t used_dir_delete    = 0;

  /* Don't mark it again, it will invalidate the stats! */
  if (!d->online) {
    return this->has_online_storage();
  }

  d->online = false;

  if (!DISK_BAD(d)) {
    SET_DISK_BAD(d);
  }

  for (p = 0; p < gnstripes; p++) {
    if (d->fd == gstripes[p]->fd) {
      total_dir_delete   += gstripes[p]->directory.entries();
      used_dir_delete    += dir_entries_used(gstripes[p]);
      total_bytes_delete += gstripes[p]->len - gstripes[p]->dirlen();
    }
  }

  ts::Metrics::Gauge::decrement(cache_rsb.bytes_total, total_bytes_delete);
  ts::Metrics::Gauge::decrement(cache_rsb.direntries_total, total_dir_delete);
  ts::Metrics::Gauge::decrement(cache_rsb.direntries_used, used_dir_delete);

  /* Update the span metrics, if failing then move the span from "failing" to "offline" bucket
   * if operator took it offline, move it from "online" to "offline" bucket */
  ts::Metrics::Gauge::decrement(admin ? cache_rsb.span_online : cache_rsb.span_failing);
  ts::Metrics::Gauge::increment(cache_rsb.span_offline);

  if (theCache) {
    rebuild_host_table(theCache);
  }

  zret = this->has_online_storage();
  if (!zret) {
    Warning("All storage devices offline, cache disabled");
    CacheProcessor::cache_ready = 0;
  } else { // check cache types specifically
    if (theCache) {
      ReplaceablePtr<CacheHostTable>::ScopedReader hosttable(&theCache->hosttable);
      if (!hosttable->gen_host_rec.vol_hash_table) {
        unsigned int caches_ready    = 0;
        caches_ready                 = caches_ready | (1 << CACHE_FRAG_TYPE_HTTP);
        caches_ready                 = caches_ready | (1 << CACHE_FRAG_TYPE_NONE);
        caches_ready                 = ~caches_ready;
        CacheProcessor::cache_ready &= caches_ready;
        Warning("all volumes for http cache are corrupt, http cache disabled");
      }
    }
  }

  if (cache_config_persist_bad_disks) {
    known_bad_disks.insert(d->path);
    persist_bad_disks();
  }

  return zret;
}

void
rebuild_host_table(Cache *cache)
{
  ReplaceablePtr<CacheHostTable>::ScopedWriter hosttable(&cache->hosttable);
  build_vol_hash_table(&hosttable->gen_host_rec);
  if (hosttable->m_numEntries != 0) {
    CacheHostMatcher *hm        = hosttable->getHostMatcher();
    CacheHostRecord  *h_rec     = hm->getDataArray();
    int               h_rec_len = hm->getNumElements();
    int               i;
    for (i = 0; i < h_rec_len; i++) {
      build_vol_hash_table(&h_rec[i]);
    }
  }
}

void
build_vol_hash_table(CacheHostRecord *cp)
{
  int           num_vols = cp->num_vols;
  unsigned int *mapping  = static_cast<unsigned int *>(ats_malloc(sizeof(unsigned int) * num_vols));
  StripeSM    **p        = static_cast<StripeSM **>(ats_malloc(sizeof(StripeSM *) * num_vols));

  memset(mapping, 0, num_vols * sizeof(unsigned int));
  memset(p, 0, num_vols * sizeof(StripeSM *));
  uint64_t total    = 0;
  int      bad_vols = 0;
  int      map      = 0;
  uint64_t used     = 0;
  // initialize number of elements per vol
  for (int i = 0; i < num_vols; i++) {
    if (DISK_BAD(cp->stripes[i]->disk)) {
      bad_vols++;
      continue;
    }
    mapping[map]  = i;
    p[map++]      = cp->stripes[i];
    total        += (cp->stripes[i]->len >> STORE_BLOCK_SHIFT);
  }

  num_vols -= bad_vols;

  if (!num_vols || !total) {
    // all the disks are corrupt,
    if (cp->vol_hash_table) {
      new_Freer(cp->vol_hash_table, CACHE_MEM_FREE_TIMEOUT);
    }
    cp->vol_hash_table = nullptr;
    ats_free(mapping);
    ats_free(p);
    return;
  }

  unsigned int   *forvol = static_cast<unsigned int *>(ats_malloc(sizeof(unsigned int) * num_vols));
  unsigned int   *gotvol = static_cast<unsigned int *>(ats_malloc(sizeof(unsigned int) * num_vols));
  unsigned int   *rnd    = static_cast<unsigned int *>(ats_malloc(sizeof(unsigned int) * num_vols));
  unsigned short *ttable = static_cast<unsigned short *>(ats_malloc(sizeof(unsigned short) * STRIPE_HASH_TABLE_SIZE));
  unsigned short *old_table;
  unsigned int   *rtable_entries = static_cast<unsigned int *>(ats_malloc(sizeof(unsigned int) * num_vols));
  unsigned int    rtable_size    = 0;

  // estimate allocation
  for (int i = 0; i < num_vols; i++) {
    forvol[i]          = (STRIPE_HASH_TABLE_SIZE * (p[i]->len >> STORE_BLOCK_SHIFT)) / total;
    used              += forvol[i];
    rtable_entries[i]  = p[i]->len / STRIPE_HASH_ALLOC_SIZE;
    rtable_size       += rtable_entries[i];
    gotvol[i]          = 0;
  }
  // spread around the excess
  int extra = STRIPE_HASH_TABLE_SIZE - used;
  for (int i = 0; i < extra; i++) {
    forvol[i % num_vols]++;
  }
  // seed random number generator
  for (int i = 0; i < num_vols; i++) {
    uint64_t x = p[i]->hash_id.fold();
    rnd[i]     = static_cast<unsigned int>(x);
  }
  // initialize table to "empty"
  for (int i = 0; i < STRIPE_HASH_TABLE_SIZE; i++) {
    ttable[i] = STRIPE_HASH_EMPTY;
  }
  // generate random numbers proportional to allocation
  rtable_pair *rtable = static_cast<rtable_pair *>(ats_malloc(sizeof(rtable_pair) * rtable_size));
  unsigned int rindex = 0;
  for (int i = 0; i < num_vols; i++) {
    for (int j = 0; j < static_cast<int>(rtable_entries[i]); j++) {
      rtable[rindex].rval = next_rand(&rnd[i]);
      rtable[rindex].idx  = i;
      rindex++;
    }
  }
  ink_assert(rindex == rtable_size);
  // sort (rand #, vol $ pairs)
  qsort(rtable, rtable_size, sizeof(rtable_pair), cmprtable);
  unsigned int width = (1LL << 32) / STRIPE_HASH_TABLE_SIZE;
  unsigned int pos; // target position to allocate
  // select vol with closest random number for each bucket
  int i = 0; // index moving through the random numbers
  for (int j = 0; j < STRIPE_HASH_TABLE_SIZE; j++) {
    pos = width / 2 + j * width; // position to select closest to
    while (pos > rtable[i].rval && i < static_cast<int>(rtable_size) - 1) {
      i++;
    }
    ttable[j] = mapping[rtable[i].idx];
    gotvol[rtable[i].idx]++;
  }
  for (int i = 0; i < num_vols; i++) {
    Dbg(dbg_ctl_cache_init, "build_vol_hash_table index %d mapped to %d requested %d got %d", i, mapping[i], forvol[i], gotvol[i]);
  }
  // install new table
  if (nullptr != (old_table = ink_atomic_swap(&(cp->vol_hash_table), ttable))) {
    new_Freer(old_table, CACHE_MEM_FREE_TIMEOUT);
  }
  ats_free(mapping);
  ats_free(p);
  ats_free(forvol);
  ats_free(gotvol);
  ats_free(rnd);
  ats_free(rtable_entries);
  ats_free(rtable);
}

// comparison operator for random table in build_vol_hash_table
// sorts based on the randomly assigned rval
int
cmprtable(const void *aa, const void *bb)
{
  const rtable_pair *a = static_cast<const rtable_pair *>(aa);
  const rtable_pair *b = static_cast<const rtable_pair *>(bb);
  if (a->rval < b->rval) {
    return -1;
  }
  if (a->rval > b->rval) {
    return 1;
  }
  return 0;
}

void
persist_bad_disks()
{
  std::filesystem::path localstatedir{Layout::get()->localstatedir};
  std::filesystem::path bad_disks_path{localstatedir / ts::filename::BAD_DISKS};
  std::error_code       ec;
  std::filesystem::create_directories(bad_disks_path.parent_path(), ec);
  if (ec) {
    Error("Error creating directory for bad disks file: %s (%s)", bad_disks_path.c_str(), ec.message().c_str());
    return;
  }

  std::fstream bad_disks_file{bad_disks_path.c_str(), bad_disks_file.out};
  if (bad_disks_file.good()) {
    for (const std::string &path : known_bad_disks) {
      bad_disks_file << path << std::endl;
      if (bad_disks_file.fail()) {
        Error("Error writing known bad disks file: %s", bad_disks_path.c_str());
        break;
      }
    }
  } else {
    Error("Failed to open file to persist bad disks: %s", bad_disks_path.c_str());
  }
}

CacheDisk *
CacheProcessor::find_by_path(std::string_view path)
{
  if (CacheInitState::INITIALIZED == initialized) {
    for (int i = 0; i < gndisks; ++i) {
      if (0 == strncmp(path.data(), gdisks[i]->path, path.length())) {
        return gdisks[i].get();
      }
    }
  }

  return nullptr;
}

bool
CacheProcessor::has_online_storage() const
{
  return std::any_of(gdisks.begin(), gdisks.end(), [](auto &disk) { return !DISK_BAD(disk) && disk->online; });
}

CacheInitState
CacheProcessor::IsCacheEnabled()
{
  return CacheProcessor::initialized;
}

bool
CacheProcessor::IsCacheReady(CacheFragType type)
{
  if (IsCacheEnabled() != CacheInitState::INITIALIZED) {
    return false;
  }
  return static_cast<bool>(cache_ready & (1 << type));
}

void
CacheProcessor::diskInitialized()
{
  int n_init    = initialize_disk++;
  int bad_disks = 0;
  int res       = 0;
  int i;

  // Wait for all the cache disks are initialized
  if (n_init != gndisks - 1) {
    return;
  }

  // Check and remove bad disks from gdisks[]
  for (i = 0; i < gndisks; i++) {
    if (DISK_BAD(gdisks[i])) {
      gdisks[i].reset();
      bad_disks++;
    } else if (bad_disks > 0) {
      gdisks[i - bad_disks] = std::move(gdisks[i]);
    }
  }
  if (bad_disks > 0) {
    // Update the number of available cache disks
    gndisks -= bad_disks;
    // Check if this is a fatal error
    if (this->waitForCache() == 3 || (0 == gndisks && this->waitForCache() == 2)) {
      // This could be passed off to @c cacheInitialized (as with volume config problems) but I
      // think the more specific error message here is worth the extra code.
      CacheProcessor::initialized = CacheInitState::FAILED;
      if (cb_after_init) {
        cb_after_init();
      }
      Emergency("Cache initialization failed - only %d of %d disks were available.", gndisks, theCacheStore.n_spans_in_config);
    } else if (this->waitForCache() == 2) {
      Warning("Cache initialization incomplete - only %d of %d disks were available.", gndisks, theCacheStore.n_spans_in_config);
    }
  }

  /* Practically just took all bad_disks offline so update the stats. */
  // ToDo: These don't get update on the per-volume metrics :-/
  ts::Metrics::Gauge::store(cache_rsb.span_offline, bad_disks);
  ts::Metrics::Gauge::decrement(cache_rsb.span_failing, bad_disks);
  ts::Metrics::Gauge::store(cache_rsb.span_online, gndisks);

  /* create the cachevol list only if num volumes are greater than 0. */
  if (config_volumes.num_volumes == 0) {
    /* if no volumes, default to just an http cache */
    res = cplist_reconfigure();
  } else {
    // else
    /* create the cachevol list. */
    cplist_init();
    /* now change the cachevol list based on the config file */
    res = cplist_reconfigure();
  }

  if (res == -1) {
    /* problems initializing the volume.config. Punt */
    gnstripes = 0;
    cacheInitialized();
    return;
  } else {
    CacheVol *cp = cp_list.head;
    for (; cp; cp = cp->link.next) {
      char vol_stat_str_prefix[256];

      snprintf(vol_stat_str_prefix, sizeof(vol_stat_str_prefix), "proxy.process.cache.volume_%d", cp->vol_number);
      register_cache_stats(&cp->vol_rsb, vol_stat_str_prefix);
    }
  }

  gstripes = static_cast<StripeSM **>(ats_malloc(gnstripes * sizeof(StripeSM *)));
  memset(gstripes, 0, gnstripes * sizeof(StripeSM *));
  gnstripes = 0;
  for (i = 0; i < gndisks; i++) {
    CacheDisk *d = gdisks[i].get();
    if (dbg_ctl_cache_hosting.on()) {
      int j;
      DbgPrint(dbg_ctl_cache_hosting, "Disk: %d:%s: Stripe Blocks: %u: Free space: %" PRIu64, i, d->path,
               d->header->num_diskvol_blks, d->free_space);
      for (j = 0; j < static_cast<int>(d->header->num_volumes); j++) {
        DbgPrint(dbg_ctl_cache_hosting, "\tStripe: %d Size: %" PRIu64, d->disk_stripes[j]->vol_number, d->disk_stripes[j]->size);
      }
      for (j = 0; j < static_cast<int>(d->header->num_diskvol_blks); j++) {
        DbgPrint(dbg_ctl_cache_hosting, "\tBlock No: %d Size: %" PRIu64 " Free: %u", d->header->vol_info[j].number,
                 d->header->vol_info[j].len, d->header->vol_info[j].free);
      }
    }
    if (!check) {
      d->sync();
    }
  }
  if (config_volumes.num_volumes == 0) {
    theCache         = new Cache();
    theCache->scheme = CacheType::HTTP;
    theCache->open(clear, fix);
    return;
  }
  if (config_volumes.num_http_volumes != 0) {
    theCache         = new Cache();
    theCache->scheme = CacheType::HTTP;
    theCache->open(clear, fix);
  }
}

int
cplist_reconfigure()
{
  int64_t    size;
  int        volume_number;
  off_t      size_in_blocks;
  ConfigVol *config_vol;

  gnstripes = 0;
  if (config_volumes.num_volumes == 0) {
    /* only the http cache */
    CacheVol *cp     = new CacheVol();
    cp->vol_number   = 0;
    cp->scheme       = CacheType::HTTP;
    cp->disk_stripes = static_cast<DiskStripe **>(ats_malloc(gndisks * sizeof(DiskStripe *)));
    memset(cp->disk_stripes, 0, gndisks * sizeof(DiskStripe *));
    cp_list.enqueue(cp);
    cp_list_len++;
    for (int i = 0; i < gndisks; i++) {
      if (gdisks[i]->header->num_volumes != 1 || gdisks[i]->disk_stripes[0]->vol_number != 0) {
        /* The user had created several volumes before - clear the disk
           and create one volume for http */
        Note("Clearing Disk: %s", gdisks[i]->path);
        gdisks[i]->delete_all_volumes();
      }
      if (gdisks[i]->cleared) {
        uint64_t free_space = gdisks[i]->free_space * STORE_BLOCK_SIZE;
        int      vols       = (free_space / MAX_STRIPE_SIZE) + 1;
        for (int p = 0; p < vols; p++) {
          off_t b = gdisks[i]->free_space / (vols - p);
          Dbg(dbg_ctl_cache_hosting, "blocks = %" PRId64, (int64_t)b);
          DiskStripeBlock *dpb = gdisks[i]->create_volume(0, b, CacheType::HTTP);
          ink_assert(dpb && dpb->len == (uint64_t)b);
        }
        ink_assert(gdisks[i]->free_space == 0);
      }

      ink_assert(gdisks[i]->header->num_volumes == 1);
      DiskStripe **dp      = gdisks[i]->disk_stripes;
      gnstripes           += dp[0]->num_volblocks;
      cp->size            += dp[0]->size;
      cp->num_vols        += dp[0]->num_volblocks;
      cp->disk_stripes[i]  = dp[0];
    }
  } else {
    for (int i = 0; i < gndisks; i++) {
      if (gdisks[i]->header->num_volumes == 1 && gdisks[i]->disk_stripes[0]->vol_number == 0) {
        /* The user had created several volumes before - clear the disk
           and create one volume for http */
        Note("Clearing Disk: %s", gdisks[i]->path);
        gdisks[i]->delete_all_volumes();
      }
    }

    /* change percentages in the config partitions to absolute value */
    off_t tot_space_in_blks = 0;
    off_t blocks_per_vol    = STORE_BLOCKS_PER_STRIPE;
    /* sum up the total space available on all the disks.
       round down the space to 128 megabytes */
    for (int i = 0; i < gndisks; i++) {
      // Exclude exclusive disks (with forced volumes) from the following total space calculation,
      // in such a way forced volumes will not impact volume percentage calculations.
      if (-1 == gdisks[i]->forced_volume_num) {
        tot_space_in_blks += (gdisks[i]->num_usable_blocks / blocks_per_vol) * blocks_per_vol;
      }
    }

    double percent_remaining = 100.00;
    for (config_vol = config_volumes.cp_queue.head; config_vol; config_vol = config_vol->link.next) {
      if (config_vol->in_percent) {
        if (config_vol->percent > percent_remaining) {
          Warning("total volume sizes added up to more than 100%%!");
          Warning("no volumes created");
          return -1;
        }

        // Find if the volume is forced and if it is then calculate the total forced volume size.
        // Forced volumes take the whole span (disk) also sum all disk space this volume is forced
        // to.
        int64_t tot_forced_space_in_blks = 0;
        for (int i = 0; i < gndisks; i++) {
          if (config_vol->number == gdisks[i]->forced_volume_num) {
            tot_forced_space_in_blks += (gdisks[i]->num_usable_blocks / blocks_per_vol) * blocks_per_vol;
          }
        }

        int64_t space_in_blks = 0;
        if (0 == tot_forced_space_in_blks) {
          // Calculate the space as percentage of total space in blocks.
          space_in_blks = static_cast<int64_t>(((config_vol->percent / percent_remaining)) * tot_space_in_blks);
        } else {
          // Forced volumes take all disk space, so no percentage calculations here.
          space_in_blks = tot_forced_space_in_blks;
        }

        space_in_blks = space_in_blks >> (20 - STORE_BLOCK_SHIFT);
        /* round down to 128 megabyte multiple */
        space_in_blks    = (space_in_blks >> 7) << 7;
        config_vol->size = space_in_blks;

        if (0 == tot_forced_space_in_blks) {
          tot_space_in_blks -= space_in_blks << (20 - STORE_BLOCK_SHIFT);
          percent_remaining -= (config_vol->size < 128) ? 0 : config_vol->percent;
        }
      }
      if (config_vol->size < 128) {
        Warning("the size of volume %d (%" PRId64 ") is less than the minimum required volume size %d", config_vol->number,
                static_cast<int64_t>(config_vol->size), 128);
        Warning("volume %d is not created", config_vol->number);
      }
      Dbg(dbg_ctl_cache_hosting, "Volume: %d Size: %" PRId64 " Ramcache: %d", config_vol->number,
          static_cast<int64_t>(config_vol->size), config_vol->ramcache_enabled);
    }
    cplist_update();

    /* go through volume config and grow and create volumes */
    for (config_vol = config_volumes.cp_queue.head; config_vol; config_vol = config_vol->link.next) {
      size = config_vol->size;
      if (size < 128) {
        continue;
      }

      volume_number = config_vol->number;

      size_in_blocks = (static_cast<off_t>(size) * 1024 * 1024) / STORE_BLOCK_SIZE;

      if (config_vol->cachep && config_vol->cachep->num_vols > 0) {
        gnstripes += config_vol->cachep->num_vols;
        continue;
      }

      if (!config_vol->cachep) {
        // we did not find a corresponding entry in cache vol...create one

        CacheVol *new_cp     = new CacheVol();
        new_cp->disk_stripes = static_cast<DiskStripe **>(ats_malloc(gndisks * sizeof(DiskStripe *)));
        memset(new_cp->disk_stripes, 0, gndisks * sizeof(DiskStripe *));
        if (create_volume(config_vol->number, size_in_blocks, config_vol->scheme, new_cp)) {
          ats_free(new_cp->disk_stripes);
          new_cp->disk_stripes = nullptr;
          delete new_cp;
          return -1;
        }
        cp_list.enqueue(new_cp);
        cp_list_len++;
        config_vol->cachep  = new_cp;
        gnstripes          += new_cp->num_vols;
        continue;
      }
      //    else
      CacheVol *cp = config_vol->cachep;
      ink_assert(cp->size <= size_in_blocks);
      if (cp->size == size_in_blocks) {
        gnstripes += cp->num_vols;
        continue;
      }
      // else the size is greater...
      /* search the cp_list */

      std::vector<int> sorted_vols(gndisks);
      std::iota(sorted_vols.begin(), sorted_vols.end(), 0);
      for (int i = 0; i < gndisks - 1; i++) {
        int smallest     = sorted_vols[i];
        int smallest_ndx = i;
        for (int j = i + 1; j < gndisks; j++) {
          int         curr        = sorted_vols[j];
          DiskStripe *disk_stripe = cp->disk_stripes[curr];
          if (gdisks[curr]->cleared) {
            ink_assert(!disk_stripe);
            // disks that are cleared should be filled first
            smallest     = curr;
            smallest_ndx = j;
          } else if (!disk_stripe && cp->disk_stripes[smallest]) {
            smallest     = curr;
            smallest_ndx = j;
          } else if (disk_stripe && cp->disk_stripes[smallest] && (disk_stripe->size < cp->disk_stripes[smallest]->size)) {
            smallest     = curr;
            smallest_ndx = j;
          }
        }
        sorted_vols[smallest_ndx] = sorted_vols[i];
        sorted_vols[i]            = smallest;
      }

      int64_t size_to_alloc = size_in_blocks - cp->size;
      for (int i = 0; (i < gndisks) && size_to_alloc; i++) {
        int disk_no = sorted_vols[i];
        ink_assert(cp->disk_stripes[sorted_vols[gndisks - 1]]);
        int largest_vol = cp->disk_stripes[sorted_vols[gndisks - 1]]->size;

        /* allocate storage on new disk. Find the difference
           between the biggest volume on any disk and
           the volume on this disk and try to make
           them equal */
        int64_t size_diff = (cp->disk_stripes[disk_no]) ? largest_vol - cp->disk_stripes[disk_no]->size : largest_vol;
        size_diff         = (size_diff < size_to_alloc) ? size_diff : size_to_alloc;
        /* if size_diff == 0, then the disks have volumes of the
           same sizes, so we don't need to balance the disks */
        if (size_diff == 0) {
          break;
        }

        DiskStripeBlock *dpb;
        do {
          dpb = gdisks[disk_no]->create_volume(volume_number, size_diff, cp->scheme);
          if (dpb) {
            if (!cp->disk_stripes[disk_no]) {
              cp->disk_stripes[disk_no] = gdisks[disk_no]->get_diskvol(volume_number);
            }
            size_diff -= dpb->len;
            cp->size  += dpb->len;
            cp->num_vols++;
          } else {
            break;
          }
        } while ((size_diff > 0));

        size_to_alloc = size_in_blocks - cp->size;
      }

      if (size_to_alloc) {
        if (create_volume(volume_number, size_to_alloc, cp->scheme, cp)) {
          return -1;
        }
      }
      gnstripes += cp->num_vols;
    }
  }

  ts::Metrics::Gauge::store(cache_rsb.stripes, gnstripes);

  return 0;
}

void
cplist_init()
{
  cp_list_len = 0;
  for (int i = 0; i < gndisks; i++) {
    CacheDisk *d = gdisks[i].get();
    ink_assert(d != nullptr);
    DiskStripe **dp = d->disk_stripes;
    for (unsigned int j = 0; j < d->header->num_volumes; j++) {
      ink_assert(dp[j]->dpb_queue.head);
      CacheVol *p = cp_list.head;
      while (p) {
        if (p->vol_number == dp[j]->vol_number) {
          ink_assert(p->scheme == static_cast<CacheType>(dp[j]->dpb_queue.head->b->type));
          p->size            += dp[j]->size;
          p->num_vols        += dp[j]->num_volblocks;
          p->disk_stripes[i]  = dp[j];
          break;
        }
        p = p->link.next;
      }
      if (!p) {
        // did not find a volume in the cache vol list...create
        // a new one
        CacheVol *new_p     = new CacheVol();
        new_p->vol_number   = dp[j]->vol_number;
        new_p->num_vols     = dp[j]->num_volblocks;
        new_p->size         = dp[j]->size;
        new_p->scheme       = static_cast<CacheType>(dp[j]->dpb_queue.head->b->type);
        new_p->disk_stripes = static_cast<DiskStripe **>(ats_malloc(gndisks * sizeof(DiskStripe *)));
        memset(new_p->disk_stripes, 0, gndisks * sizeof(DiskStripe *));
        new_p->disk_stripes[i] = dp[j];
        cp_list.enqueue(new_p);
        cp_list_len++;
      }
    }
  }
}

// Register Stats, this handles both the global cache metrics, as well as the per volume metrics.
void
register_cache_stats(CacheStatsBlock *rsb, const std::string &prefix)
{
  // These are special, in that we have 7 x 3 metrics here in a structure based on cache operation done
  rsb->status[static_cast<int>(CacheOpType::Lookup)].active    = ts::Metrics::Gauge::createPtr(prefix + ".lookup.active");
  rsb->status[static_cast<int>(CacheOpType::Lookup)].success   = ts::Metrics::Counter::createPtr(prefix + ".lookup.success");
  rsb->status[static_cast<int>(CacheOpType::Lookup)].failure   = ts::Metrics::Counter::createPtr(prefix + ".lookup.failure");
  rsb->status[static_cast<int>(CacheOpType::Read)].active      = ts::Metrics::Gauge::createPtr(prefix + ".read.active");
  rsb->status[static_cast<int>(CacheOpType::Read)].success     = ts::Metrics::Counter::createPtr(prefix + ".read.success");
  rsb->status[static_cast<int>(CacheOpType::Read)].failure     = ts::Metrics::Counter::createPtr(prefix + ".read.failure");
  rsb->status[static_cast<int>(CacheOpType::Write)].active     = ts::Metrics::Gauge::createPtr(prefix + ".write.active");
  rsb->status[static_cast<int>(CacheOpType::Write)].success    = ts::Metrics::Counter::createPtr(prefix + ".write.success");
  rsb->status[static_cast<int>(CacheOpType::Write)].failure    = ts::Metrics::Counter::createPtr(prefix + ".write.failure");
  rsb->status[static_cast<int>(CacheOpType::Update)].active    = ts::Metrics::Gauge::createPtr(prefix + ".update.active");
  rsb->status[static_cast<int>(CacheOpType::Update)].success   = ts::Metrics::Counter::createPtr(prefix + ".update.success");
  rsb->status[static_cast<int>(CacheOpType::Update)].failure   = ts::Metrics::Counter::createPtr(prefix + ".update.failure");
  rsb->status[static_cast<int>(CacheOpType::Remove)].active    = ts::Metrics::Gauge::createPtr(prefix + ".remove.active");
  rsb->status[static_cast<int>(CacheOpType::Remove)].success   = ts::Metrics::Counter::createPtr(prefix + ".remove.success");
  rsb->status[static_cast<int>(CacheOpType::Remove)].failure   = ts::Metrics::Counter::createPtr(prefix + ".remove.failure");
  rsb->status[static_cast<int>(CacheOpType::Evacuate)].active  = ts::Metrics::Gauge::createPtr(prefix + ".evacuate.active");
  rsb->status[static_cast<int>(CacheOpType::Evacuate)].success = ts::Metrics::Counter::createPtr(prefix + ".evacuate.success");
  rsb->status[static_cast<int>(CacheOpType::Evacuate)].failure = ts::Metrics::Counter::createPtr(prefix + ".evacuate.failure");
  rsb->status[static_cast<int>(CacheOpType::Scan)].active      = ts::Metrics::Gauge::createPtr(prefix + ".scan.active");
  rsb->status[static_cast<int>(CacheOpType::Scan)].success     = ts::Metrics::Counter::createPtr(prefix + ".scan.success");
  rsb->status[static_cast<int>(CacheOpType::Scan)].failure     = ts::Metrics::Counter::createPtr(prefix + ".scan.failure");

  // These are in an array of 1, 2 and 3+ fragment documents
  rsb->fragment_document_count[0] = ts::Metrics::Counter::createPtr(prefix + ".frags_per_doc.1");
  rsb->fragment_document_count[1] = ts::Metrics::Counter::createPtr(prefix + ".frags_per_doc.2");
  rsb->fragment_document_count[2] = ts::Metrics::Counter::createPtr(prefix + ".frags_per_doc.3+");

  // And then everything else
  rsb->bytes_used            = ts::Metrics::Gauge::createPtr(prefix + ".bytes_used");
  rsb->bytes_total           = ts::Metrics::Gauge::createPtr(prefix + ".bytes_total");
  rsb->stripes               = ts::Metrics::Gauge::createPtr(prefix + ".stripes");
  rsb->ram_cache_bytes_total = ts::Metrics::Gauge::createPtr(prefix + ".ram_cache.total_bytes");
  rsb->ram_cache_bytes       = ts::Metrics::Gauge::createPtr(prefix + ".ram_cache.bytes_used");
  rsb->ram_cache_hits        = ts::Metrics::Counter::createPtr(prefix + ".ram_cache.hits");
  rsb->ram_cache_misses      = ts::Metrics::Counter::createPtr(prefix + ".ram_cache.misses");
  rsb->pread_count           = ts::Metrics::Counter::createPtr(prefix + ".pread_count");
  rsb->percent_full          = ts::Metrics::Gauge::createPtr(prefix + ".percent_full");
  rsb->read_seek_fail        = ts::Metrics::Counter::createPtr(prefix + ".read.seek.failure");
  rsb->read_invalid          = ts::Metrics::Counter::createPtr(prefix + ".read.invalid");
  rsb->write_backlog_failure = ts::Metrics::Counter::createPtr(prefix + ".write.backlog.failure");
  rsb->direntries_total      = ts::Metrics::Gauge::createPtr(prefix + ".direntries.total");
  rsb->direntries_used       = ts::Metrics::Gauge::createPtr(prefix + ".direntries.used");
  rsb->directory_collision   = ts::Metrics::Counter::createPtr(prefix + ".directory_collision");
  rsb->read_busy_success     = ts::Metrics::Counter::createPtr(prefix + ".read_busy.success");
  rsb->read_busy_failure     = ts::Metrics::Counter::createPtr(prefix + ".read_busy.failure");
  rsb->write_bytes           = ts::Metrics::Counter::createPtr(prefix + ".write_bytes_stat");
  rsb->hdr_vector_marshal    = ts::Metrics::Counter::createPtr(prefix + ".vector_marshals");
  rsb->hdr_marshal           = ts::Metrics::Counter::createPtr(prefix + ".hdr_marshals");
  rsb->hdr_marshal_bytes     = ts::Metrics::Counter::createPtr(prefix + ".hdr_marshal_bytes");
  rsb->gc_bytes_evacuated    = ts::Metrics::Counter::createPtr(prefix + ".gc_bytes_evacuated");
  rsb->gc_frags_evacuated    = ts::Metrics::Counter::createPtr(prefix + ".gc_frags_evacuated");
  rsb->directory_wrap        = ts::Metrics::Counter::createPtr(prefix + ".wrap_count");
  rsb->directory_sync_count  = ts::Metrics::Counter::createPtr(prefix + ".sync.count");
  rsb->directory_sync_bytes  = ts::Metrics::Counter::createPtr(prefix + ".sync.bytes");
  rsb->directory_sync_time   = ts::Metrics::Counter::createPtr(prefix + ".sync.time");
  rsb->span_errors_read      = ts::Metrics::Counter::createPtr(prefix + ".span.errors.read");
  rsb->span_errors_write     = ts::Metrics::Counter::createPtr(prefix + ".span.errors.write");
  rsb->span_failing          = ts::Metrics::Gauge::createPtr(prefix + ".span.failing");
  rsb->span_offline          = ts::Metrics::Gauge::createPtr(prefix + ".span.offline");
  rsb->span_online           = ts::Metrics::Gauge::createPtr(prefix + ".span.online");
}

void
cplist_update()
{
  /* go through cplist and delete volumes that are not in the volume.config */
  CacheVol  *cp = cp_list.head;
  ConfigVol *config_vol;

  while (cp) {
    for (config_vol = config_volumes.cp_queue.head; config_vol; config_vol = config_vol->link.next) {
      if (config_vol->number == cp->vol_number) {
        if (cp->scheme == config_vol->scheme) {
          cp->ramcache_enabled = config_vol->ramcache_enabled;
          cp->avg_obj_size     = config_vol->avg_obj_size;
          cp->fragment_size    = config_vol->fragment_size;
          config_vol->cachep   = cp;
        } else {
          /* delete this volume from all the disks */
          int d_no;
          int clearCV = 1;

          for (d_no = 0; d_no < gndisks; d_no++) {
            if (cp->disk_stripes[d_no]) {
              if (cp->disk_stripes[d_no]->disk->forced_volume_num == cp->vol_number) {
                clearCV            = 0;
                config_vol->cachep = cp;
              } else {
                cp->disk_stripes[d_no]->disk->delete_volume(cp->vol_number);
                cp->disk_stripes[d_no] = nullptr;
              }
            }
          }
          if (clearCV) {
            config_vol = nullptr;
          }
        }
        break;
      }
    }

    if (!config_vol) {
      // did not find a matching volume in the config file.
      // Delete the volume from the cache vol list
      int d_no;
      for (d_no = 0; d_no < gndisks; d_no++) {
        if (cp->disk_stripes[d_no]) {
          cp->disk_stripes[d_no]->disk->delete_volume(cp->vol_number);
        }
      }
      CacheVol *temp_cp = cp;
      cp                = cp->link.next;
      cp_list.remove(temp_cp);
      cp_list_len--;
      delete temp_cp;
      continue;
    } else {
      cp = cp->link.next;
    }
  }

  // Look for (exclusive) spans forced to a specific volume but not yet referenced by any volumes in cp_list,
  // if found then create a new volume. This also makes sure new exclusive disk volumes are created first
  // before any other new volumes to assure proper span free space calculation and proper volume block distribution.
  for (config_vol = config_volumes.cp_queue.head; config_vol; config_vol = config_vol->link.next) {
    if (nullptr == config_vol->cachep) {
      // Find out if this is a forced volume assigned exclusively to a span which was cleared (hence
      // not referenced in cp_list). Note: non-exclusive cleared spans are not handled here, only
      // the "exclusive"
      bool forced_volume = false;
      for (int d_no = 0; d_no < gndisks; d_no++) {
        if (gdisks[d_no]->forced_volume_num == config_vol->number) {
          forced_volume = true;
        }
      }

      if (forced_volume) {
        CacheVol *new_cp = new CacheVol();
        if (nullptr != new_cp) {
          new_cp->disk_stripes = static_cast<decltype(new_cp->disk_stripes)>(ats_malloc(gndisks * sizeof(DiskStripe *)));
          if (nullptr != new_cp->disk_stripes) {
            memset(new_cp->disk_stripes, 0, gndisks * sizeof(DiskStripe *));
            new_cp->vol_number = config_vol->number;
            new_cp->scheme     = config_vol->scheme;
            config_vol->cachep = new_cp;
            fillExclusiveDisks(config_vol->cachep);
            cp_list.enqueue(new_cp);
          } else {
            delete new_cp;
          }
        }
      }
    } else {
      // Fill if this is exclusive disk.
      fillExclusiveDisks(config_vol->cachep);
    }
  }
}

// This is some really bad code, and needs to be rewritten!
int
create_volume(int volume_number, off_t size_in_blocks, CacheType scheme, CacheVol *cp)
{
  static int curr_vol       = 0; // FIXME: this will not reinitialize correctly
  off_t      to_create      = size_in_blocks;
  off_t      blocks_per_vol = STRIPE_BLOCK_SIZE >> STORE_BLOCK_SHIFT;
  int        full_disks     = 0;

  cp->vol_number = volume_number;
  cp->scheme     = scheme;
  if (fillExclusiveDisks(cp)) {
    Dbg(dbg_ctl_cache_init, "volume successfully filled from forced disks: volume_number=%d", volume_number);
    return 0;
  }

  int *sp = new int[gndisks];
  memset(sp, 0, gndisks * sizeof(int));

  int i = curr_vol;
  while (size_in_blocks > 0) {
    if (gdisks[i]->free_space >= (sp[i] + blocks_per_vol)) {
      sp[i]          += blocks_per_vol;
      size_in_blocks -= blocks_per_vol;
      full_disks      = 0;
    } else {
      full_disks += 1;
      if (full_disks == gndisks) {
        char config_file[PATH_NAME_MAX];
        RecGetRecordString("proxy.config.cache.volume_filename", config_file, PATH_NAME_MAX);
        if (cp->size) {
          Warning("not enough space to increase volume: [%d] to size: [%" PRId64 "]", volume_number,
                  (int64_t)((to_create + cp->size) >> (20 - STORE_BLOCK_SHIFT)));
        } else {
          Warning("not enough space to create volume: [%d], size: [%" PRId64 "]", volume_number,
                  (int64_t)(to_create >> (20 - STORE_BLOCK_SHIFT)));
        }

        Note("edit the %s file and restart traffic_server", config_file);
        delete[] sp;
        return -1;
      }
    }
    i = (i + 1) % gndisks;
  }
  cp->vol_number = volume_number;
  cp->scheme     = scheme;
  curr_vol       = i;
  for (i = 0; i < gndisks; i++) {
    if (sp[i] > 0) {
      while (sp[i] > 0) {
        DiskStripeBlock *p = gdisks[i]->create_volume(volume_number, sp[i], scheme);
        ink_assert(p && (p->len >= (unsigned int)blocks_per_vol));
        sp[i] -= p->len;
        cp->num_vols++;
        cp->size += p->len;
      }
      if (!cp->disk_stripes[i]) {
        cp->disk_stripes[i] = gdisks[i]->get_diskvol(volume_number);
      }
    }
  }
  delete[] sp;
  return 0;
}

static int
fillExclusiveDisks(CacheVol *cp)
{
  int diskCount     = 0;
  int volume_number = cp->vol_number;

  Dbg(dbg_ctl_cache_init, "volume %d", volume_number);
  for (int i = 0; i < gndisks; i++) {
    if (gdisks[i]->forced_volume_num != volume_number) {
      continue;
    }

    /* OK, this should be an "exclusive" disk (span). */
    diskCount++;

    /* There should be a single "forced" volume and no other volumes should exist on this "exclusive" disk (span) */
    bool found_nonforced_volumes = false;
    for (int j = 0; j < static_cast<int>(gdisks[i]->header->num_volumes); j++) {
      if (volume_number != gdisks[i]->disk_stripes[j]->vol_number) {
        found_nonforced_volumes = true;
        break;
      }
    }

    if (found_nonforced_volumes) {
      /* The user had created several volumes before - clear the disk and create one volume for http
       */
      Note("Clearing Disk: %s", gdisks[i]->path);
      gdisks[i]->delete_all_volumes();
    } else if (1 == gdisks[i]->header->num_volumes) {
      /* "Forced" volumes take the whole disk (span) hence nothing more to do for this span. */
      continue;
    }

    /* Now, volumes have been either deleted or did not exist to begin with so we need to create them. */

    int64_t          size_diff = gdisks[i]->num_usable_blocks;
    DiskStripeBlock *dpb;
    do {
      dpb = gdisks[i]->create_volume(volume_number, size_diff, cp->scheme);
      if (dpb) {
        if (!cp->disk_stripes[i]) {
          cp->disk_stripes[i] = gdisks[i]->get_diskvol(volume_number);
        }
        size_diff -= dpb->len;
        cp->size  += dpb->len;
        cp->num_vols++;
      } else {
        Dbg(dbg_ctl_cache_init, "create_volume failed");
        break;
      }
    } while ((size_diff > 0));
  }

  /* Report back the number of disks (spans) that were assigned to volume specified by volume_number. */
  return diskCount;
}

void
CacheProcessor::cacheInitialized()
{
  if (theCache == nullptr) {
    Dbg(dbg_ctl_cache_init, "theCache is nullptr");
    return;
  }

  if (theCache->ready == CacheInitState::INITIALIZING) {
    Dbg(dbg_ctl_cache_init, "theCache is initializing");
    return;
  }

  int caches_ready  = 0;
  int cache_init_ok = 0;
  /* allocate ram size in proportion to the disk space the
     volume occupies */
  int64_t total_size = 0; // count in HTTP & MIXT

  total_size += theCache->cache_size;
  Dbg(dbg_ctl_cache_init, "theCache, total_size = %" PRId64 " = %" PRId64 " MB", total_size,
      total_size / ((1024 * 1024) / STORE_BLOCK_SIZE));
  if (theCache->ready == CacheInitState::FAILED) {
    Dbg(dbg_ctl_cache_init, "failed to initialize the cache for http: cache disabled");
    Warning("failed to initialize the cache for http: cache disabled\n");
  } else {
    caches_ready                 = caches_ready | (1 << CACHE_FRAG_TYPE_HTTP);
    caches_ready                 = caches_ready | (1 << CACHE_FRAG_TYPE_NONE);
    caches[CACHE_FRAG_TYPE_HTTP] = theCache;
    caches[CACHE_FRAG_TYPE_NONE] = theCache;
  }

  // Update stripe version data.
  if (gnstripes) { // start with whatever the first stripe is.
    cacheProcessor.min_stripe_version = cacheProcessor.max_stripe_version = gstripes[0]->directory.header->version;
  }
  // scan the rest of the stripes.
  for (int i = 1; i < gnstripes; i++) {
    StripeSM *v = gstripes[i];
    if (v->directory.header->version < cacheProcessor.min_stripe_version) {
      cacheProcessor.min_stripe_version = v->directory.header->version;
    }
    if (cacheProcessor.max_stripe_version < v->directory.header->version) {
      cacheProcessor.max_stripe_version = v->directory.header->version;
    }
  }

  if (caches_ready) {
    Dbg(dbg_ctl_cache_init, "CacheProcessor::cacheInitialized - caches_ready=0x%0X, gnvol=%d", (unsigned int)caches_ready,
        gnstripes.load());

    if (gnstripes) {
      // new ram_caches, with algorithm from the config
      for (int i = 0; i < gnstripes; i++) {
        switch (cache_config_ram_cache_algorithm) {
        default:
        case RAM_CACHE_ALGORITHM_CLFUS:
          gstripes[i]->ram_cache = new_RamCacheCLFUS();
          break;
        case RAM_CACHE_ALGORITHM_LRU:
          gstripes[i]->ram_cache = new_RamCacheLRU();
          break;
        }
      }

      int64_t http_ram_cache_size = 0;

      // let us calculate the Size
      if (cache_config_ram_cache_size == AUTO_SIZE_RAM_CACHE) {
        Dbg(dbg_ctl_cache_init, "cache_config_ram_cache_size == AUTO_SIZE_RAM_CACHE");
      } else {
        // we got configured memory size
        // TODO, should we check the available system memories, or you will
        //   OOM or swapout, that is not a good situation for the server
        Dbg(dbg_ctl_cache_init, "%" PRId64 " != AUTO_SIZE_RAM_CACHE", cache_config_ram_cache_size);
        http_ram_cache_size =
          static_cast<int64_t>((static_cast<double>(theCache->cache_size) / total_size) * cache_config_ram_cache_size);

        Dbg(dbg_ctl_cache_init, "http_ram_cache_size = %" PRId64 " = %" PRId64 "Mb", http_ram_cache_size,
            http_ram_cache_size / (1024 * 1024));
        int64_t stream_ram_cache_size = cache_config_ram_cache_size - http_ram_cache_size;

        Dbg(dbg_ctl_cache_init, "stream_ram_cache_size = %" PRId64 " = %" PRId64 "Mb", stream_ram_cache_size,
            stream_ram_cache_size / (1024 * 1024));

        // Dump some ram_cache size information in debug mode.
        Dbg(dbg_ctl_ram_cache, "config: size = %" PRId64 ", cutoff = %" PRId64 "", cache_config_ram_cache_size,
            cache_config_ram_cache_cutoff);
      }

      uint64_t total_cache_bytes     = 0; // bytes that can used in total_size
      uint64_t total_direntries      = 0; // all the direntries in the cache
      uint64_t used_direntries       = 0; //   and used
      uint64_t total_ram_cache_bytes = 0;

      for (int i = 0; i < gnstripes; i++) {
        StripeSM *stripe          = gstripes[i];
        int64_t   ram_cache_bytes = 0;

        if (stripe->cache_vol->ramcache_enabled) {
          if (http_ram_cache_size == 0) {
            // AUTO_SIZE_RAM_CACHE
            ram_cache_bytes = stripe->dirlen() * DEFAULT_RAM_CACHE_MULTIPLIER;
          } else {
            ink_assert(stripe->cache != nullptr);

            double factor = static_cast<double>(static_cast<int64_t>(stripe->len >> STORE_BLOCK_SHIFT)) / theCache->cache_size;
            Dbg(dbg_ctl_cache_init, "factor = %f", factor);

            ram_cache_bytes = static_cast<int64_t>(http_ram_cache_size * factor);
          }

          stripe->ram_cache->init(ram_cache_bytes, stripe);
          total_ram_cache_bytes += ram_cache_bytes;
          ts::Metrics::Gauge::increment(stripe->cache_vol->vol_rsb.ram_cache_bytes_total, ram_cache_bytes);

          Dbg(dbg_ctl_cache_init, "CacheProcessor::cacheInitialized[%d] - ram_cache_bytes = %" PRId64 " = %" PRId64 "Mb", i,
              ram_cache_bytes, ram_cache_bytes / (1024 * 1024));
        }

        uint64_t vol_total_cache_bytes  = stripe->len - stripe->dirlen();
        total_cache_bytes              += vol_total_cache_bytes;
        ts::Metrics::Gauge::increment(stripe->cache_vol->vol_rsb.bytes_total, vol_total_cache_bytes);
        ts::Metrics::Gauge::increment(stripe->cache_vol->vol_rsb.stripes);

        Dbg(dbg_ctl_cache_init, "total_cache_bytes = %" PRId64 " = %" PRId64 "Mb", total_cache_bytes,
            total_cache_bytes / (1024 * 1024));

        uint64_t vol_total_direntries  = stripe->directory.entries();
        total_direntries              += vol_total_direntries;
        ts::Metrics::Gauge::increment(stripe->cache_vol->vol_rsb.direntries_total, vol_total_direntries);

        uint64_t vol_used_direntries = dir_entries_used(stripe);
        ts::Metrics::Gauge::increment(stripe->cache_vol->vol_rsb.direntries_used, vol_used_direntries);
        used_direntries += vol_used_direntries;
      }

      switch (cache_config_ram_cache_compress) {
      default:
        Fatal("unknown RAM cache compression type: %d", cache_config_ram_cache_compress);
      case CACHE_COMPRESSION_NONE:
      case CACHE_COMPRESSION_FASTLZ:
        break;
      case CACHE_COMPRESSION_LIBZ:
        break;
      case CACHE_COMPRESSION_LIBLZMA:
#ifndef HAVE_LZMA_H
        Fatal("lzma not available for RAM cache compression");
#endif
        break;
      }

      ts::Metrics::Gauge::store(cache_rsb.ram_cache_bytes_total, total_ram_cache_bytes);
      ts::Metrics::Gauge::store(cache_rsb.bytes_total, total_cache_bytes);
      ts::Metrics::Gauge::store(cache_rsb.direntries_total, total_direntries);
      ts::Metrics::Gauge::store(cache_rsb.direntries_used, used_direntries);

      if (!check) {
        dir_sync_init();
      }
      cache_init_ok = 1;
    } else {
      Warning("cache unable to open any vols, disabled");
    }
  }
  if (cache_init_ok) {
    // Initialize virtual cache
    CacheProcessor::initialized = CacheInitState::INITIALIZED;
    CacheProcessor::cache_ready = caches_ready;
    Note("cache enabled");
  } else {
    CacheProcessor::initialized = CacheInitState::FAILED;
    Note("cache disabled");
  }

  // Fire callback to signal initialization finished.
  if (cb_after_init) {
    cb_after_init();
  }

  // TS-3848
  if (CacheInitState::FAILED == CacheProcessor::initialized && cacheProcessor.waitForCache() > 1) {
    Emergency("Cache initialization failed with cache required, exiting.");
  }
}<|MERGE_RESOLUTION|>--- conflicted
+++ resolved
@@ -82,12 +82,11 @@
 
 // Globals
 
-<<<<<<< HEAD
 extern std::vector<std::unique_ptr<CacheDisk>> gdisks;
 extern int                                     gndisks;
 static std::atomic<int>                        initialize_disk;
 extern Store                                   theCacheStore;
-int                                            CacheProcessor::initialized          = CACHE_INITIALIZING;
+CacheInitState                                 CacheProcessor::initialized          = CacheInitState::INITIALIZING;
 uint32_t                                       CacheProcessor::cache_ready          = 0;
 int                                            CacheProcessor::start_done           = 0;
 bool                                           CacheProcessor::clear                = false;
@@ -97,22 +96,6 @@
 int                                            CacheProcessor::auto_clear_flag      = 0;
 CacheProcessor                                 cacheProcessor;
 extern std::unordered_set<std::string>         known_bad_disks;
-=======
-extern CacheDisk                     **gdisks;
-extern int                             gndisks;
-static std::atomic<int>                initialize_disk;
-extern Store                           theCacheStore;
-CacheInitState                         CacheProcessor::initialized          = CacheInitState::INITIALIZING;
-uint32_t                               CacheProcessor::cache_ready          = 0;
-int                                    CacheProcessor::start_done           = 0;
-bool                                   CacheProcessor::clear                = false;
-bool                                   CacheProcessor::fix                  = false;
-bool                                   CacheProcessor::check                = false;
-int                                    CacheProcessor::start_internal_flags = 0;
-int                                    CacheProcessor::auto_clear_flag      = 0;
-CacheProcessor                         cacheProcessor;
-extern std::unordered_set<std::string> known_bad_disks;
->>>>>>> 4d128059
 
 namespace
 {
