/** @file

  A brief file description

  @section license License

  Licensed to the Apache Software Foundation (ASF) under one
  or more contributor license agreements.  See the NOTICE file
  distributed with this work for additional information
  regarding copyright ownership.  The ASF licenses this file
  to you under the Apache License, Version 2.0 (the
  "License"); you may not use this file except in compliance
  with the License.  You may obtain a copy of the License at

      http://www.apache.org/licenses/LICENSE-2.0

  Unless required by applicable law or agreed to in writing, software
  distributed under the License is distributed on an "AS IS" BASIS,
  WITHOUT WARRANTIES OR CONDITIONS OF ANY KIND, either express or implied.
  See the License for the specific language governing permissions and
  limitations under the License.
 */

/****************************************************************************

  Main.cc

  This is the primary source file for the proxy cache system.


 ****************************************************************************/

#include "tscore/ink_platform.h"
#include "tscore/ink_sys_control.h"
#include "tscore/ink_args.h"
#include "tscore/ink_lockfile.h"
#include "tscore/ink_stack_trace.h"
#include "tscore/ink_syslog.h"
#include "tscore/hugepages.h"
#include "tscore/runroot.h"

#include "ts/ts.h" // This is sadly needed because of us using TSThreadInit() for some reason.

#include <syslog.h>
#include <algorithm>

#if !defined(linux)
#include <sys/lock.h>
#endif

#if defined(linux)
extern "C" int plock(int);
#else
#include <sys/filio.h>
#endif

#if HAVE_MCHECK_H
#include <mcheck.h>
#endif

#include "Main.h"
#include "tscore/signals.h"
#include "P_EventSystem.h"
#include "P_Net.h"
#include "P_UDPNet.h"
#include "P_DNS.h"
#include "P_SplitDNS.h"
#include "P_HostDB.h"
#include "P_Cache.h"
#include "tscore/I_Layout.h"
#include "I_Machine.h"
#include "RecordsConfig.h"
#include "records/I_RecProcess.h"
#include "Transform.h"
#include "ProcessManager.h"
#include "ProxyConfig.h"
#include "HttpProxyServerMain.h"
#include "HttpBodyFactory.h"
#include "ProxyClientSession.h"
#include "logging/Log.h"
#include "CacheControl.h"
#include "IPAllow.h"
#include "ParentSelection.h"
#include "HostStatus.h"
#include "MgmtUtils.h"
#include "StatPages.h"
#include "HTTP.h"
#include "HuffmanCodec.h"
#include "Plugin.h"
#include "DiagsConfig.h"
#include "CoreUtils.h"
#include "RemapProcessor.h"
#include "I_Tasks.h"
#include "InkAPIInternal.h"
#include "HTTP2.h"
#include "tscore/ink_config.h"
#include "P_SSLSNI.h"

<<<<<<< HEAD
#if TS_USE_QUIC == 1
#include "HQ.h"
#endif

#include <ts/ink_cap.h>
=======
#include "tscore/ink_cap.h"
>>>>>>> 52f51519

#if TS_HAS_PROFILER
#include <gperftools/profiler.h>
#include <gperftools/heap-profiler.h>
#endif

//
// Global Data
//
#define DEFAULT_COMMAND_FLAG 0

#define DEFAULT_REMOTE_MANAGEMENT_FLAG 0
#define DIAGS_LOG_FILENAME "diags.log"

static const long MAX_LOGIN = ink_login_name_max();

static void *mgmt_restart_shutdown_callback(void *, char *, int data_len);
static void *mgmt_drain_callback(void *, char *, int data_len);
static void *mgmt_storage_device_cmd_callback(void *x, char *data, int len);
static void *mgmt_lifecycle_msg_callback(void *x, char *data, int len);
static void init_ssl_ctx_callback(void *ctx, bool server);
static void load_ssl_file_callback(const char *ssl_file, unsigned int options);

// We need these two to be accessible somewhere else now
int num_of_net_threads = ink_number_of_processors();
int num_accept_threads = 0;

static int num_of_udp_threads = 0;
static int num_task_threads   = 0;

static char *http_accept_port_descriptor;
int http_accept_file_descriptor = NO_FD;
static char core_file[255]      = "";
static bool enable_core_file_p  = false; // Enable core file dump?
int command_flag                = DEFAULT_COMMAND_FLAG;
int command_index               = -1;
bool command_valid              = false;
// Commands that have special processing / requirements.
static const char *CMD_VERIFY_CONFIG = "verify_config";
#if TS_HAS_TESTS
static char regression_test[1024] = "";
static int regression_list        = 0;
static int regression_level       = REGRESSION_TEST_NONE;
#endif
int auto_clear_hostdb_flag = 0;
extern int fds_limit;

static char command_string[512] = "";
static char conf_dir[512]       = "";
int remote_management_flag      = DEFAULT_REMOTE_MANAGEMENT_FLAG;
static char bind_stdout[512]    = "";
static char bind_stderr[512]    = "";

static char error_tags[1024]               = "";
static char action_tags[1024]              = "";
static int show_statistics                 = 0;
static inkcoreapi DiagsConfig *diagsConfig = nullptr;
HttpBodyFactory *body_factory              = nullptr;

static int accept_mss           = 0;
static int poll_timeout         = -1; // No value set.
static int cmd_disable_freelist = 0;

static bool signal_received[NSIG];

// 1: delay listen, wait for cache.
// 0: Do not delay, start listen ASAP.
// -1: cache is already initialized, don't delay.
static int delay_listen_for_cache_p;

AppVersionInfo appVersionInfo; // Build info for this application

static ArgumentDescription argument_descriptions[] = {
  {"net_threads", 'n', "Number of Net Threads", "I", &num_of_net_threads, "PROXY_NET_THREADS", nullptr},
  {"udp_threads", 'U', "Number of UDP Threads", "I", &num_of_udp_threads, "PROXY_UDP_THREADS", nullptr},
  {"accept_thread", 'a', "Use an Accept Thread", "T", &num_accept_threads, "PROXY_ACCEPT_THREAD", nullptr},
  {"accept_till_done", 'b', "Accept Till Done", "T", &accept_till_done, "PROXY_ACCEPT_TILL_DONE", nullptr},
  {"httpport", 'p', "Port descriptor for HTTP Accept", "S*", &http_accept_port_descriptor, "PROXY_HTTP_ACCEPT_PORT", nullptr},
  {"disable_freelist", 'f', "Disable the freelist memory allocator", "T", &cmd_disable_freelist, "PROXY_DPRINTF_LEVEL", nullptr},
  {"disable_pfreelist", 'F', "Disable the freelist memory allocator in ProxyAllocator", "T", &cmd_disable_pfreelist,
   "PROXY_DPRINTF_LEVEL", nullptr},

#if TS_HAS_TESTS
  {"regression", 'R', "Regression Level (quick:1..long:3)", "I", &regression_level, "PROXY_REGRESSION", nullptr},
  {"regression_test", 'r', "Run Specific Regression Test", "S512", regression_test, "PROXY_REGRESSION_TEST", nullptr},
  {"regression_list", 'l', "List Regression Tests", "T", &regression_list, "PROXY_REGRESSION_LIST", nullptr},
#endif // TS_HAS_TESTS

#if TS_USE_DIAGS
  {"debug_tags", 'T', "Vertical-bar-separated Debug Tags", "S1023", error_tags, "PROXY_DEBUG_TAGS", nullptr},
  {"action_tags", 'B', "Vertical-bar-separated Behavior Tags", "S1023", action_tags, "PROXY_BEHAVIOR_TAGS", nullptr},
#endif

  {"interval", 'i', "Statistics Interval", "I", &show_statistics, "PROXY_STATS_INTERVAL", nullptr},
  {"remote_management", 'M', "Remote Management", "T", &remote_management_flag, "PROXY_REMOTE_MANAGEMENT", nullptr},
  {"command", 'C',
   "Maintenance Command to Execute\n"
   "      Commands: list, check, clear, clear_cache, clear_hostdb, verify_config, help",
   "S511", &command_string, "PROXY_COMMAND_STRING", nullptr},
  {"conf_dir", 'D', "config dir to verify", "S511", &conf_dir, "PROXY_CONFIG_CONFIG_DIR", nullptr},
  {"clear_hostdb", 'k', "Clear HostDB on Startup", "F", &auto_clear_hostdb_flag, "PROXY_CLEAR_HOSTDB", nullptr},
  {"clear_cache", 'K', "Clear Cache on Startup", "F", &cacheProcessor.auto_clear_flag, "PROXY_CLEAR_CACHE", nullptr},
  {"bind_stdout", '-', "Regular file to bind stdout to", "S512", &bind_stdout, "PROXY_BIND_STDOUT", nullptr},
  {"bind_stderr", '-', "Regular file to bind stderr to", "S512", &bind_stderr, "PROXY_BIND_STDERR", nullptr},
#if defined(linux)
  {"read_core", 'c', "Read Core file", "S255", &core_file, nullptr, nullptr},
#endif

  {"accept_mss", '-', "MSS for client connections", "I", &accept_mss, nullptr, nullptr},
  {"poll_timeout", 't', "poll timeout in milliseconds", "I", &poll_timeout, nullptr, nullptr},
  HELP_ARGUMENT_DESCRIPTION(),
  VERSION_ARGUMENT_DESCRIPTION(),
  RUNROOT_ARGUMENT_DESCRIPTION(),
};

struct AutoStopCont : public Continuation {
  int
  mainEvent(int /* event */, Event * /* e */)
  {
    pmgmt->stop();
    shutdown_event_system = true;
    delete this;
    return EVENT_CONT;
  }

  AutoStopCont() : Continuation(new_ProxyMutex()) { SET_HANDLER(&AutoStopCont::mainEvent); }
};

class SignalContinuation : public Continuation
{
public:
  SignalContinuation() : Continuation(new_ProxyMutex())
  {
    end = snap = nullptr;
    SET_HANDLER(&SignalContinuation::periodic);
  }

  int
  periodic(int /* event ATS_UNUSED */, Event * /* e ATS_UNUSED */)
  {
    if (signal_received[SIGUSR1]) {
      signal_received[SIGUSR1] = false;

      // TODO: TS-567 Integrate with debugging allocators "dump" features?
      ink_freelists_dump(stderr);
      ResourceTracker::dump(stderr);

      if (!end) {
        end = (char *)sbrk(0);
      }

      if (!snap) {
        snap = (char *)sbrk(0);
      }

      char *now = (char *)sbrk(0);
      Note("sbrk 0x%" PRIu64 " from first %" PRIu64 " from last %" PRIu64 "\n", (uint64_t)((ptrdiff_t)now),
           (uint64_t)((ptrdiff_t)(now - end)), (uint64_t)((ptrdiff_t)(now - snap)));
      snap = now;
    }

    if (signal_received[SIGUSR2]) {
      signal_received[SIGUSR2] = false;

      Debug("log", "received SIGUSR2, reloading traffic.out");

      // reload output logfile (file is usually called traffic.out)
      diags->set_std_output(StdStream::STDOUT, bind_stdout);
      diags->set_std_output(StdStream::STDERR, bind_stderr);
    }

    if (signal_received[SIGTERM] || signal_received[SIGINT]) {
      signal_received[SIGTERM] = false;
      signal_received[SIGINT]  = false;

      RecInt timeout = 0;
      if (RecGetRecordInt("proxy.config.stop.shutdown_timeout", &timeout) == REC_ERR_OKAY && timeout) {
        RecSetRecordInt("proxy.node.config.draining", 1, REC_SOURCE_DEFAULT);
        if (!remote_management_flag) {
          // Close listening sockets here only if TS is running standalone
          RecInt close_sockets = 0;
          if (RecGetRecordInt("proxy.config.restart.stop_listening", &close_sockets) == REC_ERR_OKAY && close_sockets) {
            stop_HttpProxyServer();
          }
        }
      }

      Debug("server", "received exit signal, shutting down in %" PRId64 "secs", timeout);

      // Shutdown in `timeout` seconds (or now if that is 0).
      eventProcessor.schedule_in(new AutoStopCont(), HRTIME_SECONDS(timeout));
    }

    return EVENT_CONT;
  }

private:
  const char *end;
  const char *snap;
};

class TrackerContinuation : public Continuation
{
public:
  int baseline_taken;
  int use_baseline;

  TrackerContinuation() : Continuation(new_ProxyMutex())
  {
    SET_HANDLER(&TrackerContinuation::periodic);
    use_baseline = 0;
    // TODO: ATS prefix all those environment stuff or
    //       even better use config since env can be
    //       different for parent and child process users.
    //
    if (getenv("MEMTRACK_BASELINE")) {
      use_baseline = 1;
    }

    baseline_taken = 0;
  }

  ~TrackerContinuation() override { mutex = nullptr; }
  int
  periodic(int event, Event * /* e ATS_UNUSED */)
  {
    if (event == EVENT_IMMEDIATE) {
      // rescheduled from periodic to immediate event
      // this is the indication to terminate this tracker.
      delete this;
      return EVENT_DONE;
    }
    if (use_baseline) {
      // TODO: TS-567 Integrate with debugging allocators "dump" features?
      ink_freelists_dump_baselinerel(stderr);
    } else {
      // TODO: TS-567 Integrate with debugging allocators "dump" features?
      ink_freelists_dump(stderr);
      ResourceTracker::dump(stderr);
    }
    if (!baseline_taken && use_baseline) {
      ink_freelists_snap_baseline();
      // TODO: TS-567 Integrate with debugging allocators "dump" features?
      baseline_taken = 1;
    }
    return EVENT_CONT;
  }
};

// This continuation is used to periodically check on diags.log, and rotate
// the logs if necessary
class DiagsLogContinuation : public Continuation
{
public:
  DiagsLogContinuation() : Continuation(new_ProxyMutex()) { SET_HANDLER(&DiagsLogContinuation::periodic); }
  int
  periodic(int /* event ATS_UNUSED */, Event * /* e ATS_UNUSED */)
  {
    Debug("log", "in DiagsLogContinuation, checking on diags.log");

    // First, let us update the rolling config values for diagslog. We
    // do not need to update the config values for outputlog because
    // traffic_server never actually rotates outputlog. outputlog is always
    // rotated in traffic_manager. The reason being is that it is difficult
    // to send a notification from TS to TM, informing TM that outputlog has
    // been rolled. It is much easier sending a notification (in the form
    // of SIGUSR2) from TM -> TS.
    int diags_log_roll_int    = (int)REC_ConfigReadInteger("proxy.config.diags.logfile.rolling_interval_sec");
    int diags_log_roll_size   = (int)REC_ConfigReadInteger("proxy.config.diags.logfile.rolling_size_mb");
    int diags_log_roll_enable = (int)REC_ConfigReadInteger("proxy.config.diags.logfile.rolling_enabled");
    diags->config_roll_diagslog((RollingEnabledValues)diags_log_roll_enable, diags_log_roll_int, diags_log_roll_size);

    if (diags->should_roll_diagslog()) {
      Note("Rolled %s", DIAGS_LOG_FILENAME);
    }
    return EVENT_CONT;
  }
};

class MemoryLimit : public Continuation
{
public:
  MemoryLimit() : Continuation(new_ProxyMutex()), _memory_limit(0)
  {
    memset(&_usage, 0, sizeof(_usage));
    SET_HANDLER(&MemoryLimit::periodic);
    RecRegisterStatInt(RECT_PROCESS, "proxy.process.traffic_server.memory.rss", static_cast<RecInt>(0), RECP_NON_PERSISTENT);
  }

  ~MemoryLimit() override { mutex = nullptr; }

  int
  periodic(int event, Event *e)
  {
    if (event == EVENT_IMMEDIATE) {
      // rescheduled from periodic to immediate event
      // this is the indication to terminate
      delete this;
      return EVENT_DONE;
    }

    // "reload" the setting, we don't do this often so not expensive
    _memory_limit = REC_ConfigReadInteger("proxy.config.memory.max_usage");
    _memory_limit = _memory_limit >> 10; // divide by 1024

    if (getrusage(RUSAGE_SELF, &_usage) == 0) {
      RecSetRecordInt("proxy.process.traffic_server.memory.rss", _usage.ru_maxrss << 10, REC_SOURCE_DEFAULT); // * 1024
      Debug("server", "memory usage - ru_maxrss: %ld memory limit: %" PRId64, _usage.ru_maxrss, _memory_limit);
      if (_memory_limit > 0) {
        if (_usage.ru_maxrss > _memory_limit) {
          if (net_memory_throttle == false) {
            net_memory_throttle = true;
            Debug("server", "memory usage exceeded limit - ru_maxrss: %ld memory limit: %" PRId64, _usage.ru_maxrss, _memory_limit);
          }
        } else {
          if (net_memory_throttle == true) {
            net_memory_throttle = false;
            Debug("server", "memory usage under limit - ru_maxrss: %ld memory limit: %" PRId64, _usage.ru_maxrss, _memory_limit);
          }
        }
      } else {
        // this feature has not been enabled
        Debug("server", "limiting connections based on memory usage has been disabled");
        e->cancel();
        delete this;
        return EVENT_DONE;
      }
    }
    return EVENT_CONT;
  }

private:
  int64_t _memory_limit;
  struct rusage _usage;
};

void
set_debug_ip(const char *ip_string)
{
  if (ip_string) {
    diags->debug_client_ip.load(ip_string);
  } else {
    diags->debug_client_ip.invalidate();
  }
}

static int
update_debug_client_ip(const char * /*name ATS_UNUSED */, RecDataT /* data_type ATS_UNUSED */, RecData data,
                       void * /* data_type ATS_UNUSED */)
{
  set_debug_ip(data.rec_string);
  return 0;
}

static int
init_memory_tracker(const char *config_var, RecDataT /* type ATS_UNUSED */, RecData data, void * /* cookie ATS_UNUSED */)
{
  static Event *tracker_event = nullptr;
  Event *preE;
  int dump_mem_info_frequency = 0;

  // set tracker_event to NULL, and return previous value
  preE = ink_atomic_swap(&tracker_event, static_cast<Event *>(nullptr));

  if (config_var) {
    dump_mem_info_frequency = data.rec_int;
  } else {
    dump_mem_info_frequency = REC_ConfigReadInteger("proxy.config.dump_mem_info_frequency");
  }

  Debug("tracker", "init_memory_tracker called [%d]", dump_mem_info_frequency);

  if (preE) {
    eventProcessor.schedule_imm(preE->continuation, ET_CALL);
    preE->cancel();
  }

  if (dump_mem_info_frequency > 0) {
    tracker_event = eventProcessor.schedule_every(new TrackerContinuation, HRTIME_SECONDS(dump_mem_info_frequency), ET_CALL);
  }

  return 1;
}

static void
proxy_signal_handler(int signo, siginfo_t *info, void *ctx)
{
  if ((unsigned)signo < countof(signal_received)) {
    signal_received[signo] = true;
  }

  // These signals are all handled by SignalContinuation.
  switch (signo) {
  case SIGHUP:
  case SIGINT:
  case SIGTERM:
  case SIGUSR1:
  case SIGUSR2:
    return;
  }

  signal_format_siginfo(signo, info, appVersionInfo.AppStr);

#if TS_HAS_PROFILER
  HeapProfilerDump("/tmp/ts_end.hprof");
  HeapProfilerStop();
  ProfilerStop();
#endif

  // We don't expect any crashing signals here because, but
  // forward to the default handler just to be robust.
  if (signal_is_crash(signo)) {
    signal_crash_handler(signo, info, ctx);
  }
}

//
// Initialize operating system related information/services
//
static void
init_system()
{
  signal_register_default_handler(proxy_signal_handler);
  signal_register_crash_handler(signal_crash_handler);

  syslog(LOG_NOTICE, "NOTE: --- %s Starting ---", appVersionInfo.AppStr);
  syslog(LOG_NOTICE, "NOTE: %s Version: %s", appVersionInfo.AppStr, appVersionInfo.FullVersionInfoStr);

  //
  // Delimit file Descriptors
  //
  fds_limit = ink_max_out_rlimit(RLIMIT_NOFILE);
}

static void
check_lockfile()
{
  std::string rundir(RecConfigReadRuntimeDir());
  std::string lockfile;
  pid_t holding_pid;
  int err;

  lockfile = Layout::relative_to(rundir, SERVER_LOCK);

  Lockfile server_lockfile(lockfile.c_str());
  err = server_lockfile.Get(&holding_pid);

  if (err != 1) {
    char *reason = strerror(-err);
    fprintf(stderr, "WARNING: Can't acquire lockfile '%s'", lockfile.c_str());

    if ((err == 0) && (holding_pid != -1)) {
      fprintf(stderr, " (Lock file held by process ID %ld)\n", (long)holding_pid);
    } else if ((err == 0) && (holding_pid == -1)) {
      fprintf(stderr, " (Lock file exists, but can't read process ID)\n");
    } else if (reason) {
      fprintf(stderr, " (%s)\n", reason);
    } else {
      fprintf(stderr, "\n");
    }
    ::exit(1);
  }
}

static void
check_config_directories()
{
  std::string rundir(RecConfigReadRuntimeDir());
  std::string sysconfdir(RecConfigReadConfigDir());

  if (access(sysconfdir.c_str(), R_OK) == -1) {
    fprintf(stderr, "unable to access() config dir '%s': %d, %s\n", sysconfdir.c_str(), errno, strerror(errno));
    fprintf(stderr, "please set the 'TS_ROOT' environment variable\n");
    ::exit(1);
  }

  if (access(rundir.c_str(), R_OK | W_OK) == -1) {
    fprintf(stderr, "unable to access() local state dir '%s': %d, %s\n", rundir.c_str(), errno, strerror(errno));
    fprintf(stderr, "please set 'proxy.config.local_state_dir'\n");
    ::exit(1);
  }
}

//
// Startup process manager
//
static void
initialize_process_manager()
{
  mgmt_use_syslog();

  // Temporary Hack to Enable Communication with LocalManager
  if (getenv("PROXY_REMOTE_MGMT")) {
    remote_management_flag = true;
  }

  if (remote_management_flag) {
    // We are being managed by traffic_manager, TERM ourselves if it goes away.
    EnableDeathSignal(SIGTERM);
  }

  RecProcessInit(remote_management_flag ? RECM_CLIENT : RECM_STAND_ALONE, diags);
  LibRecordsConfigInit();

  // Start up manager
  pmgmt = new ProcessManager(remote_management_flag);

  // Lifecycle callbacks can potentially be invoked from this thread, so force thread initialization
  // to make the TS API work. Use a lambda to avoid dealing with compiler dependent casting issues.
  pmgmt->start([]() -> void { TSThreadInit(); });

  RecProcessInitMessage(remote_management_flag ? RECM_CLIENT : RECM_STAND_ALONE);
  pmgmt->reconfigure();
  check_config_directories();

  //
  // Define version info records
  //
  RecRegisterStatString(RECT_PROCESS, "proxy.process.version.server.short", appVersionInfo.VersionStr, RECP_NON_PERSISTENT);
  RecRegisterStatString(RECT_PROCESS, "proxy.process.version.server.long", appVersionInfo.FullVersionInfoStr, RECP_NON_PERSISTENT);
  RecRegisterStatString(RECT_PROCESS, "proxy.process.version.server.build_number", appVersionInfo.BldNumStr, RECP_NON_PERSISTENT);
  RecRegisterStatString(RECT_PROCESS, "proxy.process.version.server.build_time", appVersionInfo.BldTimeStr, RECP_NON_PERSISTENT);
  RecRegisterStatString(RECT_PROCESS, "proxy.process.version.server.build_date", appVersionInfo.BldDateStr, RECP_NON_PERSISTENT);
  RecRegisterStatString(RECT_PROCESS, "proxy.process.version.server.build_machine", appVersionInfo.BldMachineStr,
                        RECP_NON_PERSISTENT);
  RecRegisterStatString(RECT_PROCESS, "proxy.process.version.server.build_person", appVersionInfo.BldPersonStr,
                        RECP_NON_PERSISTENT);
}

#define CMD_ERROR -2      // serious error, exit maintaince mode
#define CMD_FAILED -1     // error, but recoverable
#define CMD_OK 0          // ok, or minor (user) error
#define CMD_HELP 1        // ok, print help
#define CMD_IN_PROGRESS 2 // task not completed. don't exit

static int
cmd_list(char * /* cmd ATS_UNUSED */)
{
  printf("LIST\n\n");

  // show hostdb size

  int h_size = 120000;
  REC_ReadConfigInteger(h_size, "proxy.config.hostdb.size");
  printf("Host Database size:\t%d\n", h_size);

  // show cache config information....

  Note("Cache Storage:");
  Store tStore;
  Result result = tStore.read_config();

  if (result.failed()) {
    Note("Failed to read cache storage configuration: %s", result.message());
    return CMD_FAILED;
  } else {
    tStore.write_config_data(fileno(stdout));
    return CMD_OK;
  }
}

static char *
skip(char *cmd, int null_ok = 0)
{
  cmd += strspn(cmd, " \t");
  cmd = strpbrk(cmd, " \t");
  if (!cmd) {
    if (!null_ok) {
      printf("Error: argument missing\n");
    }
    return cmd;
  }
  cmd += strspn(cmd, " \t");
  return cmd;
}

// Handler for things that need to wait until the cache is initialized.
static void
CB_After_Cache_Init()
{
  APIHook *hook;
  int start;

  start = ink_atomic_swap(&delay_listen_for_cache_p, -1);

#if TS_ENABLE_FIPS == 0
  // Check for cache BC after the cache is initialized and before listen, if possible.
  if (cacheProcessor.min_stripe_version.ink_major < CACHE_DB_MAJOR_VERSION) {
    // Versions before 23 need the MMH hash.
    if (cacheProcessor.min_stripe_version.ink_major < 23) {
      Debug("cache_bc", "Pre 4.0 stripe (cache version %d.%d) found, forcing MMH hash for cache URLs",
            cacheProcessor.min_stripe_version.ink_major, cacheProcessor.min_stripe_version.ink_minor);
      URLHashContext::Setting = URLHashContext::MMH;
    }
  }
#endif

  if (1 == start) {
    Debug("http_listen", "Delayed listen enable, cache initialization finished");
    start_HttpProxyServer();
  }

  time_t cache_ready_at = time(nullptr);
  RecSetRecordInt("proxy.node.restarts.proxy.cache_ready_time", cache_ready_at, REC_SOURCE_DEFAULT);

  // Alert the plugins the cache is initialized.
  hook = lifecycle_hooks->get(TS_LIFECYCLE_CACHE_READY_HOOK);
  while (hook) {
    hook->invoke(TS_EVENT_LIFECYCLE_CACHE_READY, nullptr);
    hook = hook->next();
  }
}

void
CB_cmd_cache_clear()
{
  if (cacheProcessor.IsCacheEnabled() == CACHE_INITIALIZED) {
    Note("CLEAR, succeeded");
    ::exit(0);
  } else if (cacheProcessor.IsCacheEnabled() == CACHE_INIT_FAILED) {
    Note("unable to open Cache, CLEAR failed");
    ::exit(1);
  }
}

void
CB_cmd_cache_check()
{
  int res = 0;
  if (cacheProcessor.IsCacheEnabled() == CACHE_INITIALIZED) {
    res = cacheProcessor.dir_check(false) < 0 || res;
    cacheProcessor.stop();
    const char *n = "CHECK";

    if (res) {
      printf("\n%s failed", n);
      ::exit(1);
    } else {
      printf("\n%s succeeded\n", n);
      ::exit(0);
    }
  } else if (cacheProcessor.IsCacheEnabled() == CACHE_INIT_FAILED) {
    Note("unable to open Cache, Check failed");
    ::exit(1);
  }
}

static int
cmd_check_internal(char * /* cmd ATS_UNUSED */, bool fix = false)
{
  const char *n = fix ? "REPAIR" : "CHECK";

  printf("%s\n\n", n);

#if 0
  printf("Host Database\n");
  HostDBCache hd;
  if (hd.start(fix) < 0) {
    printf("\tunable to open Host Database, %s failed\n", n);
    return CMD_OK;
  }
  hd.check("hostdb.config", fix);
  hd.reset();
#endif

  cacheProcessor.afterInitCallbackSet(&CB_cmd_cache_check);
  if (cacheProcessor.start_internal(PROCESSOR_CHECK) < 0) {
    printf("\nbad cache configuration, %s failed\n", n);
    return CMD_FAILED;
  }
  return CMD_IN_PROGRESS;
}

static int
cmd_check(char *cmd)
{
  return cmd_check_internal(cmd, false);
}

#ifdef UNUSED_FUNCTION
static int
cmd_repair(char *cmd)
{
  return cmd_check_internal(cmd, true);
}
#endif

static int
cmd_clear(char *cmd)
{
  Note("CLEAR");

  bool c_all   = !strcmp(cmd, "clear");
  bool c_hdb   = !strcmp(cmd, "clear_hostdb");
  bool c_cache = !strcmp(cmd, "clear_cache");

  if (c_all || c_hdb) {
    std::string rundir(RecConfigReadRuntimeDir());
    std::string config(Layout::relative_to(rundir, "hostdb.config"));

    Note("Clearing HostDB Configuration");
    if (unlink(config.c_str()) < 0) {
      Note("unable to unlink %s", config.c_str());
    }
  }

  if (c_hdb || c_all) {
    Note("Clearing Host Database");
    if (hostDBProcessor.cache()->start(PROCESSOR_RECONFIGURE) < 0) {
      Note("unable to open Host Database, CLEAR failed");
      return CMD_FAILED;
    }
    hostDBProcessor.cache()->refcountcache->clear();
    if (c_hdb) {
      return CMD_OK;
    }
  }

  if (c_all || c_cache) {
    Note("Clearing Cache");

    cacheProcessor.afterInitCallbackSet(&CB_cmd_cache_clear);
    if (cacheProcessor.start_internal(PROCESSOR_RECONFIGURE) < 0) {
      Note("unable to open Cache, CLEAR failed");
      return CMD_FAILED;
    }
    return CMD_IN_PROGRESS;
  }

  return CMD_OK;
}

static int
cmd_verify(char * /* cmd ATS_UNUSED */)
{
  unsigned char exitStatus = 0; // exit status is 8 bits

  fprintf(stderr, "NOTE: VERIFY\n\n");

  // initialize logging since a plugin
  // might call TS_ERROR which needs
  // log_rsb to be init'ed
  Log::init(DEFAULT_REMOTE_MANAGEMENT_FLAG);

  if (*conf_dir) {
    fprintf(stderr, "NOTE: VERIFY config dir: %s...\n\n", conf_dir);
    Layout::get()->update_sysconfdir(conf_dir);
  }

  if (!reloadUrlRewrite()) {
    exitStatus |= (1 << 0);
    fprintf(stderr, "ERROR: Failed to load remap.config, exitStatus %d\n\n", exitStatus);
  } else {
    fprintf(stderr, "INFO:Successfully loaded remap.config\n\n");
  }

  if (RecReadConfigFile(false) != REC_ERR_OKAY) {
    exitStatus |= (1 << 1);
    fprintf(stderr, "ERROR: Failed to load records.config, exitStatus %d\n\n", exitStatus);
  } else {
    fprintf(stderr, "INFO: Successfully loaded records.config\n\n");
  }

  if (!plugin_init(true)) {
    exitStatus |= (1 << 2);
    fprintf(stderr, "ERROR: Failed to load plugin.config, exitStatus %d\n\n", exitStatus);
  } else {
    fprintf(stderr, "INFO: Successfully loaded plugin.config\n\n");
  }

  SSLInitializeLibrary();
  SSLConfig::startup();
  if (!SSLCertificateConfig::startup()) {
    exitStatus |= (1 << 3);
    fprintf(stderr, "ERROR: Failed to load ssl multicert.config, exitStatus %d\n\n", exitStatus);
  } else {
    fprintf(stderr, "INFO: Successfully loaded ssl multicert.config\n\n");
  }

  SSLConfig::scoped_config params;
  if (!SSLInitClientContext(params)) {
    exitStatus |= (1 << 4);
    fprintf(stderr, "Can't initialize the SSL client, HTTPS in remap rules will not function %d\n\n", exitStatus);
  } else {
    fprintf(stderr, "INFO: Successfully initialized SSL client context\n\n");
  }

  // TODO: Add more config validation..

  ::exit(exitStatus);

  return 0;
}

static int cmd_help(char *cmd);

static const struct CMD {
  const char *n; // name
  const char *d; // description (part of a line)
  const char *h; // help string (multi-line)
  int (*f)(char *);
  bool no_process_lock; /// If set this command doesn't need a process level lock.
} commands[] = {
  {"list", "List cache configuration",
   "LIST\n"
   "\n"
   "FORMAT: list\n"
   "\n"
   "List the sizes of the Host Database and Cache Index,\n"
   "and the storage available to the cache.\n",
   cmd_list, false},
  {"check", "Check the cache (do not make any changes)",
   "CHECK\n"
   "\n"
   "FORMAT: check\n"
   "\n"
   "Check the cache for inconsistencies or corruption.\n"
   "CHECK does not make any changes to the data stored in\n"
   "the cache. CHECK requires a scan of the contents of the\n"
   "cache and may take a long time for large caches.\n",
   cmd_check, true},
  {"clear", "Clear the entire cache",
   "CLEAR\n"
   "\n"
   "FORMAT: clear\n"
   "\n"
   "Clear the entire cache.  All data in the cache is\n"
   "lost and the cache is reconfigured based on the current\n"
   "description of database sizes and available storage.\n",
   cmd_clear, false},
  {"clear_cache", "Clear the document cache",
   "CLEAR_CACHE\n"
   "\n"
   "FORMAT: clear_cache\n"
   "\n"
   "Clear the document cache.  All documents in the cache are\n"
   "lost and the cache is reconfigured based on the current\n"
   "description of database sizes and available storage.\n",
   cmd_clear, false},
  {"clear_hostdb", "Clear the hostdb cache",
   "CLEAR_HOSTDB\n"
   "\n"
   "FORMAT: clear_hostdb\n"
   "\n"
   "Clear the entire hostdb cache.  All host name resolution\n"
   "information is lost.\n",
   cmd_clear, false},
  {CMD_VERIFY_CONFIG, "Verify the config",
   "\n"
   "\n"
   "FORMAT: verify_config\n"
   "\n"
   "Load the config and verify traffic_server comes up correctly. \n",
   cmd_verify, true},
  {"help", "Obtain a short description of a command (e.g. 'help clear')",
   "HELP\n"
   "\n"
   "FORMAT: help [command_name]\n"
   "\n"
   "EXAMPLES: help help\n"
   "          help commit\n"
   "\n"
   "Provide a short description of a command (like this).\n",
   cmd_help, false},
};

static int
find_cmd_index(const char *p)
{
  p += strspn(p, " \t");
  for (unsigned c = 0; c < countof(commands); c++) {
    const char *l = commands[c].n;
    while (l) {
      const char *s = strchr(l, '/');
      const char *e = strpbrk(p, " \t\n");
      int len       = s ? s - l : strlen(l);
      int lenp      = e ? e - p : strlen(p);
      if ((len == lenp) && !strncasecmp(p, l, len)) {
        return c;
      }
      l = s ? s + 1 : nullptr;
    }
  }
  return -1;
}

static int
cmd_help(char *cmd)
{
  (void)cmd;
  printf("HELP\n\n");
  cmd = skip(cmd, true);
  if (!cmd) {
    for (unsigned i = 0; i < countof(commands); i++) {
      printf("%15s  %s\n", commands[i].n, commands[i].d);
    }
  } else {
    int i;
    if ((i = find_cmd_index(cmd)) < 0) {
      printf("\nno help found for: %s\n", cmd);
      return CMD_FAILED;
    }
    printf("Help for: %s\n\n", commands[i].n);
    printf("%s", commands[i].h);
  }
  return CMD_OK;
}

static void
check_fd_limit()
{
  int fds_throttle = -1;
  REC_ReadConfigInteger(fds_throttle, "proxy.config.net.connections_throttle");
  if (fds_throttle > fds_limit - THROTTLE_FD_HEADROOM) {
    int new_fds_throttle = fds_limit - THROTTLE_FD_HEADROOM;
    if (new_fds_throttle < 1) {
      ink_abort("too few file descriptors (%d) available", fds_limit);
    }
    char msg[256];
    snprintf(msg, sizeof(msg),
             "connection throttle too high, "
             "%d (throttle) + %d (internal use) > %d (file descriptor limit), "
             "using throttle of %d",
             fds_throttle, THROTTLE_FD_HEADROOM, fds_limit, new_fds_throttle);
    SignalWarning(MGMT_SIGNAL_SYSTEM_ERROR, msg);
  }
}

//
// Command mode
//
static int
cmd_mode()
{
  if (command_index >= 0) {
    return commands[command_index].f(command_string);
  } else if (*command_string) {
    Warning("unrecognized command: '%s'", command_string);
    return CMD_FAILED; // in error
  } else {
    printf("\n");
    printf("WARNING\n");
    printf("\n");
    printf("The interactive command mode no longer exists.\n");
    printf("Use '-C <command>' to execute a command from the shell prompt.\n");
    printf("For example: 'traffic_server -C clear' will clear the cache.\n");
    return 1;
  }
}

#ifdef UNUSED_FUNCTION
static void
check_for_root_uid()
{
  if ((getuid() == 0) || (geteuid() == 0)) {
    ProcessFatal("Traffic Server must not be run as root");
  }
}
#endif

static int
set_core_size(const char * /* name ATS_UNUSED */, RecDataT /* data_type ATS_UNUSED */, RecData data,
              void * /* opaque_token ATS_UNUSED */)
{
  RecInt size = data.rec_int;
  struct rlimit lim;
  bool failed = false;

  if (getrlimit(RLIMIT_CORE, &lim) < 0) {
    failed = true;
  } else {
    if (size < 0) {
      lim.rlim_cur = lim.rlim_max;
    } else {
      lim.rlim_cur = (rlim_t)size;
    }
    if (setrlimit(RLIMIT_CORE, &lim) < 0) {
      failed = true;
    }
    enable_core_file_p = size != 0;
    EnableCoreFile(enable_core_file_p);
  }

  if (failed == true) {
    Warning("Failed to set Core Limit : %s", strerror(errno));
  }
  return 0;
}

static void
init_core_size()
{
  bool found;
  RecInt coreSize;
  found = (RecGetRecordInt("proxy.config.core_limit", &coreSize) == REC_ERR_OKAY);

  if (found == false) {
    Warning("Unable to determine core limit");
  } else {
    RecData rec_temp;
    rec_temp.rec_int = coreSize;
    set_core_size(nullptr, RECD_INT, rec_temp, nullptr);
    found = (REC_RegisterConfigUpdateFunc("proxy.config.core_limit", set_core_size, nullptr) == REC_ERR_OKAY);

    ink_assert(found);
  }
}

static void
adjust_sys_settings()
{
  struct rlimit lim;
  int fds_throttle = -1;
  rlim_t maxfiles;

  maxfiles = ink_get_max_files();
  if (maxfiles != RLIM_INFINITY) {
    float file_max_pct = 0.9;

    REC_ReadConfigFloat(file_max_pct, "proxy.config.system.file_max_pct");
    if (file_max_pct > 1.0) {
      file_max_pct = 1.0;
    }

    lim.rlim_cur = lim.rlim_max = static_cast<rlim_t>(maxfiles * file_max_pct);
    if (setrlimit(RLIMIT_NOFILE, &lim) == 0 && getrlimit(RLIMIT_NOFILE, &lim) == 0) {
      fds_limit = (int)lim.rlim_cur;
      syslog(LOG_NOTICE, "NOTE: RLIMIT_NOFILE(%d):cur(%d),max(%d)", RLIMIT_NOFILE, (int)lim.rlim_cur, (int)lim.rlim_max);
    }
  }

  REC_ReadConfigInteger(fds_throttle, "proxy.config.net.connections_throttle");

  if (getrlimit(RLIMIT_NOFILE, &lim) == 0) {
    if (fds_throttle > (int)(lim.rlim_cur - THROTTLE_FD_HEADROOM)) {
      lim.rlim_cur = (lim.rlim_max = (rlim_t)(fds_throttle + THROTTLE_FD_HEADROOM));
      if (setrlimit(RLIMIT_NOFILE, &lim) == 0 && getrlimit(RLIMIT_NOFILE, &lim) == 0) {
        fds_limit = (int)lim.rlim_cur;
        syslog(LOG_NOTICE, "NOTE: RLIMIT_NOFILE(%d):cur(%d),max(%d)", RLIMIT_NOFILE, (int)lim.rlim_cur, (int)lim.rlim_max);
      }
    }
  }

  ink_max_out_rlimit(RLIMIT_STACK);
  ink_max_out_rlimit(RLIMIT_DATA);
  ink_max_out_rlimit(RLIMIT_FSIZE);

#ifdef RLIMIT_RSS
  ink_max_out_rlimit(RLIMIT_RSS);
#endif
}

struct ShowStats : public Continuation {
#ifdef ENABLE_TIME_TRACE
  FILE *fp;
#endif
  int cycle;
  int64_t last_cc;
  int64_t last_rb;
  int64_t last_w;
  int64_t last_r;
  int64_t last_wb;
  int64_t last_nrb;
  int64_t last_nw;
  int64_t last_nr;
  int64_t last_nwb;
  int64_t last_p;
  int64_t last_o;
  int
  mainEvent(int event, Event *e)
  {
    (void)event;
    (void)e;
    if (!(cycle++ % 24)) {
      printf("r:rr w:ww r:rbs w:wbs open polls\n");
    }
    int64_t sval, cval;

    NET_READ_DYN_SUM(net_calls_to_readfromnet_stat, sval);
    int64_t d_rb = sval - last_rb;
    last_rb += d_rb;
    NET_READ_DYN_SUM(net_calls_to_readfromnet_afterpoll_stat, sval);
    int64_t d_r = sval - last_r;
    last_r += d_r;

    NET_READ_DYN_SUM(net_calls_to_writetonet_stat, sval);
    int64_t d_wb = sval - last_wb;
    last_wb += d_wb;
    NET_READ_DYN_SUM(net_calls_to_writetonet_afterpoll_stat, sval);
    int64_t d_w = sval - last_w;
    last_w += d_w;

    NET_READ_DYN_STAT(net_read_bytes_stat, sval, cval);
    int64_t d_nrb = sval - last_nrb;
    last_nrb += d_nrb;
    int64_t d_nr = cval - last_nr;
    last_nr += d_nr;

    NET_READ_DYN_STAT(net_write_bytes_stat, sval, cval);
    int64_t d_nwb = sval - last_nwb;
    last_nwb += d_nwb;
    int64_t d_nw = cval - last_nw;
    last_nw += d_nw;

    NET_READ_GLOBAL_DYN_SUM(net_connections_currently_open_stat, sval);
    int64_t d_o = sval;

    NET_READ_DYN_STAT(net_handler_run_stat, sval, cval);
    int64_t d_p = cval - last_p;
    last_p += d_p;
    printf("%" PRId64 ":%" PRId64 " %" PRId64 ":%" PRId64 " %" PRId64 ":%" PRId64 " %" PRId64 ":%" PRId64 " %" PRId64 " %" PRId64
           "\n",
           d_rb, d_r, d_wb, d_w, d_nrb, d_nr, d_nwb, d_nw, d_o, d_p);
#ifdef ENABLE_TIME_TRACE
    int i;
    fprintf(fp, "immediate_events_time_dist\n");
    for (i = 0; i < TIME_DIST_BUCKETS_SIZE; i++) {
      if ((i % 10) == 0)
        fprintf(fp, "\n");
      fprintf(fp, "%5d ", immediate_events_time_dist[i]);
    }
    fprintf(fp, "\ncnt_immediate_events=%d\n", cnt_immediate_events);

    fprintf(fp, "cdb_callback_time_dist\n");
    for (i = 0; i < TIME_DIST_BUCKETS_SIZE; i++) {
      if ((i % 10) == 0)
        fprintf(fp, "\n");
      fprintf(fp, "%5d ", cdb_callback_time_dist[i]);
    }
    fprintf(fp, "\ncdb_cache_callbacks=%d\n", cdb_cache_callbacks);

    fprintf(fp, "callback_time_dist\n");
    for (i = 0; i < TIME_DIST_BUCKETS_SIZE; i++) {
      if ((i % 10) == 0)
        printf("\n");
      fprintf(fp, "%5d ", callback_time_dist[i]);
    }
    fprintf(fp, "\ncache_callbacks=%d\n", cache_callbacks);

    fprintf(fp, "rmt_callback_time_dist\n");
    for (i = 0; i < TIME_DIST_BUCKETS_SIZE; i++) {
      if ((i % 10) == 0)
        fprintf(fp, "\n");
      fprintf(fp, "%5d ", rmt_callback_time_dist[i]);
    }
    fprintf(fp, "\nrmt_cache_callbacks=%d\n", rmt_cache_callbacks);

    fprintf(fp, "inmsg_time_dist\n");
    for (i = 0; i < TIME_DIST_BUCKETS_SIZE; i++) {
      if ((i % 10) == 0)
        fprintf(fp, "\n");
      fprintf(fp, "%5d ", inmsg_time_dist[i]);
    }
    fprintf(fp, "\ninmsg_events=%d\n", inmsg_events);

    fprintf(fp, "open_delay_time_dist\n");
    for (i = 0; i < TIME_DIST_BUCKETS_SIZE; i++) {
      if ((i % 10) == 0)
        fprintf(fp, "\n");
      fprintf(fp, "%5d ", open_delay_time_dist[i]);
    }
    fprintf(fp, "\nopen_delay_events=%d\n", open_delay_events);

    fflush(fp);
#endif
    return EVENT_CONT;
  }
  ShowStats()
    : Continuation(nullptr),
      cycle(0),
      last_cc(0),
      last_rb(0),
      last_w(0),
      last_r(0),
      last_wb(0),
      last_nrb(0),
      last_nw(0),
      last_nr(0),
      last_nwb(0),
      last_p(0),
      last_o(0)
  {
    SET_HANDLER(&ShowStats::mainEvent);
#ifdef ENABLE_TIME_TRACE
    fp = fopen("./time_trace.out", "a");
#endif
  }
};

// static void syslog_log_configure()
//
//   Reads the syslog configuration variable
//     and sets the global integer for the
//     facility and calls open log with the
//     new facility
//
static void
syslog_log_configure()
{
  bool found         = false;
  char sys_var[]     = "proxy.config.syslog_facility";
  char *facility_str = REC_readString(sys_var, &found);

  if (found) {
    int facility = facility_string_to_int(facility_str);

    ats_free(facility_str);
    if (facility < 0) {
      syslog(LOG_WARNING, "Bad syslog facility in records.config. Keeping syslog at LOG_DAEMON");
    } else {
      Debug("server", "Setting syslog facility to %d", facility);
      closelog();
      openlog("traffic_server", LOG_PID | LOG_NDELAY | LOG_NOWAIT, facility);
    }
  } else {
    syslog(LOG_WARNING, "Missing syslog facility config %s. Keeping syslog at LOG_DAEMON", sys_var);
  }
}

static void
check_system_constants()
{
}

static void
init_http_header()
{
  url_init();
  mime_init();
  http_init();
  hpack_huffman_init();
}

#if TS_HAS_TESTS
struct RegressionCont : public Continuation {
  int initialized;
  int waits;
  int started;

  int
  mainEvent(int event, Event *e)
  {
    (void)event;
    (void)e;
    int res = 0;
    if (!initialized && (cacheProcessor.IsCacheEnabled() != CACHE_INITIALIZED)) {
      printf("Regression waiting for the cache to be ready... %d\n", ++waits);
      return EVENT_CONT;
    }

    char *rt = (char *)(regression_test[0] == 0 ? "" : regression_test);
    if (!initialized && RegressionTest::run(rt, regression_level) == REGRESSION_TEST_INPROGRESS) {
      initialized = 1;
      return EVENT_CONT;
    }

    if ((res = RegressionTest::check_status(regression_level)) == REGRESSION_TEST_INPROGRESS) {
      return EVENT_CONT;
    }

    fprintf(stderr, "REGRESSION_TEST DONE: %s\n", regression_status_string(res));
    ::exit(res == REGRESSION_TEST_PASSED ? 0 : 1);
    return EVENT_CONT;
  }

  RegressionCont() : Continuation(new_ProxyMutex()), initialized(0), waits(0), started(0)
  {
    SET_HANDLER(&RegressionCont::mainEvent);
  }
};

static void
run_RegressionTest()
{
  if (regression_level) {
    eventProcessor.schedule_every(new RegressionCont(), HRTIME_SECONDS(1));
  }
}
#endif // TS_HAS_TESTS

static void
chdir_root()
{
  std::string prefix = Layout::get()->prefix;

  if (chdir(prefix.c_str()) < 0) {
    fprintf(stderr, "%s: unable to change to root directory \"%s\" [%d '%s']\n", appVersionInfo.AppStr, prefix.c_str(), errno,
            strerror(errno));
    fprintf(stderr, "%s: please correct the path or set the TS_ROOT environment variable\n", appVersionInfo.AppStr);
    ::exit(1);
  } else {
    printf("%s: using root directory '%s'\n", appVersionInfo.AppStr, prefix.c_str());
  }
}

static int
adjust_num_of_net_threads(int nthreads)
{
  float autoconfig_scale = 1.0;
  int nth_auto_config    = 1;
  int num_of_threads_tmp = 1;

  REC_ReadConfigInteger(nth_auto_config, "proxy.config.exec_thread.autoconfig");

  Debug("threads", "initial number of net threads is %d", nthreads);
  Debug("threads", "net threads auto-configuration %s", nth_auto_config ? "enabled" : "disabled");

  if (!nth_auto_config) {
    REC_ReadConfigInteger(num_of_threads_tmp, "proxy.config.exec_thread.limit");

    if (num_of_threads_tmp <= 0) {
      num_of_threads_tmp = 1;
    } else if (num_of_threads_tmp > MAX_EVENT_THREADS) {
      num_of_threads_tmp = MAX_EVENT_THREADS;
    }

    nthreads = num_of_threads_tmp;
  } else { /* autoconfig is enabled */
    num_of_threads_tmp = nthreads;
    REC_ReadConfigFloat(autoconfig_scale, "proxy.config.exec_thread.autoconfig.scale");
    num_of_threads_tmp = (int)((float)num_of_threads_tmp * autoconfig_scale);

    if (unlikely(num_of_threads_tmp > MAX_EVENT_THREADS)) {
      num_of_threads_tmp = MAX_EVENT_THREADS;
    }

    if (num_of_threads_tmp) {
      nthreads = num_of_threads_tmp;
    }
  }

  if (unlikely(nthreads <= 0)) { /* impossible case -just for protection */
    Warning("number of net threads must be greater than 0, resetting to 1");
    nthreads = 1;
  }

  Debug("threads", "adjusted number of net threads is %d", nthreads);
  return nthreads;
}

/**
 * Change the uid and gid to what is in the passwd entry for supplied user name.
 * @param user User name in the passwd file to change the uid and gid to.
 */
static void
change_uid_gid(const char *user)
{
#if !TS_USE_POSIX_CAP
  RecInt enabled;

  if (RecGetRecordInt("proxy.config.ssl.cert.load_elevated", &enabled) == REC_ERR_OKAY && enabled) {
    Warning("ignoring proxy.config.ssl.cert.load_elevated because Traffic Server was built without POSIX capabilities support");
  }

  if (RecGetRecordInt("proxy.config.plugin.load_elevated", &enabled) == REC_ERR_OKAY && enabled) {
    Warning("ignoring proxy.config.plugin.load_elevated because Traffic Server was built without POSIX capabilities support");
  }
#endif /* TS_USE_POSIX_CAP */

  // This is primarily for regression tests, where people just run "traffic_server -R1" as a regular user. Dropping
  // privilege is never going to succeed unless we were privileged in the first place. I guess we ought to check
  // capabilities as well :-/
  if (getuid() != 0 && geteuid() != 0) {
    Note("Traffic Server is running unprivileged, not switching to user '%s'", user);
    return;
  }

  Debug("privileges", "switching to unprivileged user '%s'", user);
  ImpersonateUser(user, IMPERSONATE_PERMANENT);

#if !defined(BIG_SECURITY_HOLE) || (BIG_SECURITY_HOLE != 0)
  if (getuid() == 0 || geteuid() == 0) {
    ink_fatal("Trafficserver has not been designed to serve pages while\n"
              "\trunning as root. There are known race conditions that\n"
              "\twill allow any local user to read any file on the system.\n"
              "\tIf you still desire to serve pages as root then\n"
              "\tadd -DBIG_SECURITY_HOLE to the CFLAGS env variable\n"
              "\tand then rebuild the server.\n"
              "\tIt is strongly suggested that you instead modify the\n"
              "\tproxy.config.admin.user_id directive in your\n"
              "\trecords.config file to list a non-root user.\n");
  }
#endif
}

/*
 * Binds stdout and stderr to files specified by the parameters
 *
 * On failure to bind, emits a warning and whatever is being bound
 * just isn't bound
 *
 * This must work without the ability to elevate privilege if the files are accessible without.
 */
void
bind_outputs(const char *bind_stdout, const char *bind_stderr)
{
  int log_fd;
  unsigned int flags = O_WRONLY | O_APPEND | O_CREAT | O_SYNC;

  if (*bind_stdout != 0) {
    Debug("log", "binding stdout to %s", bind_stdout);
    log_fd = elevating_open(bind_stdout, flags, 0644);
    if (log_fd < 0) {
      fprintf(stdout, "[Warning]: TS unable to open log file \"%s\" [%d '%s']\n", bind_stdout, errno, strerror(errno));
    } else {
      Debug("log", "duping stdout");
      dup2(log_fd, STDOUT_FILENO);
      close(log_fd);
    }
  }
  if (*bind_stderr != 0) {
    Debug("log", "binding stderr to %s", bind_stderr);
    log_fd = elevating_open(bind_stderr, O_WRONLY | O_APPEND | O_CREAT | O_SYNC, 0644);
    if (log_fd < 0) {
      fprintf(stdout, "[Warning]: TS unable to open log file \"%s\" [%d '%s']\n", bind_stderr, errno, strerror(errno));
    } else {
      Debug("log", "duping stderr");
      dup2(log_fd, STDERR_FILENO);
      close(log_fd);
    }
  }
}

//
// Main
//

int
main(int /* argc ATS_UNUSED */, const char **argv)
{
#if TS_HAS_PROFILER
  HeapProfilerStart("/tmp/ts.hprof");
  ProfilerStart("/tmp/ts.prof");
#endif
  bool admin_user_p = false;

#if defined(DEBUG) && defined(HAVE_MCHECK_PEDANTIC)
  mcheck_pedantic(NULL);
#endif

  pcre_malloc = ats_malloc;
  pcre_free   = ats_free;

  // Verify system dependent 'constants'
  check_system_constants();

  // Define the version info
  appVersionInfo.setup(PACKAGE_NAME, "traffic_server", PACKAGE_VERSION, __DATE__, __TIME__, BUILD_MACHINE, BUILD_PERSON, "");

  runroot_handler(argv);
  // Before accessing file system initialize Layout engine
  Layout::create();
  // Let's be clear on what exactly is starting up.
  printf("Traffic Server " PACKAGE_VERSION BUILD_NUMBER " " __DATE__ " " __TIME__ " " BUILD_MACHINE "\n");
  chdir_root(); // change directory to the install root of traffic server.

  std::sort(argument_descriptions, argument_descriptions + countof(argument_descriptions),
            [](ArgumentDescription const &a, ArgumentDescription const &b) { return 0 > strcasecmp(a.name, b.name); });

  process_args(&appVersionInfo, argument_descriptions, countof(argument_descriptions), argv);
  command_flag  = command_flag || *command_string;
  command_index = find_cmd_index(command_string);
  command_valid = command_flag && command_index >= 0;

  ink_freelist_init_ops(cmd_disable_freelist, cmd_disable_pfreelist);

#if TS_HAS_TESTS
  if (regression_list) {
    RegressionTest::list();
    ::exit(0);
  }
#endif

  // Bootstrap syslog.  Since we haven't read records.config
  //   yet we do not know where
  openlog("traffic_server", LOG_PID | LOG_NDELAY | LOG_NOWAIT, LOG_DAEMON);

  // Setup Diags temporary to allow librecords to be initialized.
  // We will re-configure Diags again with proper configurations after
  // librecords initialized. This is needed because:
  //   - librecords needs diags to initialize
  //   - diags needs to read some configuration records to initial
  // We cannot mimic whatever TM did (start Diag, init. librecords, and
  // re-start Diag completely) because at initialize, TM only has 1 thread.
  // In TS, some threads have already created, so if we delete Diag and
  // re-start it again, TS will crash.
  // This is also needed for log rotation - setting up the file can cause privilege
  // related errors and if diagsConfig isn't get up yet that will crash on a NULL pointer.
  diagsConfig = new DiagsConfig("Server", DIAGS_LOG_FILENAME, error_tags, action_tags, false);
  diags       = diagsConfig->diags;
  diags->set_std_output(StdStream::STDOUT, bind_stdout);
  diags->set_std_output(StdStream::STDERR, bind_stderr);
  if (is_debug_tag_set("diags")) {
    diags->dump();
  }

  // Bind stdout and stderr to specified switches
  // Still needed despite the set_std{err,out}_output() calls later since there are
  // fprintf's before those calls
  bind_outputs(bind_stdout, bind_stderr);

  // Local process manager
  initialize_process_manager();

  // Set the core limit for the process
  init_core_size();
  init_system();

  // Adjust system and process settings
  adjust_sys_settings();

  // Restart syslog now that we have configuration info
  syslog_log_configure();

  // init huge pages
  int enabled;
  REC_ReadConfigInteger(enabled, "proxy.config.allocator.hugepages");
  ats_hugepage_init(enabled);
  Debug("hugepages", "ats_pagesize reporting %zu", ats_pagesize());
  Debug("hugepages", "ats_hugepage_size reporting %zu", ats_hugepage_size());

  if (!num_accept_threads) {
    REC_ReadConfigInteger(num_accept_threads, "proxy.config.accept_threads");
  }

  if (!num_task_threads) {
    REC_ReadConfigInteger(num_task_threads, "proxy.config.task_threads");
  }

  ats_scoped_str user(MAX_LOGIN + 1);

  *user        = '\0';
  admin_user_p = ((REC_ERR_OKAY == REC_ReadConfigString(user, "proxy.config.admin.user_id", MAX_LOGIN)) && (*user != '\0') &&
                  (0 != strcmp(user, "#-1")));

  // Set up crash logging. We need to do this while we are still privileged so that the crash
  // logging helper runs as root. Don't bother setting up a crash logger if we are going into
  // command mode since that's not going to daemonize or run for a long time unattended.
  if (!command_flag) {
    crash_logger_init(user);
    signal_register_crash_handler(crash_logger_invoke);
  }

#if TS_USE_POSIX_CAP
  // Change the user of the process.
  // Do this before we start threads so we control the user id of the
  // threads (rather than have it change asynchronously during thread
  // execution). We also need to do this before we fiddle with capabilities
  // as those are thread local and if we change the user id it will
  // modify the capabilities in other threads, breaking things.
  if (admin_user_p) {
    PreserveCapabilities();
    change_uid_gid(user);
    RestrictCapabilities();
  }
#endif

  // Ensure only one copy of traffic server is running, unless it's a command
  // that doesn't require a lock.
  if (!(command_valid && commands[command_index].no_process_lock)) {
    check_lockfile();
  }

  // Can't generate a log message yet, do that right after Diags is
  // setup.

  // This call is required for win_9xMe
  // without this this_ethread() is failing when
  // start_HttpProxyServer is called from main thread
  Thread *main_thread = new EThread;
  main_thread->set_specific();

  // Re-initialize diagsConfig based on records.config configuration
  DiagsConfig *old_log = diagsConfig;
  diagsConfig          = new DiagsConfig("Server", DIAGS_LOG_FILENAME, error_tags, action_tags, true);
  diags                = diagsConfig->diags;
  RecSetDiags(diags);
  diags->set_std_output(StdStream::STDOUT, bind_stdout);
  diags->set_std_output(StdStream::STDERR, bind_stderr);
  if (is_debug_tag_set("diags")) {
    diags->dump();
  }

  if (old_log) {
    delete (old_log);
    old_log = nullptr;
  }

  DebugCapabilities("privileges"); // Can do this now, logging is up.

// Check if we should do mlockall()
#if defined(MCL_FUTURE)
  int mlock_flags = 0;
  REC_ReadConfigInteger(mlock_flags, "proxy.config.mlock_enabled");

  if (mlock_flags == 2) {
    if (0 != mlockall(MCL_CURRENT | MCL_FUTURE)) {
      Warning("Unable to mlockall() on startup");
    } else {
      Debug("server", "Successfully called mlockall()");
    }
  }
#endif

  // Check for core file
  if (core_file[0] != '\0') {
    process_core(core_file);
    ::exit(0);
  }

  // We need to do this early so we can initialize the Machine
  // singleton, which depends on configuration values loaded in this.
  // We want to initialize Machine as early as possible because it
  // has other dependencies. Hopefully not in prep_HttpProxyServer().
  HttpConfig::startup();
  /* Set up the machine with the outbound address if that's set,
     or the inbound address if set, otherwise let it default.
  */
  IpEndpoint machine_addr;
  ink_zero(machine_addr);
  if (HttpConfig::m_master.outbound_ip4.isValid()) {
    machine_addr.assign(HttpConfig::m_master.outbound_ip4);
  } else if (HttpConfig::m_master.outbound_ip6.isValid()) {
    machine_addr.assign(HttpConfig::m_master.outbound_ip6);
  } else if (HttpConfig::m_master.inbound_ip4.isValid()) {
    machine_addr.assign(HttpConfig::m_master.inbound_ip4);
  } else if (HttpConfig::m_master.inbound_ip6.isValid()) {
    machine_addr.assign(HttpConfig::m_master.inbound_ip6);
  }
  Machine::init(nullptr, &machine_addr.sa);

  RecRegisterStatString(RECT_PROCESS, "proxy.process.version.server.uuid", (char *)Machine::instance()->uuid.getString(),
                        RECP_NON_PERSISTENT);

  // pmgmt->start() must occur after initialization of Diags but
  // before calling RecProcessInit()

  REC_ReadConfigInteger(res_track_memory, "proxy.config.res_track_memory");

  init_http_header();
  ts_session_protocol_well_known_name_indices_init();

  // Sanity checks
  check_fd_limit();

// Alter the frequencies at which the update threads will trigger
#define SET_INTERVAL(scope, name, var)                    \
  do {                                                    \
    RecInt tmpint;                                        \
    Debug("statsproc", "Looking for %s", name);           \
    if (RecGetRecordInt(name, &tmpint) == REC_ERR_OKAY) { \
      Debug("statsproc", "Found %s", name);               \
      scope##_set_##var(tmpint);                          \
    }                                                     \
  } while (0)
  SET_INTERVAL(RecProcess, "proxy.config.config_update_interval_ms", config_update_interval_ms);
  SET_INTERVAL(RecProcess, "proxy.config.raw_stat_sync_interval_ms", raw_stat_sync_interval_ms);
  SET_INTERVAL(RecProcess, "proxy.config.remote_sync_interval_ms", remote_sync_interval_ms);

  // Initialize the stat pages manager
  statPagesManager.init();

  num_of_net_threads = adjust_num_of_net_threads(num_of_net_threads);

  size_t stacksize;
  REC_ReadConfigInteger(stacksize, "proxy.config.thread.default.stacksize");

  // This has some special semantics, in that providing this configuration on
  // command line has higher priority than what is set in records.config.
  if (-1 != poll_timeout) {
    net_config_poll_timeout = poll_timeout;
  } else {
    REC_ReadConfigInteger(net_config_poll_timeout, "proxy.config.net.poll_timeout");
  }

  // This shouldn't happen, but lets make sure we run somewhat reasonable.
  if (net_config_poll_timeout < 0) {
    net_config_poll_timeout = 10; // Default value for all platform.
  }

  REC_ReadConfigInteger(thread_max_heartbeat_mseconds, "proxy.config.thread.max_heartbeat_mseconds");

  ink_event_system_init(makeModuleVersion(1, 0, PRIVATE_MODULE_HEADER));
  ink_net_init(makeModuleVersion(1, 0, PRIVATE_MODULE_HEADER));
  ink_aio_init(makeModuleVersion(1, 0, PRIVATE_MODULE_HEADER));
  ink_cache_init(makeModuleVersion(1, 0, PRIVATE_MODULE_HEADER));
  ink_hostdb_init(makeModuleVersion(HOSTDB_MODULE_MAJOR_VERSION, HOSTDB_MODULE_MINOR_VERSION, PRIVATE_MODULE_HEADER));
  ink_dns_init(makeModuleVersion(HOSTDB_MODULE_MAJOR_VERSION, HOSTDB_MODULE_MINOR_VERSION, PRIVATE_MODULE_HEADER));
  ink_split_dns_init(makeModuleVersion(1, 0, PRIVATE_MODULE_HEADER));

  naVecMutex = new_ProxyMutex();

  // Do the inits for NetProcessors that use ET_NET threads. MUST be before starting those threads.
  netProcessor.init();
  prep_HttpProxyServer();

#if TS_USE_QUIC == 1
  // OK, pushing a spawn scheduling here
  quic_NetProcessor.init();
#endif

  // If num_accept_threads == 0, let the ET_NET threads to set the condition variable,
  // Else we set it here so when checking the condition variable later it returns immediately.
  if (num_accept_threads == 0) {
    eventProcessor.schedule_spawn(&init_HttpProxyServer, ET_NET);
  } else {
    std::unique_lock<std::mutex> lock(proxyServerMutex);
    et_net_threads_ready = true;
    lock.unlock();
    proxyServerCheck.notify_one();
  }

  // !! ET_NET threads start here !!
  // This means any spawn scheduling must be done before this point.
  eventProcessor.start(num_of_net_threads, stacksize);

  int num_remap_threads = 0;
  REC_ReadConfigInteger(num_remap_threads, "proxy.config.remap.num_remap_threads");
  if (num_remap_threads < 1) {
    num_remap_threads = 0;
  }

  if (num_remap_threads > 0) {
    Note("using the new remap processor system with %d threads", num_remap_threads);
    remapProcessor.setUseSeparateThread();
  }

  eventProcessor.schedule_every(new SignalContinuation, HRTIME_MSECOND * 500, ET_CALL);
  eventProcessor.schedule_every(new DiagsLogContinuation, HRTIME_SECOND, ET_TASK);
  eventProcessor.schedule_every(new MemoryLimit, HRTIME_SECOND * 10, ET_TASK);
  REC_RegisterConfigUpdateFunc("proxy.config.dump_mem_info_frequency", init_memory_tracker, nullptr);
  init_memory_tracker(nullptr, RECD_NULL, RecData(), nullptr);

  char *p = REC_ConfigReadString("proxy.config.diags.debug.client_ip");
  if (p) {
    // Translate string to IpAddr
    set_debug_ip(p);
  }
  REC_RegisterConfigUpdateFunc("proxy.config.diags.debug.client_ip", update_debug_client_ip, nullptr);

  // log initialization moved down

  if (command_flag) {
    int cmd_ret = cmd_mode();

    if (cmd_ret != CMD_IN_PROGRESS) {
      if (cmd_ret >= 0) {
        ::exit(0); // everything is OK
      } else {
        ::exit(1); // in error
      }
    }
  } else {
    remapProcessor.start(num_remap_threads, stacksize);
    RecProcessStart();
    initCacheControl();
    IpAllow::startup();
    ParentConfig::startup();
    HostStatus::instance();
#ifdef SPLIT_DNS
    SplitDNSConfig::startup();
#endif

    // Initialize HTTP/2
    Http2::init();
#if TS_USE_QUIC == 1
    // Initialize HTTP/QUIC
    HQ::init();
#endif

    if (!HttpProxyPort::loadValue(http_accept_port_descriptor)) {
      HttpProxyPort::loadConfig();
    }
    HttpProxyPort::loadDefaultIfEmpty();

    dnsProcessor.start(0, stacksize);
    if (hostDBProcessor.start() < 0)
      SignalWarning(MGMT_SIGNAL_SYSTEM_ERROR, "bad hostdb or storage configuration, hostdb disabled");

    // initialize logging (after event and net processor)
    Log::init(remote_management_flag ? 0 : Log::NO_REMOTE_MANAGEMENT);

    // Init plugins as soon as logging is ready.
    (void)plugin_init(); // plugin.config

    SSLConfigParams::init_ssl_ctx_cb  = init_ssl_ctx_callback;
    SSLConfigParams::load_ssl_file_cb = load_ssl_file_callback;
    sslNetProcessor.start(-1, stacksize);
#if TS_USE_QUIC == 1
    quic_NetProcessor.start(-1, stacksize);
#endif
    pmgmt->registerPluginCallbacks(global_config_cbs);

    cacheProcessor.afterInitCallbackSet(&CB_After_Cache_Init);
    cacheProcessor.start();

    // UDP net-threads are turned off by default.
    if (!num_of_udp_threads) {
      REC_ReadConfigInteger(num_of_udp_threads, "proxy.config.udp.threads");
    }
    if (num_of_udp_threads) {
      udpNet.start(num_of_udp_threads, stacksize);
    }

    // acc.init();
    // if (auto_clear_authdb_flag)
    // acc.clear_cache();
    // acc.start();
    // pmgmt initialization moved up, needed by RecProcessInit
    // pmgmt->start();

    // Initialize Response Body Factory
    body_factory = new HttpBodyFactory;

    // Start IP to userName cache processor used
    // by RADIUS and FW1 plug-ins.
    // ipToUserNameCacheProcessor.start();

    // Initialize the system for SIMPLE support
    //  Simple::init();

    // Initialize the system for RAFT support
    // All this is handled by plugin support code
    //   Raft::init();

    // Continuation Statistics Dump
    if (show_statistics) {
      eventProcessor.schedule_every(new ShowStats(), HRTIME_SECONDS(show_statistics), ET_CALL);
    }

    //////////////////////////////////////
    // main server logic initiated here //
    //////////////////////////////////////

    init_accept_HttpProxyServer(num_accept_threads);
    transformProcessor.start();

    int http_enabled = 1;
    REC_ReadConfigInteger(http_enabled, "proxy.config.http.enabled");

    if (http_enabled) {
      // call the ready hooks before we start accepting connections.
      APIHook *hook = lifecycle_hooks->get(TS_LIFECYCLE_PORTS_INITIALIZED_HOOK);
      while (hook) {
        hook->invoke(TS_EVENT_LIFECYCLE_PORTS_INITIALIZED, nullptr);
        hook = hook->next();
      }

      int delay_p = 0;
      REC_ReadConfigInteger(delay_p, "proxy.config.http.wait_for_cache");

      // Check the condition variable.
      {
        std::unique_lock<std::mutex> lock(proxyServerMutex);
        proxyServerCheck.wait(lock, [] { return et_net_threads_ready; });
      }

      // Delay only if config value set and flag value is zero
      // (-1 => cache already initialized)
      if (delay_p && ink_atomic_cas(&delay_listen_for_cache_p, 0, 1)) {
        Debug("http_listen", "Delaying listen, waiting for cache initialization");
      } else {
        start_HttpProxyServer(); // PORTS_READY_HOOK called from in here
      }
    }
    SNIConfig::cloneProtoSet();
    // Plugins can register their own configuration names so now after they've done that
    // check for unexpected names. This is very late because remap plugins must be allowed to
    // fire up as well.
    RecConfigWarnIfUnregistered();

    // "Task" processor, possibly with its own set of task threads
    tasksProcessor.start(num_task_threads, stacksize);

    if (netProcessor.socks_conf_stuff->accept_enabled) {
      start_SocksProxy(netProcessor.socks_conf_stuff->accept_port);
    }

    pmgmt->registerMgmtCallback(MGMT_EVENT_SHUTDOWN, mgmt_restart_shutdown_callback, nullptr);
    pmgmt->registerMgmtCallback(MGMT_EVENT_RESTART, mgmt_restart_shutdown_callback, nullptr);
    pmgmt->registerMgmtCallback(MGMT_EVENT_DRAIN, mgmt_drain_callback, nullptr);

    // Callback for various storage commands. These all go to the same function so we
    // pass the event code along so it can do the right thing. We cast that to <int> first
    // just to be safe because the value is a #define, not a typed value.
    pmgmt->registerMgmtCallback(MGMT_EVENT_STORAGE_DEVICE_CMD_OFFLINE, mgmt_storage_device_cmd_callback,
                                reinterpret_cast<void *>(static_cast<int>(MGMT_EVENT_STORAGE_DEVICE_CMD_OFFLINE)));
    pmgmt->registerMgmtCallback(MGMT_EVENT_LIFECYCLE_MESSAGE, mgmt_lifecycle_msg_callback, nullptr);

    ink_set_thread_name("[TS_MAIN]");

    Note("traffic server running");

#if TS_HAS_TESTS
    TransformTest::run();
    //  run_SimpleHttp();
    run_RegressionTest();
#endif

    if (getenv("PROXY_AUTO_EXIT")) {
      eventProcessor.schedule_in(new AutoStopCont(), HRTIME_SECONDS(atoi(getenv("PROXY_AUTO_EXIT"))));
    }
  }

#if !TS_USE_POSIX_CAP
  if (admin_user_p) {
    change_uid_gid(user);
  }
#endif

  while (!shutdown_event_system) {
    sleep(1);
  }

  delete main_thread;
}

#if TS_HAS_TESTS
//////////////////////////////
// Unit Regression Test Hook //
//////////////////////////////

#include "HdrTest.h"

REGRESSION_TEST(Hdrs)(RegressionTest *t, int atype, int *pstatus)
{
  HdrTest ht;
  *pstatus = ht.go(t, atype);
  return;
}
#endif

static void *
mgmt_restart_shutdown_callback(void *, char *, int /* data_len ATS_UNUSED */)
{
  sync_cache_dir_on_shutdown();
  return nullptr;
}

static void *
mgmt_drain_callback(void *, char *arg, int len)
{
  ink_assert(len > 1 && (arg[0] == '0' || arg[0] == '1'));
  RecSetRecordInt("proxy.node.config.draining", arg[0] == '1', REC_SOURCE_DEFAULT);
  return nullptr;
}

static void *
mgmt_storage_device_cmd_callback(void *data, char *arg, int len)
{
  // data is the device name to control
  CacheDisk *d = cacheProcessor.find_by_path(arg, len);
  // Actual command is in @a data.
  intptr_t cmd = reinterpret_cast<intptr_t>(data);

  if (d) {
    switch (cmd) {
    case MGMT_EVENT_STORAGE_DEVICE_CMD_OFFLINE:
      Debug("server", "Marking %.*s offline", len, arg);
      cacheProcessor.mark_storage_offline(d, /* admin */ true);
      break;
    }
  }
  return nullptr;
}

static void *
mgmt_lifecycle_msg_callback(void *, char *data, int len)
{
  APIHook *hook = lifecycle_hooks->get(TS_LIFECYCLE_MSG_HOOK);
  TSPluginMsg msg;
  MgmtInt op;
  MgmtMarshallString tag;
  MgmtMarshallData payload;
  static const MgmtMarshallType fields[] = {MGMT_MARSHALL_INT, MGMT_MARSHALL_STRING, MGMT_MARSHALL_DATA};

  if (mgmt_message_parse(data, len, fields, countof(fields), &op, &tag, &payload) == -1) {
    Error("Plugin message - RPC parsing error - message discarded.");
  } else {
    msg.tag       = tag;
    msg.data      = payload.ptr;
    msg.data_size = payload.len;
    while (hook) {
      TSPluginMsg tmp(msg); // Just to make sure plugins don't mess this up for others.
      hook->invoke(TS_EVENT_LIFECYCLE_MSG, &tmp);
      hook = hook->next();
    }
  }
  return nullptr;
}

static void
init_ssl_ctx_callback(void *ctx, bool server)
{
  TSEvent event = server ? TS_EVENT_LIFECYCLE_SERVER_SSL_CTX_INITIALIZED : TS_EVENT_LIFECYCLE_CLIENT_SSL_CTX_INITIALIZED;
  APIHook *hook =
    lifecycle_hooks->get(server ? TS_LIFECYCLE_SERVER_SSL_CTX_INITIALIZED_HOOK : TS_LIFECYCLE_CLIENT_SSL_CTX_INITIALIZED_HOOK);

  while (hook) {
    hook->invoke(event, ctx);
    hook = hook->next();
  }
}

static void
load_ssl_file_callback(const char *ssl_file, unsigned int options)
{
  pmgmt->signalConfigFileChild("ssl_multicert.config", ssl_file, options);
}<|MERGE_RESOLUTION|>--- conflicted
+++ resolved
@@ -96,15 +96,11 @@
 #include "tscore/ink_config.h"
 #include "P_SSLSNI.h"
 
-<<<<<<< HEAD
 #if TS_USE_QUIC == 1
 #include "HQ.h"
 #endif
 
-#include <ts/ink_cap.h>
-=======
 #include "tscore/ink_cap.h"
->>>>>>> 52f51519
 
 #if TS_HAS_PROFILER
 #include <gperftools/profiler.h>
