--- conflicted
+++ resolved
@@ -398,17 +398,10 @@
     scheme_wks = nullptr;
   }
 
-<<<<<<< HEAD
   if (scheme_wks == URL_SCHEME_HTTP.c_str() || scheme_wks == URL_SCHEME_WS.c_str()) {
-    this->m_url_type = URL_TYPE_HTTP;
+    this->m_url_type = URLType::HTTP;
   } else if (scheme_wks == URL_SCHEME_HTTPS.c_str() || scheme_wks == URL_SCHEME_WSS.c_str()) {
-    this->m_url_type = URL_TYPE_HTTPS;
-=======
-  if (scheme_wks == URL_SCHEME_HTTP || scheme_wks == URL_SCHEME_WS) {
-    this->m_url_type = URLType::HTTP;
-  } else if (scheme_wks == URL_SCHEME_HTTPS || scheme_wks == URL_SCHEME_WSS) {
     this->m_url_type = URLType::HTTPS;
->>>>>>> 678d786c
   } else {
     this->m_url_type = URLType::HTTP;
   }
@@ -787,19 +780,11 @@
     length += url->m_len_scheme + 3; // +3 for "://"
 
   } else if (normalization_flags & URLNormalize::IMPLIED_SCHEME) {
-<<<<<<< HEAD
-    if (URL_TYPE_HTTP == url->m_url_type) {
+    if (URLType::HTTP == url->m_url_type) {
       length += static_cast<int>(URL_SCHEME_HTTP.length()) + 3;
 
-    } else if (URL_TYPE_HTTPS == url->m_url_type) {
+    } else if (URLType::HTTPS == url->m_url_type) {
       length += static_cast<int>(URL_SCHEME_HTTPS.length()) + 3;
-=======
-    if (URLType::HTTP == url->m_url_type) {
-      length += URL_LEN_HTTP + 3;
-
-    } else if (URLType::HTTPS == url->m_url_type) {
-      length += URL_LEN_HTTPS + 3;
->>>>>>> 678d786c
     }
   }
 
@@ -1580,23 +1565,12 @@
     scheme_added = true;
 
   } else if (normalization_flags & URLNormalize::IMPLIED_SCHEME) {
-<<<<<<< HEAD
-    if (URL_TYPE_HTTP == url->m_url_type) {
+    if (URLType::HTTP == url->m_url_type) {
       TRY(mime_mem_print(std::string_view{URL_SCHEME_HTTP}, buf_start, buf_length, buf_index_inout, buf_chars_to_skip_inout));
       scheme_added = true;
 
-    } else if (URL_TYPE_HTTPS == url->m_url_type) {
+    } else if (URLType::HTTPS == url->m_url_type) {
       TRY(mime_mem_print(std::string_view{URL_SCHEME_HTTPS}, buf_start, buf_length, buf_index_inout, buf_chars_to_skip_inout));
-=======
-    if (URLType::HTTP == url->m_url_type) {
-      TRY(mime_mem_print(std::string_view{URL_SCHEME_HTTP, static_cast<std::string_view::size_type>(URL_LEN_HTTP)}, buf_start,
-                         buf_length, buf_index_inout, buf_chars_to_skip_inout));
-      scheme_added = true;
-
-    } else if (URLType::HTTPS == url->m_url_type) {
-      TRY(mime_mem_print(std::string_view{URL_SCHEME_HTTPS, static_cast<std::string_view::size_type>(URL_LEN_HTTPS)}, buf_start,
-                         buf_length, buf_index_inout, buf_chars_to_skip_inout));
->>>>>>> 678d786c
       scheme_added = true;
     }
   }
