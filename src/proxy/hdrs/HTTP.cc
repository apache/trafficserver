/** @file

  A brief file description

  @section license License

  Licensed to the Apache Software Foundation (ASF) under one
  or more contributor license agreements.  See the NOTICE file
  distributed with this work for additional information
  regarding copyright ownership.  The ASF licenses this file
  to you under the Apache License, Version 2.0 (the
  "License"); you may not use this file except in compliance
  with the License.  You may obtain a copy of the License at

      http://www.apache.org/licenses/LICENSE-2.0

  Unless required by applicable law or agreed to in writing, software
  distributed under the License is distributed on an "AS IS" BASIS,
  WITHOUT WARRANTIES OR CONDITIONS OF ANY KIND, either express or implied.
  See the License for the specific language governing permissions and
  limitations under the License.
 */

#include "tscore/ink_defs.h"
#include "tscore/ink_platform.h"
#include "tscore/ink_inet.h"
#include <cassert>
#include <cstdio>
#include <cstring>
#include <string_view>
#include "proxy/hdrs/HTTP.h"
#include "proxy/hdrs/HdrToken.h"
#include "tscore/Diags.h"

using namespace std::literals;

/***********************************************************************
 *                                                                     *
 *                    C O M P I L E    O P T I O N S                   *
 *                                                                     *
 ***********************************************************************/

#define ENABLE_PARSER_FAST_PATHS 1

/***********************************************************************
 *                                                                     *
 *                          C O N S T A N T S                          *
 *                                                                     *
 ***********************************************************************/

c_str_view HTTP_METHOD_CONNECT;
c_str_view HTTP_METHOD_DELETE;
c_str_view HTTP_METHOD_GET;
c_str_view HTTP_METHOD_HEAD;
c_str_view HTTP_METHOD_OPTIONS;
c_str_view HTTP_METHOD_POST;
c_str_view HTTP_METHOD_PURGE;
c_str_view HTTP_METHOD_PUT;
c_str_view HTTP_METHOD_TRACE;
c_str_view HTTP_METHOD_PUSH;

int HTTP_WKSIDX_CONNECT;
int HTTP_WKSIDX_DELETE;
int HTTP_WKSIDX_GET;
int HTTP_WKSIDX_HEAD;
int HTTP_WKSIDX_OPTIONS;
int HTTP_WKSIDX_POST;
int HTTP_WKSIDX_PURGE;
int HTTP_WKSIDX_PUT;
int HTTP_WKSIDX_TRACE;
int HTTP_WKSIDX_PUSH;
int HTTP_WKSIDX_METHODS_CNT = 0;

c_str_view HTTP_VALUE_BYTES;
c_str_view HTTP_VALUE_CHUNKED;
c_str_view HTTP_VALUE_CLOSE;
c_str_view HTTP_VALUE_COMPRESS;
c_str_view HTTP_VALUE_DEFLATE;
c_str_view HTTP_VALUE_GZIP;
c_str_view HTTP_VALUE_BROTLI;
c_str_view HTTP_VALUE_IDENTITY;
c_str_view HTTP_VALUE_KEEP_ALIVE;
c_str_view HTTP_VALUE_MAX_AGE;
c_str_view HTTP_VALUE_MAX_STALE;
c_str_view HTTP_VALUE_MIN_FRESH;
c_str_view HTTP_VALUE_MUST_REVALIDATE;
c_str_view HTTP_VALUE_NONE;
c_str_view HTTP_VALUE_NO_CACHE;
c_str_view HTTP_VALUE_NO_STORE;
c_str_view HTTP_VALUE_NO_TRANSFORM;
c_str_view HTTP_VALUE_ONLY_IF_CACHED;
c_str_view HTTP_VALUE_PRIVATE;
c_str_view HTTP_VALUE_PROXY_REVALIDATE;
c_str_view HTTP_VALUE_PUBLIC;
c_str_view HTTP_VALUE_S_MAXAGE;
c_str_view HTTP_VALUE_NEED_REVALIDATE_ONCE;
c_str_view HTTP_VALUE_100_CONTINUE;
// Cache-control: extension "need-revalidate-once" is used internally by T.S.
// to invalidate a document, and it is not returned/forwarded.
// If a cached document has this extension set (ie, is invalidated),
// then the T.S. needs to revalidate the document once before returning it.
// After a successful revalidation, the extension will be removed by T.S.
// To set or unset this directive should be done via the following two
// function:
//      set_cooked_cc_need_revalidate_once()
//      unset_cooked_cc_need_revalidate_once()
// To test, use regular Cache-control testing functions, eg,
//      is_cache_control_set(HTTP_VALUE_NEED_REVALIDATE_ONCE)

Arena *const HTTPHdr::USE_HDR_HEAP_MAGIC = reinterpret_cast<Arena *>(1);

namespace
{
DbgCtl dbg_ctl_http{"http"};

} // end anonymous namespace

/***********************************************************************
 *                                                                     *
 *                         M A I N    C O D E                          *
 *                                                                     *
 ***********************************************************************/

void
http_hdr_adjust(HTTPHdrImpl * /* hdrp ATS_UNUSED */, int32_t /* offset ATS_UNUSED */, int32_t /* length ATS_UNUSED */,
                int32_t /* delta ATS_UNUSED */)
{
  ink_release_assert(!"http_hdr_adjust not implemented");
}

/*-------------------------------------------------------------------------
  -------------------------------------------------------------------------*/

void
http_init()
{
  static int init = 1;

  if (init) {
    init = 0;

    mime_init();
    url_init();

    HTTP_METHOD_CONNECT = hdrtoken_string_to_wks_sv("CONNECT");
    HTTP_METHOD_DELETE  = hdrtoken_string_to_wks_sv("DELETE");
    HTTP_METHOD_GET     = hdrtoken_string_to_wks_sv("GET");
    HTTP_METHOD_HEAD    = hdrtoken_string_to_wks_sv("HEAD");
    HTTP_METHOD_OPTIONS = hdrtoken_string_to_wks_sv("OPTIONS");
    HTTP_METHOD_POST    = hdrtoken_string_to_wks_sv("POST");
    HTTP_METHOD_PURGE   = hdrtoken_string_to_wks_sv("PURGE");
    HTTP_METHOD_PUT     = hdrtoken_string_to_wks_sv("PUT");
    HTTP_METHOD_TRACE   = hdrtoken_string_to_wks_sv("TRACE");
    HTTP_METHOD_PUSH    = hdrtoken_string_to_wks_sv("PUSH");

    // HTTP methods index calculation. Don't forget to count them!
    // Don't change the order of calculation! Each index has related bitmask (see http quick filter)
    HTTP_WKSIDX_CONNECT = hdrtoken_wks_to_index(HTTP_METHOD_CONNECT.c_str());
    HTTP_WKSIDX_METHODS_CNT++;
    HTTP_WKSIDX_DELETE = hdrtoken_wks_to_index(HTTP_METHOD_DELETE.c_str());
    HTTP_WKSIDX_METHODS_CNT++;
    HTTP_WKSIDX_GET = hdrtoken_wks_to_index(HTTP_METHOD_GET.c_str());
    HTTP_WKSIDX_METHODS_CNT++;
    HTTP_WKSIDX_HEAD = hdrtoken_wks_to_index(HTTP_METHOD_HEAD.c_str());
    HTTP_WKSIDX_METHODS_CNT++;
    HTTP_WKSIDX_OPTIONS = hdrtoken_wks_to_index(HTTP_METHOD_OPTIONS.c_str());
    HTTP_WKSIDX_METHODS_CNT++;
    HTTP_WKSIDX_POST = hdrtoken_wks_to_index(HTTP_METHOD_POST.c_str());
    HTTP_WKSIDX_METHODS_CNT++;
    HTTP_WKSIDX_PURGE = hdrtoken_wks_to_index(HTTP_METHOD_PURGE.c_str());
    HTTP_WKSIDX_METHODS_CNT++;
    HTTP_WKSIDX_PUT = hdrtoken_wks_to_index(HTTP_METHOD_PUT.c_str());
    HTTP_WKSIDX_METHODS_CNT++;
    HTTP_WKSIDX_TRACE = hdrtoken_wks_to_index(HTTP_METHOD_TRACE.c_str());
    HTTP_WKSIDX_METHODS_CNT++;
    HTTP_WKSIDX_PUSH = hdrtoken_wks_to_index(HTTP_METHOD_PUSH.c_str());
    HTTP_WKSIDX_METHODS_CNT++;

    HTTP_VALUE_BYTES                = hdrtoken_string_to_wks_sv("bytes");
    HTTP_VALUE_CHUNKED              = hdrtoken_string_to_wks_sv("chunked");
    HTTP_VALUE_CLOSE                = hdrtoken_string_to_wks_sv("close");
    HTTP_VALUE_COMPRESS             = hdrtoken_string_to_wks_sv("compress");
    HTTP_VALUE_DEFLATE              = hdrtoken_string_to_wks_sv("deflate");
    HTTP_VALUE_GZIP                 = hdrtoken_string_to_wks_sv("gzip");
    HTTP_VALUE_BROTLI               = hdrtoken_string_to_wks_sv("br");
    HTTP_VALUE_IDENTITY             = hdrtoken_string_to_wks_sv("identity");
    HTTP_VALUE_KEEP_ALIVE           = hdrtoken_string_to_wks_sv("keep-alive");
    HTTP_VALUE_MAX_AGE              = hdrtoken_string_to_wks_sv("max-age");
    HTTP_VALUE_MAX_STALE            = hdrtoken_string_to_wks_sv("max-stale");
    HTTP_VALUE_MIN_FRESH            = hdrtoken_string_to_wks_sv("min-fresh");
    HTTP_VALUE_MUST_REVALIDATE      = hdrtoken_string_to_wks_sv("must-revalidate");
    HTTP_VALUE_NONE                 = hdrtoken_string_to_wks_sv("none");
    HTTP_VALUE_NO_CACHE             = hdrtoken_string_to_wks_sv("no-cache");
    HTTP_VALUE_NO_STORE             = hdrtoken_string_to_wks_sv("no-store");
    HTTP_VALUE_NO_TRANSFORM         = hdrtoken_string_to_wks_sv("no-transform");
    HTTP_VALUE_ONLY_IF_CACHED       = hdrtoken_string_to_wks_sv("only-if-cached");
    HTTP_VALUE_PRIVATE              = hdrtoken_string_to_wks_sv("private");
    HTTP_VALUE_PROXY_REVALIDATE     = hdrtoken_string_to_wks_sv("proxy-revalidate");
    HTTP_VALUE_PUBLIC               = hdrtoken_string_to_wks_sv("public");
    HTTP_VALUE_S_MAXAGE             = hdrtoken_string_to_wks_sv("s-maxage");
    HTTP_VALUE_NEED_REVALIDATE_ONCE = hdrtoken_string_to_wks_sv("need-revalidate-once");
    HTTP_VALUE_100_CONTINUE         = hdrtoken_string_to_wks_sv("100-continue");
  }
}

/*-------------------------------------------------------------------------
  -------------------------------------------------------------------------*/

HTTPHdrImpl *
http_hdr_create(HdrHeap *heap, HTTPType polarity, HTTPVersion version)
{
  HTTPHdrImpl *hh;

  hh = (HTTPHdrImpl *)heap->allocate_obj(sizeof(HTTPHdrImpl), HdrHeapObjType::HTTP_HEADER);
  http_hdr_init(heap, hh, polarity, version);
  return (hh);
}

/*-------------------------------------------------------------------------
  -------------------------------------------------------------------------*/

void
http_hdr_init(HdrHeap *heap, HTTPHdrImpl *hh, HTTPType polarity, HTTPVersion version)
{
  memset(&(hh->u), 0, sizeof(hh->u));
  hh->m_polarity    = polarity;
  hh->m_version     = HTTP_1_0;
  hh->m_fields_impl = mime_hdr_create(heap);
  if (polarity == HTTPType::REQUEST) {
    hh->u.req.m_url_impl       = url_create(heap);
    hh->u.req.m_method_wks_idx = -1;
  }

  if (version == HTTP_2_0 || version == HTTP_3_0) {
    MIMEField *field;
    switch (polarity) {
    case HTTPType::REQUEST:
      field = mime_field_create_named(heap, hh->m_fields_impl, PSEUDO_HEADER_METHOD);
      mime_hdr_field_attach(hh->m_fields_impl, field, false, nullptr);

      field = mime_field_create_named(heap, hh->m_fields_impl, PSEUDO_HEADER_SCHEME);
      mime_hdr_field_attach(hh->m_fields_impl, field, false, nullptr);

      field = mime_field_create_named(heap, hh->m_fields_impl, PSEUDO_HEADER_AUTHORITY);
      mime_hdr_field_attach(hh->m_fields_impl, field, false, nullptr);

      field = mime_field_create_named(heap, hh->m_fields_impl, PSEUDO_HEADER_PATH);
      mime_hdr_field_attach(hh->m_fields_impl, field, false, nullptr);
      break;
    case HTTPType::RESPONSE:
      field = mime_field_create_named(heap, hh->m_fields_impl, PSEUDO_HEADER_STATUS);
      mime_hdr_field_attach(hh->m_fields_impl, field, false, nullptr);
      break;
    default:
      ink_abort("HTTPType::UNKNOWN");
    }
  }
}

/*-------------------------------------------------------------------------
  -------------------------------------------------------------------------*/

void
http_hdr_copy_onto(HTTPHdrImpl *s_hh, HdrHeap *s_heap, HTTPHdrImpl *d_hh, HdrHeap *d_heap, bool inherit_strs)
{
  MIMEHdrImpl *s_mh, *d_mh;
  URLImpl     *s_url, *d_url;
  HTTPType     d_polarity;

  s_mh       = s_hh->m_fields_impl;
  s_url      = s_hh->u.req.m_url_impl;
  d_mh       = d_hh->m_fields_impl;
  d_url      = d_hh->u.req.m_url_impl;
  d_polarity = d_hh->m_polarity;

  ink_assert(s_hh->m_polarity != HTTPType::UNKNOWN);
  ink_assert(s_mh != nullptr);
  ink_assert(d_mh != nullptr);

  memcpy(d_hh, s_hh, sizeof(HTTPHdrImpl));
  d_hh->m_fields_impl = d_mh; // restore pre-memcpy mime impl

  if (s_hh->m_polarity == HTTPType::REQUEST) {
    if (d_polarity == HTTPType::REQUEST) {
      d_hh->u.req.m_url_impl = d_url; // restore pre-memcpy url impl
    } else {
      d_url = d_hh->u.req.m_url_impl = url_create(d_heap); // create url
    }
    url_copy_onto(s_url, s_heap, d_url, d_heap, false);
  } else if (d_polarity == HTTPType::REQUEST) {
    // gender bender.  Need to kill off old url
    url_clear(d_url);
  }

  mime_hdr_copy_onto(s_mh, s_heap, d_mh, d_heap, false);
  if (inherit_strs) {
    d_heap->inherit_string_heaps(s_heap);
  }
}

/*-------------------------------------------------------------------------
  -------------------------------------------------------------------------*/

HTTPHdrImpl *
http_hdr_clone(HTTPHdrImpl *s_hh, HdrHeap *s_heap, HdrHeap *d_heap)
{
  HTTPHdrImpl *d_hh;

  // FIX: A future optimization is to copy contiguous objects with
  //      one single memcpy.  For this first optimization, we just
  //      copy each object separately.

  d_hh = http_hdr_create(d_heap, s_hh->m_polarity, s_hh->m_version);
  http_hdr_copy_onto(s_hh, s_heap, d_hh, d_heap, ((s_heap != d_heap) ? true : false));
  return (d_hh);
}

/*-------------------------------------------------------------------------
  -------------------------------------------------------------------------*/

static inline char *
http_hdr_version_to_string(const HTTPVersion &version, char *buf9)
{
  ink_assert(version.get_major() < 10);
  ink_assert(version.get_minor() < 10);

  buf9[0] = 'H';
  buf9[1] = 'T';
  buf9[2] = 'T';
  buf9[3] = 'P';
  buf9[4] = '/';
  buf9[5] = '0' + version.get_major();
  buf9[6] = '.';
  buf9[7] = '0' + version.get_minor();
  buf9[8] = '\0';

  return (buf9);
}

/*-------------------------------------------------------------------------
  -------------------------------------------------------------------------*/

int
http_version_print(const HTTPVersion &version, char *buf, int bufsize, int *bufindex, int *dumpoffset)
{
#define TRY(x) \
  if (!x)      \
  return 0

  char tmpbuf[16];
  http_hdr_version_to_string(version, tmpbuf);
  TRY(mime_mem_print(std::string_view{tmpbuf, 8}, buf, bufsize, bufindex, dumpoffset));
  return 1;

#undef TRY
}

/*-------------------------------------------------------------------------
  -------------------------------------------------------------------------*/

int
http_hdr_print(HTTPHdrImpl const *hdr, char *buf, int bufsize, int *bufindex, int *dumpoffset)
{
#define TRY(x) \
  if (!x)      \
  return 0

  int   tmplen;
  char  tmpbuf[32];
  char *p;

  ink_assert((hdr->m_polarity == HTTPType::REQUEST) || (hdr->m_polarity == HTTPType::RESPONSE));

  if (hdr->m_polarity == HTTPType::REQUEST) {
    if (hdr->u.req.m_ptr_method == nullptr) {
      return 1;
    }

    if ((buf != nullptr) && (*dumpoffset == 0) && (bufsize - *bufindex >= hdr->u.req.m_len_method + 1)) { // fastpath

      p = buf + *bufindex;
      memcpy(p, hdr->u.req.m_ptr_method, hdr->u.req.m_len_method);
      p         += hdr->u.req.m_len_method;
      *p++       = ' ';
      *bufindex += hdr->u.req.m_len_method + 1;

      if (hdr->u.req.m_url_impl) {
        TRY(url_print(hdr->u.req.m_url_impl, buf, bufsize, bufindex, dumpoffset));
        if (bufsize - *bufindex >= 1) {
          if (hdr->u.req.m_method_wks_idx == HTTP_WKSIDX_CONNECT) {
            *bufindex -= 1; // remove trailing slash for CONNECT request
          }
          p          = buf + *bufindex;
          *p++       = ' ';
          *bufindex += 1;
        } else {
          return 0;
        }
      }

      if (bufsize - *bufindex >= 9) {
        http_hdr_version_to_string(hdr->m_version, p);
        *bufindex += 9 - 1; // overwrite '\0';
      } else {
        TRY(http_version_print(hdr->m_version, buf, bufsize, bufindex, dumpoffset));
      }

      if (bufsize - *bufindex >= 2) {
        p          = buf + *bufindex;
        *p++       = '\r';
        *p++       = '\n';
        *bufindex += 2;
      } else {
        TRY(mime_mem_print("\r\n"sv, buf, bufsize, bufindex, dumpoffset));
      }

      TRY(mime_hdr_print(hdr->m_fields_impl, buf, bufsize, bufindex, dumpoffset));

    } else {
      TRY(
        mime_mem_print(std::string_view{hdr->u.req.m_ptr_method, static_cast<std::string_view::size_type>(hdr->u.req.m_len_method)},
                       buf, bufsize, bufindex, dumpoffset));

      TRY(mime_mem_print(" "sv, buf, bufsize, bufindex, dumpoffset));

      if (hdr->u.req.m_url_impl) {
        TRY(url_print(hdr->u.req.m_url_impl, buf, bufsize, bufindex, dumpoffset));
        TRY(mime_mem_print(" "sv, buf, bufsize, bufindex, dumpoffset));
      }

      TRY(http_version_print(hdr->m_version, buf, bufsize, bufindex, dumpoffset));

      TRY(mime_mem_print("\r\n"sv, buf, bufsize, bufindex, dumpoffset));

      TRY(mime_hdr_print(hdr->m_fields_impl, buf, bufsize, bufindex, dumpoffset));
    }

  } else { //  hdr->m_polarity == HTTPType::RESPONSE

    if ((buf != nullptr) && (*dumpoffset == 0) && (bufsize - *bufindex >= 9 + 6 + 1)) { // fastpath

      p = buf + *bufindex;
      http_hdr_version_to_string(hdr->m_version, p);
      p         += 8; // overwrite '\0' with space
      *p++       = ' ';
      *bufindex += 9;

      if (auto hdrstat{static_cast<int32_t>(http_hdr_status_get(hdr))}; hdrstat == 200) {
        *p++   = '2';
        *p++   = '0';
        *p++   = '0';
        tmplen = 3;
      } else {
        tmplen = mime_format_int(p, hdrstat, (bufsize - (p - buf)));
        ink_assert(tmplen <= 6);
        p += tmplen;
      }
      *p++       = ' ';
      *bufindex += tmplen + 1;

      if (hdr->u.resp.m_ptr_reason) {
        TRY(mime_mem_print(
          std::string_view{hdr->u.resp.m_ptr_reason, static_cast<std::string_view::size_type>(hdr->u.resp.m_len_reason)}, buf,
          bufsize, bufindex, dumpoffset));
      }

      if (bufsize - *bufindex >= 2) {
        p          = buf + *bufindex;
        *p++       = '\r';
        *p++       = '\n';
        *bufindex += 2;
      } else {
        TRY(mime_mem_print("\r\n"sv, buf, bufsize, bufindex, dumpoffset));
      }

      TRY(mime_hdr_print(hdr->m_fields_impl, buf, bufsize, bufindex, dumpoffset));

    } else {
      TRY(http_version_print(hdr->m_version, buf, bufsize, bufindex, dumpoffset));

      TRY(mime_mem_print(" "sv, buf, bufsize, bufindex, dumpoffset));

      tmplen = mime_format_int(tmpbuf, static_cast<int32_t>(http_hdr_status_get(hdr)), sizeof(tmpbuf));

      TRY(mime_mem_print(std::string_view{tmpbuf, static_cast<std::string_view::size_type>(tmplen)}, buf, bufsize, bufindex,
                         dumpoffset));

      TRY(mime_mem_print(" "sv, buf, bufsize, bufindex, dumpoffset));

      if (hdr->u.resp.m_ptr_reason) {
        TRY(mime_mem_print(
          std::string_view{hdr->u.resp.m_ptr_reason, static_cast<std::string_view::size_type>(hdr->u.resp.m_len_reason)}, buf,
          bufsize, bufindex, dumpoffset));
      }

      TRY(mime_mem_print("\r\n"sv, buf, bufsize, bufindex, dumpoffset));

      TRY(mime_hdr_print(hdr->m_fields_impl, buf, bufsize, bufindex, dumpoffset));
    }
  }

  return 1;

#undef TRY
}

/*-------------------------------------------------------------------------
  -------------------------------------------------------------------------*/

void
http_hdr_describe(HdrHeapObjImpl *raw, bool recurse)
{
  HTTPHdrImpl *obj = (HTTPHdrImpl *)raw;

  if (obj->m_polarity == HTTPType::REQUEST) {
    Dbg(dbg_ctl_http, "[TYPE: REQ, V: %04X, URL: %p, METHOD: \"%.*s\", METHOD_LEN: %d, FIELDS: %p]",
        obj->m_version.get_flat_version(), obj->u.req.m_url_impl, obj->u.req.m_len_method,
        (obj->u.req.m_ptr_method ? obj->u.req.m_ptr_method : "NULL"), obj->u.req.m_len_method, obj->m_fields_impl);
    if (recurse) {
      if (obj->u.req.m_url_impl) {
        obj_describe(obj->u.req.m_url_impl, recurse);
      }
      if (obj->m_fields_impl) {
        obj_describe(obj->m_fields_impl, recurse);
      }
    }
  } else {
    Dbg(dbg_ctl_http, "[TYPE: RSP, V: %04X, STATUS: %d, REASON: \"%.*s\", REASON_LEN: %d, FIELDS: %p]",
        obj->m_version.get_flat_version(), obj->u.resp.m_status, obj->u.resp.m_len_reason,
        (obj->u.resp.m_ptr_reason ? obj->u.resp.m_ptr_reason : "NULL"), obj->u.resp.m_len_reason, obj->m_fields_impl);
    if (recurse) {
      if (obj->m_fields_impl) {
        obj_describe(obj->m_fields_impl, recurse);
      }
    }
  }
}

/*-------------------------------------------------------------------------
  -------------------------------------------------------------------------*/

int
HTTPHdr::length_get() const
{
  int length = 0;

  if (m_http->m_polarity == HTTPType::REQUEST) {
    if (m_http->u.req.m_ptr_method) {
      length = m_http->u.req.m_len_method;
    } else {
      length = 0;
    }

    length += 1; // " "

    if (m_http->u.req.m_url_impl) {
      length += url_length_get(m_http->u.req.m_url_impl);
    }

    length += 1; // " "

    length += 8; // HTTP/%d.%d

    length += 2; // "\r\n"
  } else if (m_http->m_polarity == HTTPType::RESPONSE) {
    if (m_http->u.resp.m_ptr_reason) {
      length = m_http->u.resp.m_len_reason;
    } else {
      length = 0;
    }

    length += 8; // HTTP/%d.%d

    length += 1; // " "

    length += 3; // status

    length += 1; // " "

    length += 2; // "\r\n"
  }

  length += mime_hdr_length_get(m_http->m_fields_impl);

  return length;
}

/*-------------------------------------------------------------------------
  -------------------------------------------------------------------------*/

void
http_hdr_type_set(HTTPHdrImpl *hh, HTTPType type)
{
  hh->m_polarity = type;
}

/*-------------------------------------------------------------------------
  RFC2616 specifies that HTTP version is of the format <major>.<minor>
  in the request line.  However, the features supported and in use are
  for versions 1.0, 1.1 and 2.0 (with HTTP/3.0 being developed). HTTP/2.0
  and HTTP/3.0 are both negotiated using ALPN over TLS and not via the HTTP
  request line thus leaving the versions supported on the request line to be
  HTTP/1.0 and HTTP/1.1 alone. This utility checks if the HTTP Version
  received in the request line is one of these and returns false otherwise
  -------------------------------------------------------------------------*/

bool
is_http1_version(const uint8_t major, const uint8_t minor)
{
  // Return true if 1.1 or 1.0
  return (major == 1) && (minor == 1 || minor == 0);
}

bool
is_http1_hdr_version_supported(const HTTPVersion &http_version)
{
  return is_http1_version(http_version.get_major(), http_version.get_minor());
}

bool
http_hdr_version_set(HTTPHdrImpl *hh, const HTTPVersion &ver)
{
  hh->m_version = ver;
  return is_http1_version(ver.get_major(), ver.get_minor());
}

/*-------------------------------------------------------------------------
  -------------------------------------------------------------------------*/

std::string_view
http_hdr_method_get(HTTPHdrImpl *hh)
{
  const char *str;
  int         length;

  ink_assert(hh->m_polarity == HTTPType::REQUEST);

  if (hh->u.req.m_method_wks_idx >= 0) {
    str    = hdrtoken_index_to_wks(hh->u.req.m_method_wks_idx);
    length = hdrtoken_index_to_length(hh->u.req.m_method_wks_idx);
  } else {
    str    = hh->u.req.m_ptr_method;
    length = hh->u.req.m_len_method;
  }

  return std::string_view{str, static_cast<std::string_view::size_type>(length)};
}

/*-------------------------------------------------------------------------
  -------------------------------------------------------------------------*/

void
http_hdr_method_set(HdrHeap *heap, HTTPHdrImpl *hh, std::string_view method, int16_t method_wks_idx, bool must_copy)
{
  ink_assert(hh->m_polarity == HTTPType::REQUEST);

  hh->u.req.m_method_wks_idx = method_wks_idx;
  mime_str_u16_set(heap, method, &(hh->u.req.m_ptr_method), &(hh->u.req.m_len_method), must_copy);
}

/*-------------------------------------------------------------------------
  -------------------------------------------------------------------------*/

void
http_hdr_url_set(HdrHeap *heap, HTTPHdrImpl *hh, URLImpl *url)
{
  ink_assert(hh->m_polarity == HTTPType::REQUEST);
  if (hh->u.req.m_url_impl != url) {
    if (hh->u.req.m_url_impl != nullptr) {
      heap->deallocate_obj(hh->u.req.m_url_impl);
    }
    // Clone into new heap if the URL was allocated against a different heap
    if (reinterpret_cast<char *>(url) < heap->m_data_start || reinterpret_cast<char *>(url) >= heap->m_free_start) {
      hh->u.req.m_url_impl = static_cast<URLImpl *>(heap->allocate_obj(url->m_length, static_cast<HdrHeapObjType>(url->m_type)));
      memcpy(hh->u.req.m_url_impl, url, url->m_length);
      // Make sure there is a read_write heap
      if (heap->m_read_write_heap.get() == nullptr) {
        int url_string_length   = url->strings_length();
        heap->m_read_write_heap = HdrStrHeap::alloc(url_string_length);
      }
      hh->u.req.m_url_impl->rehome_strings(heap);
    } else {
      hh->u.req.m_url_impl = url;
    }
  }
}

/*-------------------------------------------------------------------------
  -------------------------------------------------------------------------*/

void
http_hdr_status_set(HTTPHdrImpl *hh, HTTPStatus status)
{
  ink_assert(hh->m_polarity == HTTPType::RESPONSE);
  hh->u.resp.m_status = static_cast<int16_t>(status);
}

/*-------------------------------------------------------------------------
  -------------------------------------------------------------------------*/

std::string_view
http_hdr_reason_get(HTTPHdrImpl *hh)
{
  ink_assert(hh->m_polarity == HTTPType::RESPONSE);
  return std::string_view{hh->u.resp.m_ptr_reason, static_cast<std::string_view::size_type>(hh->u.resp.m_len_reason)};
}

/*-------------------------------------------------------------------------
  -------------------------------------------------------------------------*/

void
http_hdr_reason_set(HdrHeap *heap, HTTPHdrImpl *hh, std::string_view value, bool must_copy)
{
<<<<<<< HEAD
  ink_assert(hh->m_polarity == HTTP_TYPE_RESPONSE);
  mime_str_u16_set(heap, value, &(hh->u.resp.m_ptr_reason), &(hh->u.resp.m_len_reason), must_copy);
=======
  ink_assert(hh->m_polarity == HTTPType::RESPONSE);
  mime_str_u16_set(heap, std::string_view{value, static_cast<std::string_view::size_type>(length)}, &(hh->u.resp.m_ptr_reason),
                   &(hh->u.resp.m_len_reason), must_copy);
>>>>>>> 678d786c
}

/*-------------------------------------------------------------------------
  -------------------------------------------------------------------------*/

const char *
http_hdr_reason_lookup(HTTPStatus status)
{
#define HTTP_STATUS_ENTRY(value, reason) \
  case value:                            \
    return #reason

  switch (static_cast<int>(status)) {
    HTTP_STATUS_ENTRY(0, None);                  // TS_HTTP_STATUS_NONE
    HTTP_STATUS_ENTRY(100, Continue);            // [RFC2616]
    HTTP_STATUS_ENTRY(101, Switching Protocols); // [RFC2616]
    HTTP_STATUS_ENTRY(102, Processing);          // [RFC2518]
    HTTP_STATUS_ENTRY(103, Early Hints);         // TODO: add RFC number
    // 103-199 Unassigned
    HTTP_STATUS_ENTRY(200, OK);                              // [RFC2616]
    HTTP_STATUS_ENTRY(201, Created);                         // [RFC2616]
    HTTP_STATUS_ENTRY(202, Accepted);                        // [RFC2616]
    HTTP_STATUS_ENTRY(203, Non - Authoritative Information); // [RFC2616]
    HTTP_STATUS_ENTRY(204, No Content);                      // [RFC2616]
    HTTP_STATUS_ENTRY(205, Reset Content);                   // [RFC2616]
    HTTP_STATUS_ENTRY(206, Partial Content);                 // [RFC2616]
    HTTP_STATUS_ENTRY(207, Multi - Status);                  // [RFC4918]
    HTTP_STATUS_ENTRY(208, Already Reported);                // [RFC5842]
    // 209-225 Unassigned
    HTTP_STATUS_ENTRY(226, IM Used); // [RFC3229]
    // 227-299 Unassigned
    HTTP_STATUS_ENTRY(300, Multiple Choices);  // [RFC2616]
    HTTP_STATUS_ENTRY(301, Moved Permanently); // [RFC2616]
    HTTP_STATUS_ENTRY(302, Found);             // [RFC2616]
    HTTP_STATUS_ENTRY(303, See Other);         // [RFC2616]
    HTTP_STATUS_ENTRY(304, Not Modified);      // [RFC2616]
    HTTP_STATUS_ENTRY(305, Use Proxy);         // [RFC2616]
    // 306 Reserved                             // [RFC2616]
    HTTP_STATUS_ENTRY(307, Temporary Redirect); // [RFC2616]
    HTTP_STATUS_ENTRY(308, Permanent Redirect); // [RFC-reschke-http-status-308-07]
    // 309-399 Unassigned
    HTTP_STATUS_ENTRY(400, Bad Request);                     // [RFC2616]
    HTTP_STATUS_ENTRY(401, Unauthorized);                    // [RFC2616]
    HTTP_STATUS_ENTRY(402, Payment Required);                // [RFC2616]
    HTTP_STATUS_ENTRY(403, Forbidden);                       // [RFC2616]
    HTTP_STATUS_ENTRY(404, Not Found);                       // [RFC2616]
    HTTP_STATUS_ENTRY(405, Method Not Allowed);              // [RFC2616]
    HTTP_STATUS_ENTRY(406, Not Acceptable);                  // [RFC2616]
    HTTP_STATUS_ENTRY(407, Proxy Authentication Required);   // [RFC2616]
    HTTP_STATUS_ENTRY(408, Request Timeout);                 // [RFC2616]
    HTTP_STATUS_ENTRY(409, Conflict);                        // [RFC2616]
    HTTP_STATUS_ENTRY(410, Gone);                            // [RFC2616]
    HTTP_STATUS_ENTRY(411, Length Required);                 // [RFC2616]
    HTTP_STATUS_ENTRY(412, Precondition Failed);             // [RFC2616]
    HTTP_STATUS_ENTRY(413, Request Entity Too Large);        // [RFC2616]
    HTTP_STATUS_ENTRY(414, Request - URI Too Long);          // [RFC2616]
    HTTP_STATUS_ENTRY(415, Unsupported Media Type);          // [RFC2616]
    HTTP_STATUS_ENTRY(416, Requested Range Not Satisfiable); // [RFC2616]
    HTTP_STATUS_ENTRY(417, Expectation Failed);              // [RFC2616]
    HTTP_STATUS_ENTRY(422, Unprocessable Entity);            // [RFC4918]
    HTTP_STATUS_ENTRY(423, Locked);                          // [RFC4918]
    HTTP_STATUS_ENTRY(424, Failed Dependency);               // [RFC4918]
    // 425 Reserved                           // [RFC2817]
    HTTP_STATUS_ENTRY(426, Upgrade Required); // [RFC2817]
    // 427 Unassigned
    HTTP_STATUS_ENTRY(428, Precondition Required); // [RFC6585]
    HTTP_STATUS_ENTRY(429, Too Many Requests);     // [RFC6585]
    // 430 Unassigned
    HTTP_STATUS_ENTRY(431, Request Header Fields Too Large); // [RFC6585]
    // 432-499 Unassigned
    HTTP_STATUS_ENTRY(500, Internal Server Error);      // [RFC2616]
    HTTP_STATUS_ENTRY(501, Not Implemented);            // [RFC2616]
    HTTP_STATUS_ENTRY(502, Bad Gateway);                // [RFC2616]
    HTTP_STATUS_ENTRY(503, Service Unavailable);        // [RFC2616]
    HTTP_STATUS_ENTRY(504, Gateway Timeout);            // [RFC2616]
    HTTP_STATUS_ENTRY(505, HTTP Version Not Supported); // [RFC2616]
    HTTP_STATUS_ENTRY(506, Variant Also Negotiates);    // [RFC2295]
    HTTP_STATUS_ENTRY(507, Insufficient Storage);       // [RFC4918]
    HTTP_STATUS_ENTRY(508, Loop Detected);              // [RFC5842]
    // 509 Unassigned
    HTTP_STATUS_ENTRY(510, Not Extended);                    // [RFC2774]
    HTTP_STATUS_ENTRY(511, Network Authentication Required); // [RFC6585]
    // 512-599 Unassigned
  }

#undef HTTP_STATUS_ENTRY

  return nullptr;
}

//////////////////////////////////////////////////////
// init     first time structure setup              //
// clear    resets an already-initialized structure //
//////////////////////////////////////////////////////

void
http_parser_init(HTTPParser *parser)
{
  parser->m_parsing_http = true;
  mime_parser_init(&parser->m_mime_parser);
}

void
http_parser_clear(HTTPParser *parser)
{
  parser->m_parsing_http = true;
  mime_parser_clear(&parser->m_mime_parser);
}

/*-------------------------------------------------------------------------
  -------------------------------------------------------------------------*/

#define GETNEXT(label) \
  {                    \
    cur += 1;          \
    if (cur >= end) {  \
      goto label;      \
    }                  \
  }

#define GETPREV(label)      \
  {                         \
    cur -= 1;               \
    if (cur < line_start) { \
      goto label;           \
    }                       \
  }

// NOTE: end is ONE CHARACTER PAST end of string!

ParseResult
http_parser_parse_req(HTTPParser *parser, HdrHeap *heap, HTTPHdrImpl *hh, const char **start, const char *end,
                      bool must_copy_strings, bool eof, int strict_uri_parsing, size_t max_request_line_size,
                      size_t max_hdr_field_size)
{
  if (parser->m_parsing_http) {
    MIMEScanner *scanner = &parser->m_mime_parser.m_scanner;
    URLImpl     *url;

    ParseResult err;
    bool        line_is_real;
    const char *cur;
    const char *line_start;
    const char *real_end;
    const char *method_start;
    const char *method_end;
    const char *url_start;
    const char *url_end;
    const char *version_start;
    const char *version_end;

    swoc::TextView text, parsed;

    real_end = end;

  start:
    hh->m_polarity = HTTPType::REQUEST;

    // Make sure the line is not longer than max_request_line_size
    if (scanner->get_buffered_line_size() > max_request_line_size) {
      return ParseResult::ERROR;
    }

    text.assign(*start, real_end);
    err    = scanner->get(text, parsed, line_is_real, eof, MIMEScanner::ScanType::LINE);
    *start = text.data();
    if (static_cast<int>(err) < 0) {
      return err;
    }
    // We have to get a request line.  If we get parse done here,
    //   that meas we got an empty request
    if (err == ParseResult::DONE) {
      return ParseResult::ERROR;
    }
    if (err == ParseResult::CONT) {
      return err;
    }

    ink_assert(parsed.size() < UINT16_MAX);
    line_start = cur = parsed.data();
    end              = parsed.data_end();

    if (static_cast<unsigned>(end - line_start) > max_request_line_size) {
      return ParseResult::ERROR;
    }

    must_copy_strings = (must_copy_strings || (!line_is_real));

#if (ENABLE_PARSER_FAST_PATHS)
    // first try fast path
    if (end - cur >= 16) {
      if (((cur[0] ^ 'G') | (cur[1] ^ 'E') | (cur[2] ^ 'T')) != 0) {
        goto slow_case;
      }
      if (((end[-10] ^ 'H') | (end[-9] ^ 'T') | (end[-8] ^ 'T') | (end[-7] ^ 'P') | (end[-6] ^ '/') | (end[-4] ^ '.') |
           (end[-2] ^ '\r') | (end[-1] ^ '\n')) != 0) {
        goto slow_case;
      }
      if (!(isdigit(end[-5]) && isdigit(end[-3]))) {
        goto slow_case;
      }
      if (!(ParseRules::is_space(cur[3]) && (!ParseRules::is_space(cur[4])) && (!ParseRules::is_space(end[-12])) &&
            ParseRules::is_space(end[-11]))) {
        goto slow_case;
      }
      if (&(cur[4]) >= &(end[-11])) {
        goto slow_case;
      }

      HTTPVersion version{static_cast<uint8_t>(end[-5] - '0'), static_cast<uint8_t>(end[-3] - '0')};

      http_hdr_method_set(heap, hh, {&(cur[0]), 3}, HTTP_WKSIDX_GET, must_copy_strings);
      ink_assert(hh->u.req.m_url_impl != nullptr);
      url       = hh->u.req.m_url_impl;
      url_start = &(cur[4]);
      err       = ::url_parse(heap, url, &url_start, &(end[-11]), must_copy_strings, strict_uri_parsing);
      if (static_cast<int>(err) < 0) {
        return err;
      }
      if (!http_hdr_version_set(hh, version)) {
        return ParseResult::ERROR;
      }

      end                    = real_end;
      parser->m_parsing_http = false;

      ParseResult ret = mime_parser_parse(&parser->m_mime_parser, heap, hh->m_fields_impl, start, end, must_copy_strings, eof,
                                          false, max_hdr_field_size);
      // If we're done with the main parse do some validation
      if (ret == ParseResult::DONE) {
        ret = validate_hdr_request_target(HTTP_WKSIDX_GET, url);
      }
      if (ret == ParseResult::DONE) {
        ret = validate_hdr_host(hh); // check HOST header
      }
      if (ret == ParseResult::DONE) {
        ret = validate_hdr_content_length(heap, hh);
      }
      return ret;
    }
#endif

  slow_case:

    method_start  = nullptr;
    method_end    = nullptr;
    url_start     = nullptr;
    url_end       = nullptr;
    version_start = nullptr;
    version_end   = nullptr;
    url           = nullptr;

    if (ParseRules::is_cr(*cur))
      GETNEXT(done);
    if (ParseRules::is_lf(*cur)) {
      goto start;
    }

  parse_method1:

    if (ParseRules::is_ws(*cur)) {
      GETNEXT(done);
      goto parse_method1;
    }
    if (!ParseRules::is_token(*cur)) {
      goto done;
    }
    method_start = cur;
    GETNEXT(done);
  parse_method2:
    if (ParseRules::is_ws(*cur)) {
      method_end = cur;
      goto parse_version1;
    }
    if (!ParseRules::is_token(*cur)) {
      goto done;
    }
    GETNEXT(done);
    goto parse_method2;

  parse_version1:
    cur = end - 1;
    if (ParseRules::is_lf(*cur) && (cur >= line_start)) {
      cur -= 1;
    }
    if (ParseRules::is_cr(*cur) && (cur >= line_start)) {
      cur -= 1;
    }
    // A client may add extra white spaces after the HTTP version.
    // So, skip white spaces.
    while (ParseRules::is_ws(*cur) && (cur >= line_start)) {
      cur -= 1;
    }
    version_end = cur + 1;
  parse_version2:
    if (isdigit(*cur)) {
      GETPREV(parse_url);
      goto parse_version2;
    }
    if (*cur == '.') {
      GETPREV(parse_url);
      goto parse_version3;
    }
    goto parse_url;
  parse_version3:
    if (isdigit(*cur)) {
      GETPREV(parse_url);
      goto parse_version3;
    }
    if (*cur == '/') {
      GETPREV(parse_url);
      goto parse_version4;
    }
    goto parse_url;
  parse_version4:
    if (*cur != 'P') {
      goto parse_url;
    }
    GETPREV(parse_url);
    if (*cur != 'T') {
      goto parse_url;
    }
    GETPREV(parse_url);
    if (*cur != 'T') {
      goto parse_url;
    }
    GETPREV(parse_url);
    if (*cur != 'H') {
      goto parse_url;
    }
    version_start = cur;

  parse_url:
    url_start = method_end + 1;
    if (version_start) {
      url_end = version_start - 1;
    } else {
      url_end = end - 1;
    }
    while ((url_start < end) && ParseRules::is_ws(*url_start)) {
      url_start += 1;
    }
    while ((url_end >= line_start) && ParseRules::is_wslfcr(*url_end)) {
      url_end -= 1;
    }
    url_end += 1;

  done:
    if (!method_start || !method_end) {
      return ParseResult::ERROR;
    }

    // checking these with an if statement makes coverity flag as dead code because
    // url_start and url_end logically cannot be 0 at this time
    ink_assert(url_start);
    ink_assert(url_end);

    int method_wks_idx = hdrtoken_method_tokenize(method_start, static_cast<int>(method_end - method_start));
    http_hdr_method_set(heap, hh, {method_start, static_cast<std::string_view::size_type>(method_end - method_start)},
                        method_wks_idx, must_copy_strings);

    ink_assert(hh->u.req.m_url_impl != nullptr);

    url = hh->u.req.m_url_impl;
    err = ::url_parse(heap, url, &url_start, url_end, must_copy_strings, strict_uri_parsing);

    if (static_cast<int>(err) < 0) {
      return err;
    }

    HTTPVersion version;
    if (version_start && version_end) {
      version = http_parse_version(version_start, version_end);
    } else {
      return ParseResult::ERROR;
    }

    if (!http_hdr_version_set(hh, version)) {
      return ParseResult::ERROR;
    }

    end                    = real_end;
    parser->m_parsing_http = false;
  }

  ParseResult ret = mime_parser_parse(&parser->m_mime_parser, heap, hh->m_fields_impl, start, end, must_copy_strings, eof, false,
                                      max_hdr_field_size);
  // If we're done with the main parse do some validation
  if (ret == ParseResult::DONE) {
    ret = validate_hdr_request_target(hh->u.req.m_method_wks_idx, hh->u.req.m_url_impl);
  }
  if (ret == ParseResult::DONE) {
    ret = validate_hdr_host(hh); // check HOST header
  }
  if (ret == ParseResult::DONE) {
    ret = validate_hdr_content_length(heap, hh);
  }
  return ret;
}

ParseResult
validate_hdr_request_target(int method_wk_idx, URLImpl *url)
{
<<<<<<< HEAD
  ParseResult ret = PARSE_RESULT_DONE;
  auto        host{url->get_host()};
  auto        path{url->get_path()};
  auto        scheme{url->get_scheme()};

  if (host.empty()) {
    if (path == "*"sv) { // asterisk-form
=======
  ParseResult ret = ParseResult::DONE;
  int         host_len;
  url->get_host(&host_len);
  int         path_len;
  const char *path = url->get_path(&path_len);
  int         scheme_len;
  url->get_scheme(&scheme_len);

  if (host_len == 0) {
    if (path_len == 1 && path[0] == '*') { // asterisk-form
>>>>>>> 678d786c
      // Skip this check for now because URLImpl can't distinguish '*' and '/*'
      // if (method_wk_idx != HTTP_WKSIDX_OPTIONS) {
      //   ret = ParseResult::ERROR;
      // }
    } else { // origin-form
      // Nothing to check here
    }
  } else if (scheme.empty() && !host.empty()) { // authority-form
    if (method_wk_idx != HTTP_WKSIDX_CONNECT) {
      ret = ParseResult::ERROR;
    }
  } else { // absolute-form
    // Nothing to check here
  }

  return ret;
}

ParseResult
validate_hdr_host(HTTPHdrImpl *hh)
{
  ParseResult ret        = ParseResult::DONE;
  MIMEField  *host_field = mime_hdr_field_find(hh->m_fields_impl, static_cast<std::string_view>(MIME_FIELD_HOST));
  if (host_field) {
    if (host_field->has_dups()) {
      ret = ParseResult::ERROR; // can't have more than 1 host field.
    } else {
      auto             host{host_field->value_get()};
      std::string_view addr, port, rest;
      if (0 == ats_ip_parse(host, &addr, &port, &rest)) {
        if (!port.empty()) {
          if (port.size() > 5) {
            return ParseResult::ERROR;
          }
          int port_i = ink_atoi(port.data(), port.size());
          if (port_i >= 65536 || port_i <= 0) {
            return ParseResult::ERROR;
          }
        }
        if (!validate_host_name(addr)) {
          return ParseResult::ERROR;
        }
        if (ParseResult::DONE == ret && !std::all_of(rest.begin(), rest.end(), &ParseRules::is_ws)) {
          return ParseResult::ERROR;
        }
      } else {
        ret = ParseResult::ERROR;
      }
    }
  }
  return ret;
}

ParseResult
validate_hdr_content_length(HdrHeap *heap, HTTPHdrImpl *hh)
{
  MIMEField *content_length_field =
    mime_hdr_field_find(hh->m_fields_impl, static_cast<std::string_view>(MIME_FIELD_CONTENT_LENGTH));

  if (content_length_field) {
    // RFC 7230 section 3.3.3:
    // If a message is received with both a Transfer-Encoding and a
    // Content-Length header field, the Transfer-Encoding overrides
    // the Content-Length
    if (mime_hdr_field_find(hh->m_fields_impl, static_cast<std::string_view>(MIME_FIELD_TRANSFER_ENCODING)) != nullptr) {
      // Delete all Content-Length headers
      Dbg(dbg_ctl_http, "Transfer-Encoding header and Content-Length headers the request, removing all Content-Length headers");
      mime_hdr_field_delete(heap, hh->m_fields_impl, content_length_field, true);
      return ParseResult::DONE;
    }

    // RFC 7230 section 3.3.3:
    // If a message is received without Transfer-Encoding and with
    // either multiple Content-Length header fields having differing
    // field-values or a single Content-Length header field having an
    // invalid value, then the message framing is invalid and the
    // recipient MUST treat it as an unrecoverable error.  If this is a
    // request message, the server MUST respond with a 400 (Bad Request)
    // status code and then close the connection
    std::string_view value = content_length_field->value_get();

    // RFC 9110 section 8.6.
    // Content-Length = 1*DIGIT
    //
    if (value.empty()) {
      Dbg(dbg_ctl_http, "Content-Length headers don't match the ABNF, returning parse error");
      return ParseResult::ERROR;
    }

    // If the content-length value contains a non-numeric value, the header is invalid
    if (std::find_if(value.cbegin(), value.cend(), [](std::string_view::value_type c) { return !std::isdigit(c); }) !=
        value.cend()) {
      Dbg(dbg_ctl_http, "Content-Length value contains non-digit, returning parse error");
      return ParseResult::ERROR;
    }

    while (content_length_field->has_dups()) {
      std::string_view value_dup = content_length_field->m_next_dup->value_get();

      if ((value.length() != value_dup.length()) || value.compare(value_dup) != 0) {
        // Values are different, parse error
        Dbg(dbg_ctl_http, "Content-Length headers don't match, returning parse error");
        return ParseResult::ERROR;
      } else {
        // Delete the duplicate since it has the same value
        Dbg(dbg_ctl_http, "Deleting duplicate Content-Length header");
        mime_hdr_field_delete(heap, hh->m_fields_impl, content_length_field->m_next_dup, false);
      }
    }
  }

  return ParseResult::DONE;
}

/*-------------------------------------------------------------------------
  -------------------------------------------------------------------------*/

ParseResult
http_parser_parse_resp(HTTPParser *parser, HdrHeap *heap, HTTPHdrImpl *hh, const char **start, const char *end,
                       bool must_copy_strings, bool eof)
{
  if (parser->m_parsing_http) {
    MIMEScanner *scanner = &parser->m_mime_parser.m_scanner;

    ParseResult err;
    bool        line_is_real;
    const char *cur;
    const char *line_start;
    const char *real_end;
    const char *version_start;
    const char *version_end;
    const char *status_start;
    const char *status_end;
    const char *reason_start;
    const char *reason_end;
    const char *old_start;

    real_end  = end;
    old_start = *start;

    hh->m_polarity = HTTPType::RESPONSE;

    // Make sure the line is not longer than 64K
    if (scanner->get_buffered_line_size() >= UINT16_MAX) {
      return ParseResult::ERROR;
    }

    swoc::TextView text{*start, real_end};
    swoc::TextView parsed;
    err    = scanner->get(text, parsed, line_is_real, eof, MIMEScanner::ScanType::LINE);
    *start = text.data();
    if (static_cast<int>(err) < 0) {
      return err;
    }
    // Make sure the length headers are consistent
    if (err == ParseResult::DONE) {
      err = validate_hdr_content_length(heap, hh);
    }
    if ((err == ParseResult::DONE) || (err == ParseResult::CONT)) {
      return err;
    }

    ink_assert(parsed.size() < UINT16_MAX);
    line_start = cur = parsed.data();
    end              = parsed.data_end();

    must_copy_strings = (must_copy_strings || (!line_is_real));

#if (ENABLE_PARSER_FAST_PATHS)
    // first try fast path
    if (end - cur >= 16) {
      int http_match =
        ((cur[0] ^ 'H') | (cur[1] ^ 'T') | (cur[2] ^ 'T') | (cur[3] ^ 'P') | (cur[4] ^ '/') | (cur[6] ^ '.') | (cur[8] ^ ' '));
      if ((http_match != 0) || (!(isdigit(cur[5]) && isdigit(cur[7]) && isdigit(cur[9]) && isdigit(cur[10]) && isdigit(cur[11]) &&
                                  (!ParseRules::is_space(cur[13]))))) {
        goto slow_case;
      }

      reason_start = &(cur[13]);
      reason_end   = end - 1;
      while ((reason_end > reason_start + 1) && (ParseRules::is_space(reason_end[-1]))) {
        --reason_end;
      }

      HTTPVersion version(cur[5] - '0', cur[7] - '0');
      HTTPStatus  status = static_cast<HTTPStatus>((cur[9] - '0') * 100 + (cur[10] - '0') * 10 + (cur[11] - '0'));

      http_hdr_version_set(hh, version);
      http_hdr_status_set(hh, status);
      http_hdr_reason_set(heap, hh, {reason_start, static_cast<std::string_view::size_type>(reason_end - reason_start)},
                          must_copy_strings);

      end                    = real_end;
      parser->m_parsing_http = false;
      auto ret = mime_parser_parse(&parser->m_mime_parser, heap, hh->m_fields_impl, start, end, must_copy_strings, eof, true);
      // Make sure the length headers are consistent
      if (ret == ParseResult::DONE) {
        ret = validate_hdr_content_length(heap, hh);
      }
      return ret;
    }
#endif

  slow_case:
    version_start = nullptr;
    version_end   = nullptr;
    status_start  = nullptr;
    status_end    = nullptr;
    reason_start  = nullptr;
    reason_end    = nullptr;

    version_start = cur = line_start;
    if (*cur != 'H') {
      goto eoh;
    }
    GETNEXT(eoh);
    if (*cur != 'T') {
      goto eoh;
    }
    GETNEXT(eoh);
    if (*cur != 'T') {
      goto eoh;
    }
    GETNEXT(eoh);
    if (*cur != 'P') {
      goto eoh;
    }
    GETNEXT(eoh);
    if (*cur != '/') {
      goto eoh;
    }
    GETNEXT(eoh);
  parse_version2:
    if (isdigit(*cur)) {
      GETNEXT(eoh);
      goto parse_version2;
    }
    if (*cur == '.') {
      GETNEXT(eoh);
      goto parse_version3;
    }
    goto eoh;
  parse_version3:
    if (isdigit(*cur)) {
      GETNEXT(eoh);
      goto parse_version3;
    }
    if (ParseRules::is_ws(*cur)) {
      version_end = cur;
      GETNEXT(eoh);
      goto parse_status1;
    }
    goto eoh;

  parse_status1:
    if (ParseRules::is_ws(*cur)) {
      GETNEXT(done);
      goto parse_status1;
    }
    status_start = cur;
  parse_status2:
    status_end = cur;
    if (isdigit(*cur)) {
      GETNEXT(done);
      goto parse_status2;
    }
    if (ParseRules::is_ws(*cur)) {
      GETNEXT(done);
      goto parse_reason1;
    }
    goto done;

  parse_reason1:
    if (ParseRules::is_ws(*cur)) {
      GETNEXT(done);
      goto parse_reason1;
    }
    reason_start = cur;
    reason_end   = end - 1;
    while ((reason_end >= line_start) && (ParseRules::is_cr(*reason_end) || ParseRules::is_lf(*reason_end))) {
      reason_end -= 1;
    }
    reason_end += 1;
    goto done;

  eoh:
    *start = old_start;
    return ParseResult::ERROR; // This used to return ParseResult::DONE by default before

  done:
    if (!version_start || !version_end) {
      return ParseResult::ERROR;
    }

    HTTPVersion version = http_parse_version(version_start, version_end);

    if (version == HTTP_0_9) {
      return ParseResult::ERROR;
    }

    http_hdr_version_set(hh, version);

    if (status_start && status_end) {
      http_hdr_status_set(hh, http_parse_status(status_start, status_end));
    }

    if (reason_start && reason_end) {
      http_hdr_reason_set(heap, hh, {reason_start, static_cast<std::string_view::size_type>(reason_end - reason_start)},
                          must_copy_strings);
    }

    end                    = real_end;
    parser->m_parsing_http = false;
  }
  auto ret = mime_parser_parse(&parser->m_mime_parser, heap, hh->m_fields_impl, start, end, must_copy_strings, eof, true);
  // Make sure the length headers are consistent
  if (ret == ParseResult::DONE) {
    ret = validate_hdr_content_length(heap, hh);
  }
  return ret;
}

/*-------------------------------------------------------------------------
  -------------------------------------------------------------------------*/

HTTPStatus
http_parse_status(const char *start, const char *end)
{
  int status = 0;

  while ((start != end) && ParseRules::is_space(*start)) {
    start += 1;
  }

  while ((start != end) && isdigit(*start)) {
    status = (status * 10) + (*start++ - '0');
  }

  return static_cast<HTTPStatus>(status);
}

/*-------------------------------------------------------------------------
  -------------------------------------------------------------------------*/

HTTPVersion
http_parse_version(const char *start, const char *end)
{
  int maj;
  int min;

  if ((end - start) < 8) {
    return HTTP_0_9;
  }

  if ((start[0] == 'H') && (start[1] == 'T') && (start[2] == 'T') && (start[3] == 'P') && (start[4] == '/')) {
    start += 5;

    maj = 0;
    min = 0;

    while ((start != end) && isdigit(*start)) {
      maj    = (maj * 10) + (*start - '0');
      start += 1;
    }

    if (*start == '.') {
      start += 1;
    }

    while ((start != end) && isdigit(*start)) {
      min    = (min * 10) + (*start - '0');
      start += 1;
    }

    return HTTPVersion(maj, min);
  }

  return HTTP_0_9;
}

/*-------------------------------------------------------------------------
  -------------------------------------------------------------------------*/

static char *
http_str_store(Arena *arena, const char *str, int length)
{
  const char *wks;
  int         idx = hdrtoken_tokenize(str, length, &wks);
  if (idx < 0) {
    return arena->str_store(str, length);
  } else {
    return const_cast<char *>(wks);
  }
}

/*-------------------------------------------------------------------------
  -------------------------------------------------------------------------*/

static void
http_skip_ws(const char *&buf, int &len)
{
  while (len > 0 && *buf && ParseRules::is_ws(*buf)) {
    buf += 1;
    len -= 1;
  }
}

/*-------------------------------------------------------------------------
  -------------------------------------------------------------------------*/

static double
http_parse_qvalue(const char *&buf, int &len)
{
  double val = 1.0;

  if (*buf != ';') {
    return val;
  }

  buf += 1;
  len -= 1;

  while (len > 0 && *buf) {
    http_skip_ws(buf, len);

    if (*buf == 'q') {
      buf += 1;
      len -= 1;
      http_skip_ws(buf, len);

      if (*buf == '=') {
        double n;
        int    f;

        buf += 1;
        len -= 1;
        http_skip_ws(buf, len);

        n = 0.0;
        while (len > 0 && *buf && isdigit(*buf)) {
          n    = (n * 10) + (*buf++ - '0');
          len -= 1;
        }

        if (*buf == '.') {
          buf += 1;
          len -= 1;

          f = 10;
          while (len > 0 && *buf && isdigit(*buf)) {
            n   += (*buf++ - '0') / static_cast<double>(f);
            f   *= 10;
            len -= 1;
          }
        }

        val = n;
      }
    } else {
      // The current parameter is not a q-value, so go to the next param.
      while (len > 0 && *buf) {
        if (*buf != ';') {
          buf += 1;
          len -= 1;
        } else {
          // Move to the character after the semicolon.
          buf += 1;
          len -= 1;
          break;
        }
      }
    }
  }

  return val;
}

/*-------------------------------------------------------------------------
  -------------------------------------------------------------------------*/

/*-------------------------------------------------------------------------
  TE        = "TE" ":" #( t-codings )
  t-codings = "trailers" | ( transfer-extension [ accept-params ] )
  -------------------------------------------------------------------------*/

HTTPValTE *
http_parse_te(const char *buf, int len, Arena *arena)
{
  HTTPValTE  *val;
  const char *s;

  http_skip_ws(buf, len);

  s = buf;

  while (len > 0 && *buf && (*buf != ';')) {
    buf += 1;
    len -= 1;
  }

  val           = static_cast<HTTPValTE *>(arena->alloc(sizeof(HTTPValTE)));
  val->encoding = http_str_store(arena, s, static_cast<int>(buf - s));
  val->qvalue   = http_parse_qvalue(buf, len);

  return val;
}

void
HTTPHdr::_fill_target_cache() const
{
  URL *url = this->url_get();

  m_target_in_url  = false;
  m_port_in_header = false;
  m_host_mime      = nullptr;
  // Check in the URL first, then the HOST field.
  std::string_view host;
  if (host = url->host_get(); nullptr != host.data()) {
    m_target_in_url  = true;
    m_port           = url->port_get();
    m_port_in_header = 0 != url->port_get_raw();
    m_host_mime      = nullptr;
    m_host_length    = static_cast<int>(host.length());
  } else {
    std::string_view port;
    std::tie(m_host_mime, host, port) = const_cast<HTTPHdr *>(this)->get_host_port_values();
    m_host_length                     = static_cast<int>(host.length());

    if (m_host_mime != nullptr) {
      m_port = 0;
      if (!port.empty()) {
        for (auto c : port) {
          if (isdigit(c)) {
            m_port = m_port * 10 + c - '0';
          }
        }
      }
      m_port_in_header = (0 != m_port);
      m_port           = url_canonicalize_port(url->m_url_impl->m_url_type, m_port);
    }
  }

  m_target_cached = true;
}

void
HTTPHdr::set_url_target_from_host_field(URL *url)
{
  this->_test_and_fill_target_cache();

  if (!url) {
    // Use local cached URL and don't copy if the target
    // is already there.
    if (!m_target_in_url && m_host_mime && m_host_length) {
      m_url_cached.host_set({m_host_mime->m_ptr_value, static_cast<std::string_view::size_type>(m_host_length)});
      if (m_port_in_header) {
        m_url_cached.port_set(m_port);
      }
      m_target_in_url = true; // it's there now.
    }
  } else {
    url->host_set(host_get());
    if (m_port_in_header) {
      url->port_set(m_port);
    }
  }
}

// Very ugly, but a proper implementation will require
// rewriting the URL class and all of its clients so that
// clients access the URL through the HTTP header instance
// unless they really need low level access. The header would
// need to either keep two versions of the URL (pristine
// and effective) or URl would have to provide access to
// the URL printer.

/// Hack the URL in the HTTP header to be 1.0 compliant, saving the
/// original values so they can be restored.
class UrlPrintHack
{
  friend class HTTPHdr;
  UrlPrintHack(HTTPHdr *hdr)
  {
    hdr->_test_and_fill_target_cache();
    if (hdr->m_url_cached.valid()) {
      URLImpl *ui = hdr->m_url_cached.m_url_impl;

      m_hdr = hdr; // mark as potentially having modified values.

      /* Get dirty. We reach in to the URL implementation to
         set the host and port if
         1) They are not already set
         AND
         2) The values were in a HTTP header.
      */
      if (!hdr->m_target_in_url && hdr->m_host_length && hdr->m_host_mime) {
        ink_assert(nullptr == ui->m_ptr_host); // shouldn't be non-zero if not in URL.
        ui->m_ptr_host    = hdr->m_host_mime->m_ptr_value;
        ui->m_len_host    = hdr->m_host_length;
        m_host_modified_p = true;
      } else {
        m_host_modified_p = false;
      }

      if (0 == hdr->m_url_cached.port_get_raw() && hdr->m_port_in_header) {
        ink_assert(nullptr == ui->m_ptr_port); // shouldn't be set if not in URL.
        ui->m_ptr_port    = m_port_buff;
        ui->m_len_port    = snprintf(m_port_buff, sizeof(m_port_buff), "%d", hdr->m_port);
        ui->m_port        = hdr->m_port;
        m_port_modified_p = true;
      } else {
        m_port_modified_p = false;
      }
    } else {
      m_hdr = nullptr;
    }
  }

  /// Destructor.
  ~UrlPrintHack()
  {
    if (m_hdr) { // There was a potentially modified header.
      URLImpl *ui = m_hdr->m_url_cached.m_url_impl;
      // Because we only modified if not set, we can just set these values
      // back to zero if modified. We want to be careful because if a
      // heap re-allocation happened while this was active, then a saved value
      // is wrong and will break things if restored. We don't have to worry
      // about these because, if modified, they were originally NULL and should
      // still be NULL after a re-allocate.
      if (m_port_modified_p) {
        ui->m_len_port = 0;
        ui->m_ptr_port = nullptr;
        ui->m_port     = 0;
      }
      if (m_host_modified_p) {
        ui->m_len_host = 0;
        ui->m_ptr_host = nullptr;
      }
    }
  }

  /// Check if the hack worked
  bool
  is_valid() const
  {
    return nullptr != m_hdr;
  }

  /// Saved values.
  ///@{
  bool     m_host_modified_p = false;
  bool     m_port_modified_p = false;
  HTTPHdr *m_hdr             = nullptr;
  ///@}
  /// Temporary buffer for port data.
  char m_port_buff[32];
};

char *
HTTPHdr::url_string_get(Arena *arena, int *length)
{
  char        *zret = nullptr;
  UrlPrintHack hack(this);

  if (hack.is_valid()) {
    // The use of a magic value for Arena to indicate the internal heap is
    // even uglier but it's less so than duplicating this entire method to
    // change that one thing.

    zret = (arena == USE_HDR_HEAP_MAGIC) ? m_url_cached.string_get_ref(length) : m_url_cached.string_get(arena, length);
  }
  return zret;
}

int
HTTPHdr::url_print(char *buff, int length, int *offset, int *skip, unsigned normalization_flags)
{
  ink_release_assert(offset);
  ink_release_assert(skip);

  int          zret = 0;
  UrlPrintHack hack(this);
  if (hack.is_valid()) {
    zret = m_url_cached.print(buff, length, offset, skip, normalization_flags);
  }
  return zret;
}

int
HTTPHdr::url_printed_length(unsigned normalization_flags)
{
  int          zret = -1;
  UrlPrintHack hack(this);
  if (hack.is_valid()) {
    zret = m_url_cached.length_get(normalization_flags);
  }
  return zret;
}

// Look for headers that the proxy will need to be able to process
// Return false if the proxy does not know how to process the header
// Currently just looking at TRANSFER_ENCODING.  The proxy only knows how to
// process the chunked action
bool
HTTPHdr::check_hdr_implements()
{
  bool       retval = true;
  MIMEField *transfer_encode =
    mime_hdr_field_find(this->m_http->m_fields_impl, static_cast<std::string_view>(MIME_FIELD_TRANSFER_ENCODING));
  if (transfer_encode) {
    do {
      auto val{transfer_encode->value_get()};
      if (val.length() != 7 || 0 != strncasecmp(val.data(), "chunked", val.length())) {
        retval = false;
      }
      transfer_encode = transfer_encode->m_next_dup;
    } while (retval && transfer_encode);
  }
  return retval;
}

/***********************************************************************
 *                                                                     *
 *                        M A R S H A L I N G                          *
 *                                                                     *
 ***********************************************************************/

int
HTTPHdr::unmarshal(char *buf, int len, RefCountObj *block_ref)
{
  m_heap = reinterpret_cast<HdrHeap *>(buf);

  int res =
    m_heap->unmarshal(len, static_cast<int>(HdrHeapObjType::HTTP_HEADER), reinterpret_cast<HdrHeapObjImpl **>(&m_http), block_ref);

  if (res > 0) {
    m_mime = m_http->m_fields_impl;
  } else {
    clear();
  }

  return res;
}

int
HTTPHdrImpl::marshal(MarshalXlate *ptr_xlate, int num_ptr, MarshalXlate *str_xlate, int num_str)
{
  if (m_polarity == HTTPType::REQUEST) {
    HDR_MARSHAL_STR(u.req.m_ptr_method, str_xlate, num_str);
    HDR_MARSHAL_PTR(u.req.m_url_impl, URLImpl, ptr_xlate, num_ptr);
  } else if (m_polarity == HTTPType::RESPONSE) {
    HDR_MARSHAL_STR(u.resp.m_ptr_reason, str_xlate, num_str);
  } else {
    ink_release_assert(!"unknown m_polarity");
  }

  HDR_MARSHAL_PTR(m_fields_impl, MIMEHdrImpl, ptr_xlate, num_ptr);

  return 0;
}

void
HTTPHdrImpl::unmarshal(intptr_t offset)
{
  if (m_polarity == HTTPType::REQUEST) {
    HDR_UNMARSHAL_STR(u.req.m_ptr_method, offset);
    HDR_UNMARSHAL_PTR(u.req.m_url_impl, URLImpl, offset);
  } else if (m_polarity == HTTPType::RESPONSE) {
    HDR_UNMARSHAL_STR(u.resp.m_ptr_reason, offset);
  } else {
    ink_release_assert(!"unknown m_polarity");
  }

  HDR_UNMARSHAL_PTR(m_fields_impl, MIMEHdrImpl, offset);
}

void
HTTPHdrImpl::move_strings(HdrStrHeap *new_heap)
{
  if (m_polarity == HTTPType::REQUEST) {
    HDR_MOVE_STR(u.req.m_ptr_method, u.req.m_len_method);
  } else if (m_polarity == HTTPType::RESPONSE) {
    HDR_MOVE_STR(u.resp.m_ptr_reason, u.resp.m_len_reason);
  } else {
    ink_release_assert(!"unknown m_polarity");
  }
}

size_t
HTTPHdrImpl::strings_length()
{
  size_t ret = 0;

  if (m_polarity == HTTPType::REQUEST) {
    ret += u.req.m_len_method;
  } else if (m_polarity == HTTPType::RESPONSE) {
    ret += u.resp.m_len_reason;
  }
  return ret;
}

void
HTTPHdrImpl::check_strings(HeapCheck *heaps, int num_heaps)
{
  if (m_polarity == HTTPType::REQUEST) {
    CHECK_STR(u.req.m_ptr_method, u.req.m_len_method, heaps, num_heaps);
  } else if (m_polarity == HTTPType::RESPONSE) {
    CHECK_STR(u.resp.m_ptr_reason, u.resp.m_len_reason, heaps, num_heaps);
  } else {
    ink_release_assert(!"unknown m_polarity");
  }
}

ClassAllocator<HTTPCacheAlt> httpCacheAltAllocator("httpCacheAltAllocator");

/*-------------------------------------------------------------------------
  -------------------------------------------------------------------------*/
int constexpr HTTPCacheAlt::N_INTEGRAL_FRAG_OFFSETS;

HTTPCacheAlt::HTTPCacheAlt() : m_request_hdr(), m_response_hdr()

{
  memset(&m_object_key[0], 0, CRYPTO_HASH_SIZE);
  m_object_size[0] = 0;
  m_object_size[1] = 0;
}

void
HTTPCacheAlt::destroy()
{
  ink_assert(m_magic == CacheAltMagic::ALIVE);
  ink_assert(m_writeable);
  m_magic     = CacheAltMagic::DEAD;
  m_writeable = 0;
  m_request_hdr.destroy();
  m_response_hdr.destroy();
  m_frag_offset_count = 0;
  if (m_frag_offsets && m_frag_offsets != m_integral_frag_offsets) {
    ats_free(m_frag_offsets);
    m_frag_offsets = nullptr;
  }
  httpCacheAltAllocator.free(this);
}

void
HTTPCacheAlt::copy(HTTPCacheAlt *to_copy)
{
  m_magic = to_copy->m_magic;
  // m_writeable =      to_copy->m_writeable;
  m_unmarshal_len = to_copy->m_unmarshal_len;
  m_id            = to_copy->m_id;
  m_rid           = to_copy->m_rid;
  memcpy(&m_object_key[0], &to_copy->m_object_key[0], CRYPTO_HASH_SIZE);
  m_object_size[0] = to_copy->m_object_size[0];
  m_object_size[1] = to_copy->m_object_size[1];

  if (to_copy->m_request_hdr.valid()) {
    m_request_hdr.copy(&to_copy->m_request_hdr);
  }

  if (to_copy->m_response_hdr.valid()) {
    m_response_hdr.copy(&to_copy->m_response_hdr);
  }

  m_request_sent_time      = to_copy->m_request_sent_time;
  m_response_received_time = to_copy->m_response_received_time;
  this->copy_frag_offsets_from(to_copy);
}

void
HTTPCacheAlt::copy_frag_offsets_from(HTTPCacheAlt *src)
{
  m_frag_offset_count = src->m_frag_offset_count;
  if (m_frag_offset_count > 0) {
    if (m_frag_offset_count > N_INTEGRAL_FRAG_OFFSETS) {
      /* Mixed feelings about this - technically we don't need it to be a
         power of two when copied because currently that means it is frozen.
         But that could change later and it would be a nasty bug to find.
         So we'll do it for now. The relative overhead is tiny.
      */
      int bcount = HTTPCacheAlt::N_INTEGRAL_FRAG_OFFSETS * 2;
      while (bcount < m_frag_offset_count) {
        bcount *= 2;
      }
      m_frag_offsets = static_cast<FragOffset *>(ats_malloc(sizeof(FragOffset) * bcount));
    } else {
      m_frag_offsets = m_integral_frag_offsets;
    }
    memcpy(m_frag_offsets, src->m_frag_offsets, sizeof(FragOffset) * m_frag_offset_count);
  }
}

const int HTTP_ALT_MARSHAL_SIZE = HdrHeapMarshalBlocks{swoc::round_up(sizeof(HTTPCacheAlt))};

void
HTTPInfo::create()
{
  m_alt = httpCacheAltAllocator.alloc();
}

void
HTTPInfo::copy(HTTPInfo *hi)
{
  if (m_alt && m_alt->m_writeable) {
    destroy();
  }

  create();
  m_alt->copy(hi->m_alt);
}

void
HTTPInfo::copy_frag_offsets_from(HTTPInfo *src)
{
  if (m_alt && src->m_alt) {
    m_alt->copy_frag_offsets_from(src->m_alt);
  }
}

int
HTTPInfo::marshal_length()
{
  int len = HTTP_ALT_MARSHAL_SIZE;

  if (m_alt->m_request_hdr.valid()) {
    len += m_alt->m_request_hdr.m_heap->marshal_length();
  }

  if (m_alt->m_response_hdr.valid()) {
    len += m_alt->m_response_hdr.m_heap->marshal_length();
  }

  if (m_alt->m_frag_offset_count > HTTPCacheAlt::N_INTEGRAL_FRAG_OFFSETS) {
    len += sizeof(FragOffset) * m_alt->m_frag_offset_count;
  }

  return len;
}

int
HTTPInfo::marshal(char *buf, int len)
{
  int           tmp;
  int           used        = 0;
  HTTPCacheAlt *marshal_alt = reinterpret_cast<HTTPCacheAlt *>(buf);
  // non-zero only if the offsets are external. Otherwise they get
  // marshalled along with the alt struct.
  ink_assert(m_alt->m_magic == CacheAltMagic::ALIVE);

  // Make sure the buffer is aligned
  //    ink_assert(((intptr_t)buf) & 0x3 == 0);

  // Memcpy the whole object so that we can use it
  //   live later.  This involves copying a few
  //   extra bytes now but will save copying any
  //   bytes on the way out of the cache
  memcpy(buf, m_alt, sizeof(HTTPCacheAlt));
  marshal_alt->m_magic          = CacheAltMagic::MARSHALED;
  marshal_alt->m_writeable      = 0;
  marshal_alt->m_unmarshal_len  = -1;
  marshal_alt->m_ext_buffer     = nullptr;
  buf                          += HTTP_ALT_MARSHAL_SIZE;
  used                         += HTTP_ALT_MARSHAL_SIZE;

  if (m_alt->m_frag_offset_count > HTTPCacheAlt::N_INTEGRAL_FRAG_OFFSETS) {
    marshal_alt->m_frag_offsets = static_cast<FragOffset *>(reinterpret_cast<void *>(used));
    memcpy(buf, m_alt->m_frag_offsets, m_alt->m_frag_offset_count * sizeof(FragOffset));
    buf  += m_alt->m_frag_offset_count * sizeof(FragOffset);
    used += m_alt->m_frag_offset_count * sizeof(FragOffset);
  } else {
    marshal_alt->m_frag_offsets = nullptr;
  }

  // The m_{request,response}_hdr->m_heap pointers are converted
  //    to zero based offsets from the start of the buffer we're
  //    marshalling in to
  if (m_alt->m_request_hdr.valid()) {
    tmp                               = m_alt->m_request_hdr.m_heap->marshal(buf, len - used);
    marshal_alt->m_request_hdr.m_heap = (HdrHeap *)static_cast<intptr_t>(used);
    ink_assert(((intptr_t)marshal_alt->m_request_hdr.m_heap) < len);
    buf  += tmp;
    used += tmp;
  } else {
    marshal_alt->m_request_hdr.m_heap = nullptr;
  }

  if (m_alt->m_response_hdr.valid()) {
    tmp                                = m_alt->m_response_hdr.m_heap->marshal(buf, len - used);
    marshal_alt->m_response_hdr.m_heap = (HdrHeap *)static_cast<intptr_t>(used);
    ink_assert(((intptr_t)marshal_alt->m_response_hdr.m_heap) < len);
    used += tmp;
  } else {
    marshal_alt->m_response_hdr.m_heap = nullptr;
  }

  // The prior system failed the marshal if there wasn't
  //   enough space by measuring the space for every
  //   component. Seems much faster to check once to
  //   see if we spammed memory
  ink_release_assert(used <= len);

  return used;
}

int
HTTPInfo::unmarshal(char *buf, int len, RefCountObj *block_ref)
{
  HTTPCacheAlt *alt      = reinterpret_cast<HTTPCacheAlt *>(buf);
  int           orig_len = len;

  if (alt->m_magic == CacheAltMagic::ALIVE) {
    // Already unmarshaled, must be a ram cache
    //  it
    ink_assert(alt->m_unmarshal_len > 0);
    ink_assert(alt->m_unmarshal_len <= len);
    return alt->m_unmarshal_len;
  } else if (alt->m_magic != CacheAltMagic::MARSHALED) {
    ink_assert(!"HTTPInfo::unmarshal bad magic");
    return -1;
  }

  ink_assert(alt->m_unmarshal_len < 0);
  alt->m_magic = CacheAltMagic::ALIVE;
  ink_assert(alt->m_writeable == 0);
  len -= HTTP_ALT_MARSHAL_SIZE;

  if (alt->m_frag_offset_count > HTTPCacheAlt::N_INTEGRAL_FRAG_OFFSETS) {
    alt->m_frag_offsets  = reinterpret_cast<FragOffset *>(buf + reinterpret_cast<intptr_t>(alt->m_frag_offsets));
    len                 -= sizeof(FragOffset) * alt->m_frag_offset_count;
    ink_assert(len >= 0);
  } else if (alt->m_frag_offset_count > 0) {
    alt->m_frag_offsets = alt->m_integral_frag_offsets;
  } else {
    alt->m_frag_offsets = nullptr; // should really already be zero.
  }

  HdrHeap *heap   = reinterpret_cast<HdrHeap *>(alt->m_request_hdr.m_heap ? (buf + (intptr_t)alt->m_request_hdr.m_heap) : nullptr);
  HTTPHdrImpl *hh = nullptr;
  int          tmp;
  if (heap != nullptr) {
    tmp = heap->unmarshal(len, static_cast<int>(HdrHeapObjType::HTTP_HEADER), reinterpret_cast<HdrHeapObjImpl **>(&hh), block_ref);
    if (hh == nullptr || tmp < 0) {
      ink_assert(!"HTTPInfo::request unmarshal failed");
      return -1;
    }
    len                                    -= tmp;
    alt->m_request_hdr.m_heap               = heap;
    alt->m_request_hdr.m_http               = hh;
    alt->m_request_hdr.m_mime               = hh->m_fields_impl;
    alt->m_request_hdr.m_url_cached.m_heap  = heap;
  }

  heap = reinterpret_cast<HdrHeap *>(alt->m_response_hdr.m_heap ? (buf + (intptr_t)alt->m_response_hdr.m_heap) : nullptr);
  if (heap != nullptr) {
    tmp = heap->unmarshal(len, static_cast<int>(HdrHeapObjType::HTTP_HEADER), reinterpret_cast<HdrHeapObjImpl **>(&hh), block_ref);
    if (hh == nullptr || tmp < 0) {
      ink_assert(!"HTTPInfo::response unmarshal failed");
      return -1;
    }
    len -= tmp;

    alt->m_response_hdr.m_heap = heap;
    alt->m_response_hdr.m_http = hh;
    alt->m_response_hdr.m_mime = hh->m_fields_impl;
  }

  alt->m_unmarshal_len = orig_len - len;

  return alt->m_unmarshal_len;
}

int
HTTPInfo::unmarshal_v24_1(char *buf, int len, RefCountObj *block_ref)
{
  HTTPCacheAlt *alt      = reinterpret_cast<HTTPCacheAlt *>(buf);
  int           orig_len = len;

  if (alt->m_magic == CacheAltMagic::ALIVE) {
    // Already unmarshaled, must be a ram cache
    //  it
    ink_assert(alt->m_unmarshal_len > 0);
    ink_assert(alt->m_unmarshal_len <= len);
    return alt->m_unmarshal_len;
  } else if (alt->m_magic != CacheAltMagic::MARSHALED) {
    ink_assert(!"HTTPInfo::unmarshal bad magic");
    return -1;
  }

  ink_assert(alt->m_unmarshal_len < 0);
  alt->m_magic = CacheAltMagic::ALIVE;
  ink_assert(alt->m_writeable == 0);
  len -= HTTP_ALT_MARSHAL_SIZE;

  if (alt->m_frag_offset_count > HTTPCacheAlt::N_INTEGRAL_FRAG_OFFSETS) {
    // stuff that didn't fit in the integral slots.
    int   extra     = sizeof(FragOffset) * alt->m_frag_offset_count - sizeof(alt->m_integral_frag_offsets);
    char *extra_src = buf + reinterpret_cast<intptr_t>(alt->m_frag_offsets);
    // Actual buffer size, which must be a power of two.
    // Well, technically not, because we never modify an unmarshalled fragment
    // offset table, but it would be a nasty bug should that be done in the
    // future.
    int bcount = HTTPCacheAlt::N_INTEGRAL_FRAG_OFFSETS * 2;

    while (bcount < alt->m_frag_offset_count) {
      bcount *= 2;
    }
    alt->m_frag_offsets =
      static_cast<FragOffset *>(ats_malloc(bcount * sizeof(FragOffset))); // WRONG - must round up to next power of 2.
    memcpy(alt->m_frag_offsets, alt->m_integral_frag_offsets, sizeof(alt->m_integral_frag_offsets));
    memcpy(alt->m_frag_offsets + HTTPCacheAlt::N_INTEGRAL_FRAG_OFFSETS, extra_src, extra);
    len -= extra;
  } else if (alt->m_frag_offset_count > 0) {
    alt->m_frag_offsets = alt->m_integral_frag_offsets;
  } else {
    alt->m_frag_offsets = nullptr; // should really already be zero.
  }

  HdrHeap *heap   = reinterpret_cast<HdrHeap *>(alt->m_request_hdr.m_heap ? (buf + (intptr_t)alt->m_request_hdr.m_heap) : nullptr);
  HTTPHdrImpl *hh = nullptr;
  int          tmp;
  if (heap != nullptr) {
    tmp = heap->unmarshal(len, static_cast<int>(HdrHeapObjType::HTTP_HEADER), reinterpret_cast<HdrHeapObjImpl **>(&hh), block_ref);
    if (hh == nullptr || tmp < 0) {
      ink_assert(!"HTTPInfo::request unmarshal failed");
      return -1;
    }
    len                                    -= tmp;
    alt->m_request_hdr.m_heap               = heap;
    alt->m_request_hdr.m_http               = hh;
    alt->m_request_hdr.m_mime               = hh->m_fields_impl;
    alt->m_request_hdr.m_url_cached.m_heap  = heap;
  }

  heap = reinterpret_cast<HdrHeap *>(alt->m_response_hdr.m_heap ? (buf + (intptr_t)alt->m_response_hdr.m_heap) : nullptr);
  if (heap != nullptr) {
    tmp = heap->unmarshal(len, static_cast<int>(HdrHeapObjType::HTTP_HEADER), reinterpret_cast<HdrHeapObjImpl **>(&hh), block_ref);
    if (hh == nullptr || tmp < 0) {
      ink_assert(!"HTTPInfo::response unmarshal failed");
      return -1;
    }
    len -= tmp;

    alt->m_response_hdr.m_heap = heap;
    alt->m_response_hdr.m_http = hh;
    alt->m_response_hdr.m_mime = hh->m_fields_impl;
  }

  alt->m_unmarshal_len = orig_len - len;

  return alt->m_unmarshal_len;
}

// bool HTTPInfo::check_marshalled(char* buf, int len)
//  Checks a marhshalled HTTPInfo buffer to make
//    sure it's sane.  Returns true if sane, false otherwise
//
bool
HTTPInfo::check_marshalled(char *buf, int len)
{
  HTTPCacheAlt *alt = reinterpret_cast<HTTPCacheAlt *>(buf);

  if (alt->m_magic != CacheAltMagic::MARSHALED) {
    return false;
  }

  if (alt->m_writeable != false) {
    return false;
  }

  if (len < HTTP_ALT_MARSHAL_SIZE) {
    return false;
  }

  if (alt->m_request_hdr.m_heap == nullptr) {
    return false;
  }

  if ((intptr_t)alt->m_request_hdr.m_heap > len) {
    return false;
  }

  HdrHeap *heap = reinterpret_cast<HdrHeap *>(buf + (intptr_t)alt->m_request_hdr.m_heap);
  if (heap->check_marshalled(len) == false) {
    return false;
  }

  if (alt->m_response_hdr.m_heap == nullptr) {
    return false;
  }

  if ((intptr_t)alt->m_response_hdr.m_heap > len) {
    return false;
  }

  heap = reinterpret_cast<HdrHeap *>(buf + (intptr_t)alt->m_response_hdr.m_heap);
  if (heap->check_marshalled(len) == false) {
    return false;
  }

  return true;
}

// void HTTPInfo::set_buffer_reference(RefCountObj* block_ref)
//
//    Setting a buffer reference for the alt is separate from
//     the unmarshalling operation because the clustering
//     utilizes the system differently than cache does
//    The cache maintains external refcounting of the buffer that
//     the alt is in & doesn't always destroy the alt when its
//     done with it because it figures it doesn't need to since
//     it is managing the buffer
//    The receiver of ClusterRPC system has the alt manage the
//     buffer itself and therefore needs to call this function
//     to set up the reference
//
void
HTTPInfo::set_buffer_reference(RefCountObj *block_ref)
{
  ink_assert(m_alt->m_magic == CacheAltMagic::ALIVE);

  // Free existing reference
  if (m_alt->m_ext_buffer != nullptr) {
    if (m_alt->m_ext_buffer->refcount_dec() == 0) {
      m_alt->m_ext_buffer->free();
    }
  }
  // Set up the ref count for the external buffer
  //   if there is one
  if (block_ref) {
    block_ref->refcount_inc();
  }

  m_alt->m_ext_buffer = block_ref;
}

int
HTTPInfo::get_handle(char *buf, int len)
{
  // All the offsets have already swizzled to pointers.  All we
  //  need to do is set m_alt and make sure things are sane
  HTTPCacheAlt *a = reinterpret_cast<HTTPCacheAlt *>(buf);

  if (a->m_magic == CacheAltMagic::ALIVE) {
    m_alt = a;
    ink_assert(m_alt->m_unmarshal_len > 0);
    ink_assert(m_alt->m_unmarshal_len <= len);
    return m_alt->m_unmarshal_len;
  }

  clear();
  return -1;
}

void
HTTPInfo::push_frag_offset(FragOffset offset)
{
  ink_assert(m_alt);
  if (nullptr == m_alt->m_frag_offsets) {
    m_alt->m_frag_offsets = m_alt->m_integral_frag_offsets;
  } else if (m_alt->m_frag_offset_count >= HTTPCacheAlt::N_INTEGRAL_FRAG_OFFSETS &&
             0 == (m_alt->m_frag_offset_count & (m_alt->m_frag_offset_count - 1))) {
    // need more space than in integral storage and we're at an upgrade
    // size (power of 2).
    FragOffset *nf = static_cast<FragOffset *>(ats_malloc(sizeof(FragOffset) * (m_alt->m_frag_offset_count * 2)));
    memcpy(nf, m_alt->m_frag_offsets, sizeof(FragOffset) * m_alt->m_frag_offset_count);
    if (m_alt->m_frag_offsets != m_alt->m_integral_frag_offsets) {
      ats_free(m_alt->m_frag_offsets);
    }
    m_alt->m_frag_offsets = nf;
  }

  m_alt->m_frag_offsets[m_alt->m_frag_offset_count++] = offset;
}<|MERGE_RESOLUTION|>--- conflicted
+++ resolved
@@ -711,14 +711,8 @@
 void
 http_hdr_reason_set(HdrHeap *heap, HTTPHdrImpl *hh, std::string_view value, bool must_copy)
 {
-<<<<<<< HEAD
-  ink_assert(hh->m_polarity == HTTP_TYPE_RESPONSE);
+  ink_assert(hh->m_polarity == HTTPType::RESPONSE);
   mime_str_u16_set(heap, value, &(hh->u.resp.m_ptr_reason), &(hh->u.resp.m_len_reason), must_copy);
-=======
-  ink_assert(hh->m_polarity == HTTPType::RESPONSE);
-  mime_str_u16_set(heap, std::string_view{value, static_cast<std::string_view::size_type>(length)}, &(hh->u.resp.m_ptr_reason),
-                   &(hh->u.resp.m_len_reason), must_copy);
->>>>>>> 678d786c
 }
 
 /*-------------------------------------------------------------------------
@@ -1122,26 +1116,13 @@
 ParseResult
 validate_hdr_request_target(int method_wk_idx, URLImpl *url)
 {
-<<<<<<< HEAD
-  ParseResult ret = PARSE_RESULT_DONE;
+  ParseResult ret = ParseResult::DONE;
   auto        host{url->get_host()};
   auto        path{url->get_path()};
   auto        scheme{url->get_scheme()};
 
   if (host.empty()) {
     if (path == "*"sv) { // asterisk-form
-=======
-  ParseResult ret = ParseResult::DONE;
-  int         host_len;
-  url->get_host(&host_len);
-  int         path_len;
-  const char *path = url->get_path(&path_len);
-  int         scheme_len;
-  url->get_scheme(&scheme_len);
-
-  if (host_len == 0) {
-    if (path_len == 1 && path[0] == '*') { // asterisk-form
->>>>>>> 678d786c
       // Skip this check for now because URLImpl can't distinguish '*' and '/*'
       // if (method_wk_idx != HTTP_WKSIDX_OPTIONS) {
       //   ret = ParseResult::ERROR;
