--- conflicted
+++ resolved
@@ -487,13 +487,8 @@
     // the URL object has not been created in the start of the transaction. Hence, we need to create the URL here
     URL u;
 
-<<<<<<< HEAD
-    t_state.hdr_info.client_request.create(HTTP_TYPE_REQUEST);
+    t_state.hdr_info.client_request.create(HTTPType::REQUEST);
     t_state.hdr_info.client_request.method_set(static_cast<std::string_view>(HTTP_METHOD_CONNECT));
-=======
-    t_state.hdr_info.client_request.create(HTTPType::REQUEST);
-    t_state.hdr_info.client_request.method_set(HTTP_METHOD_CONNECT, HTTP_LEN_CONNECT);
->>>>>>> 678d786c
     t_state.hdr_info.client_request.url_create(&u);
     u.scheme_set(std::string_view{URL_SCHEME_TUNNEL});
     t_state.hdr_info.client_request.url_set(&u);
@@ -1377,13 +1372,8 @@
       // We've received a request on a port which we blind forward
       URL u;
 
-<<<<<<< HEAD
-      t_state.hdr_info.client_request.create(HTTP_TYPE_REQUEST);
+      t_state.hdr_info.client_request.create(HTTPType::REQUEST);
       t_state.hdr_info.client_request.method_set(static_cast<std::string_view>(HTTP_METHOD_CONNECT));
-=======
-      t_state.hdr_info.client_request.create(HTTPType::REQUEST);
-      t_state.hdr_info.client_request.method_set(HTTP_METHOD_CONNECT, HTTP_LEN_CONNECT);
->>>>>>> 678d786c
       t_state.hdr_info.client_request.url_create(&u);
       u.scheme_set(std::string_view{URL_SCHEME_TUNNEL});
       t_state.hdr_info.client_request.url_set(&u);
@@ -6660,16 +6650,9 @@
       if (!t_state.hdr_info.server_request.presence(MIME_PRESENCE_CONTENT_LENGTH) &&
           !t_state.hdr_info.server_request.presence(MIME_PRESENCE_TRANSFER_ENCODING)) {
         // Stuff in a TE setting so we treat this as chunked, sort of.
-<<<<<<< HEAD
-        t_state.server_info.transfer_encoding = HttpTransact::CHUNKED_ENCODING;
+        t_state.server_info.transfer_encoding = HttpTransact::TransferEncoding_t::CHUNKED;
         t_state.hdr_info.server_request.value_append(static_cast<std::string_view>(MIME_FIELD_TRANSFER_ENCODING),
                                                      static_cast<std::string_view>(HTTP_VALUE_CHUNKED), true);
-=======
-        t_state.server_info.transfer_encoding = HttpTransact::TransferEncoding_t::CHUNKED;
-        t_state.hdr_info.server_request.value_append(
-          static_cast<std::string_view>(MIME_FIELD_TRANSFER_ENCODING),
-          std::string_view{HTTP_VALUE_CHUNKED, static_cast<std::string_view::size_type>(HTTP_LEN_CHUNKED)}, true);
->>>>>>> 678d786c
       }
     }
   }
