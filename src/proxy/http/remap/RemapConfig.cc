--- conflicted
+++ resolved
@@ -1314,16 +1314,10 @@
     }
 
     // Check to see the fromHost remapping is a relative one
-<<<<<<< HEAD
     fromHost = new_mapping->fromURL.host_get();
     if (fromHost.empty()) {
-      if (maptype == FORWARD_MAP || maptype == FORWARD_MAP_REFERER || maptype == FORWARD_MAP_WITH_RECV_PORT) {
-=======
-    fromHost = new_mapping->fromURL.host_get(&fromHostLen);
-    if (fromHost == nullptr || fromHostLen <= 0) {
       if (maptype == mapping_type::FORWARD_MAP || maptype == mapping_type::FORWARD_MAP_REFERER ||
           maptype == mapping_type::FORWARD_MAP_WITH_RECV_PORT) {
->>>>>>> 678d786c
         if (*map_from_start != '/') {
           errStr = "relative remappings must begin with a /";
           goto MAP_ERROR;
@@ -1381,14 +1375,9 @@
     // Therefore, for a remap rule like "map tunnel://hostname..."
     // in remap.config, we also needs to convert hostname to its IPv4 addr
     // and gives a new remap rule with the IPv4 addr.
-<<<<<<< HEAD
-    if ((maptype == FORWARD_MAP || maptype == FORWARD_MAP_REFERER || maptype == FORWARD_MAP_WITH_RECV_PORT) &&
-        fromScheme == std::string_view{URL_SCHEME_TUNNEL} && (fromHost_lower[0] < '0' || fromHost_lower[0] > '9')) {
-=======
     if ((maptype == mapping_type::FORWARD_MAP || maptype == mapping_type::FORWARD_MAP_REFERER ||
          maptype == mapping_type::FORWARD_MAP_WITH_RECV_PORT) &&
-        fromScheme == URL_SCHEME_TUNNEL && (fromHost_lower[0] < '0' || fromHost_lower[0] > '9')) {
->>>>>>> 678d786c
+        fromScheme == std::string_view{URL_SCHEME_TUNNEL} && (fromHost_lower[0] < '0' || fromHost_lower[0] > '9')) {
       addrinfo      *ai_records; // returned records.
       ip_text_buffer ipb;        // buffer for address string conversion.
       if (0 == getaddrinfo(fromHost_lower, nullptr, nullptr, &ai_records)) {
