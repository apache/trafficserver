--- conflicted
+++ resolved
@@ -662,23 +662,13 @@
   UrlMappingContainer redirect_mapping(request_header->m_heap);
 
   if (trt) {
-<<<<<<< HEAD
     if (temporaryRedirectLookup(request_url, request_port, host.data(), static_cast<int>(host.length()), redirect_mapping)) {
-      mappingType = TEMPORARY_REDIRECT;
-    }
-  }
-  if ((mappingType == NONE) && prt) {
+      mappingType = mapping_type::TEMPORARY_REDIRECT;
+    }
+  }
+  if ((mappingType == mapping_type::NONE) && prt) {
     if (permanentRedirectLookup(request_url, request_port, host.data(), static_cast<int>(host.length()), redirect_mapping)) {
-      mappingType = PERMANENT_REDIRECT;
-=======
-    if (temporaryRedirectLookup(request_url, request_port, host, host_len, redirect_mapping)) {
-      mappingType = mapping_type::TEMPORARY_REDIRECT;
-    }
-  }
-  if ((mappingType == mapping_type::NONE) && prt) {
-    if (permanentRedirectLookup(request_url, request_port, host, host_len, redirect_mapping)) {
       mappingType = mapping_type::PERMANENT_REDIRECT;
->>>>>>> 678d786c
     }
   }
 
