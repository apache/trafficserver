--- conflicted
+++ resolved
@@ -202,25 +202,13 @@
     }
     break;
   // hostname hash
-<<<<<<< HEAD
-  case NH_HOSTNAME_HASH_KEY:
+  case NHHashKeyType::HOSTNAME_HASH_KEY:
     if (auto host{url->host_get()}; !host.empty()) {
       h->update(host.data(), host.length());
     }
     break;
   // path + query string
-  case NH_PATH_QUERY_HASH_KEY:
-=======
-  case NHHashKeyType::HOSTNAME_HASH_KEY:
-    url_string_ref = url->host_get(&len);
-    if (url_string_ref && len > 0) {
-      h->update(url_string_ref, len);
-    }
-    break;
-  // path + query string
   case NHHashKeyType::PATH_QUERY_HASH_KEY:
-    url_string_ref = url->path_get(&len);
->>>>>>> 678d786c
     h->update("/", 1);
     if (auto path{url->path_get()}; !path.empty()) {
       h->update(path.data(), path.length());
@@ -231,12 +219,7 @@
     }
     break;
   // path + fragment hash
-<<<<<<< HEAD
-  case NH_PATH_FRAGMENT_HASH_KEY:
-=======
   case NHHashKeyType::PATH_FRAGMENT_HASH_KEY:
-    url_string_ref = url->path_get(&len);
->>>>>>> 678d786c
     h->update("/", 1);
     if (auto path{url->path_get()}; !path.empty()) {
       h->update(path.data(), path.length());
