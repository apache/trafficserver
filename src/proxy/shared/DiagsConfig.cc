--- conflicted
+++ resolved
@@ -304,20 +304,6 @@
   diags_log_roll_enable = RecGetRecordInt("proxy.config.diags.logfile.rolling_enabled").value_or(0);
 
   // Grab some perms for the actual files on disk
-<<<<<<< HEAD
-  char *diags_perm         = REC_ConfigReadString("proxy.config.diags.logfile_perm");
-  char *output_perm        = REC_ConfigReadString("proxy.config.output.logfile_perm");
-  int   diags_perm_parsed  = diags_perm ? ink_fileperm_parse(diags_perm) : -1;
-  int   output_perm_parsed = diags_perm ? ink_fileperm_parse(output_perm) : -1;
-
-  ats_free(diags_perm);
-  ats_free(output_perm);
-
-  // Set up diags, FILE streams are opened in Diags constructor
-  diags_log = new BaseLogFile(diags_logpath.c_str());
-  _diags    = std::make_unique<Diags>(prefix_string, tags, actions, diags_log, diags_perm_parsed, output_perm_parsed);
-  DiagsPtr::set(_diags.get());
-=======
   {
     auto diags_perm{RecGetRecordStringAlloc("proxy.config.diags.logfile_perm")};
     auto output_perm{RecGetRecordStringAlloc("proxy.config.output.logfile_perm")};
@@ -328,10 +314,9 @@
 
     // Set up diags, FILE streams are opened in Diags constructor
     diags_log = new BaseLogFile(diags_logpath.c_str());
-    _diags    = new Diags(prefix_string, tags, actions, diags_log, diags_perm_parsed, output_perm_parsed);
-  }
-  DiagsPtr::set(_diags);
->>>>>>> 644a59c9
+    _diags    = std::make_unique<Diags>(prefix_string, tags, actions, diags_log, diags_perm_parsed, output_perm_parsed);
+  }
+  DiagsPtr::set(_diags.get());
   _diags->config_roll_diagslog(static_cast<RollingEnabledValues>(diags_log_roll_enable), diags_log_roll_int, diags_log_roll_size);
   _diags->config_roll_outputlog(static_cast<RollingEnabledValues>(output_log_roll_enable), output_log_roll_int,
                                 output_log_roll_size);
