/** @file

  ProtocolProbeSessionAccept

  @section license License

  Licensed to the Apache Software Foundation (ASF) under one
  or more contributor license agreements.  See the NOTICE file
  distributed with this work for additional information
  regarding copyright ownership.  The ASF licenses this file
  to you under the Apache License, Version 2.0 (the
  "License"); you may not use this file except in compliance
  with the License.  You may obtain a copy of the License at

      http://www.apache.org/licenses/LICENSE-2.0

  Unless required by applicable law or agreed to in writing, software
  distributed under the License is distributed on an "AS IS" BASIS,
  WITHOUT WARRANTIES OR CONDITIONS OF ANY KIND, either express or implied.
  See the License for the specific language governing permissions and
  limitations under the License.
 */

#include "../iocore/net/P_Net.h"
#include "iocore/utils/Machine.h"
#include "proxy/ProtocolProbeSessionAccept.h"
#include "proxy/http2/HTTP2.h"
#include "iocore/net/ProxyProtocol.h"
#include "iocore/net/NetVConnection.h"
#include "proxy/http/HttpConfig.h"

static bool
proto_is_http2(IOBufferReader *reader)
{
  char      buf[HTTP2_CONNECTION_PREFACE_LEN];
  char     *end;
  ptrdiff_t nbytes;

  end    = reader->memcpy(buf, sizeof(buf), 0 /* offset */);
  nbytes = end - buf;

  // Client must send at least 4 bytes to get a reasonable match.
  if (nbytes < 4) {
    return false;
  }

  ink_assert(nbytes <= (int64_t)HTTP2_CONNECTION_PREFACE_LEN);
  return memcmp(HTTP2_CONNECTION_PREFACE, buf, nbytes) == 0;
}

struct ProtocolProbeTrampoline : public Continuation, public ProtocolProbeSessionAcceptEnums {
<<<<<<< HEAD
  static const size_t minimum_read_size   = 1;
  static const unsigned buffer_size_index = BUFFER_SIZE_INDEX_4K;
  IOBufferReader *reader;
=======
  static const size_t   minimum_read_size = 1;
  static const unsigned buffer_size_index = CLIENT_CONNECTION_FIRST_READ_BUFFER_SIZE_INDEX;
  IOBufferReader       *reader;
>>>>>>> 5d01b8c8

  explicit ProtocolProbeTrampoline(const ProtocolProbeSessionAccept *probe, Ptr<ProxyMutex> &mutex, MIOBuffer *buffer,
                                   IOBufferReader *reader)
    : Continuation(mutex), probeParent(probe)
  {
    this->iobuf  = buffer ? buffer : new_MIOBuffer(buffer_size_index);
    this->reader = reader ? reader : iobuf->alloc_reader(); // reader must be allocated only on a new MIOBuffer.
    SET_HANDLER(&ProtocolProbeTrampoline::ioCompletionEvent);
  }

  int
  ioCompletionEvent(int event, void *edata)
  {
    VIO            *vio;
    NetVConnection *netvc;
    SessionAccept  *acceptor = nullptr;
    ProtoGroupKey   key      = N_PROTO_GROUPS; // use this as an invalid value.

    vio   = static_cast<VIO *>(edata);
    netvc = static_cast<NetVConnection *>(vio->vc_server);

    switch (event) {
    case VC_EVENT_EOS:
    case VC_EVENT_ERROR:
    case VC_EVENT_ACTIVE_TIMEOUT:
    case VC_EVENT_INACTIVITY_TIMEOUT:
      // Error ....
      goto done;
    case VC_EVENT_READ_READY:
    case VC_EVENT_READ_COMPLETE:
      break;
    default:
      return EVENT_ERROR;
    }

    ink_assert(netvc != nullptr);

    if (!reader->is_read_avail_more_than(minimum_read_size - 1)) {
      // Not enough data read. Well, that sucks.
      goto done;
    }

    // if proxy_protocol is enabled via port descriptor AND the src IP is in
    // the trusted allowlist for proxy protocol, then check to see if it is
    // present

    // Haha, can't do @c auto because the @c goto won't work across it.
    swoc::IPRangeSet *pp_ipmap;
    pp_ipmap = probeParent->proxy_protocol_ipmap;

    if (netvc->get_is_proxy_protocol() && netvc->get_proxy_protocol_version() == ProxyProtocolVersion::UNDEFINED) {
      Debug("proxyprotocol", "ioCompletionEvent: proxy protocol is enabled on this port");
      if (pp_ipmap->count() > 0) {
        Debug("proxyprotocol", "ioCompletionEvent: proxy protocol has a configured allowlist of trusted IPs - checking");
        if (!pp_ipmap->contains(swoc::IPAddr(netvc->get_remote_addr()))) {
          Debug("proxyprotocol",
                "ioCompletionEvent: Source IP is NOT in the configured allowlist of trusted IPs - closing connection");
          goto done;
        } else {
          char new_host[INET6_ADDRSTRLEN];
          Debug("proxyprotocol", "ioCompletionEvent: Source IP [%s] is trusted in the allowlist for proxy protocol",
                ats_ip_ntop(netvc->get_remote_addr(), new_host, sizeof(new_host)));
        }
      } else {
        Debug("proxyprotocol",
              "ioCompletionEvent: proxy protocol DOES NOT have a configured allowlist of trusted IPs but proxy protocol is "
              "ernabled on this port - processing all connections");
      }

      if (netvc->has_proxy_protocol(reader)) {
        Debug("proxyprotocol", "ioCompletionEvent: http has proxy protocol header");
      } else {
        Debug("proxyprotocol", "ioCompletionEvent: proxy protocol was enabled, but Proxy Protocol header was not present");
      }
    } // end of Proxy Protocol processing

    if (proto_is_http2(reader)) {
      key = PROTO_HTTP2;
    } else {
      key = PROTO_HTTP;
    }

    acceptor = probeParent->endpoint[key];
    if (acceptor == nullptr) {
      Warning("Unregistered protocol type %d", key);
      goto done;
    }

    // Disable the read IO that we started.
    netvc->do_io_read(acceptor, 0, nullptr);

    // Directly invoke the session acceptor, letting it take ownership of the input buffer.
    if (!acceptor->accept(netvc, this->iobuf, reader)) {
      // IPAllow check fails in XxxSessionAccept::accept() if false returned.
      goto done;
    }
    delete this;
    return EVENT_CONT;

  done:
    netvc->do_io_close();
    free_MIOBuffer(this->iobuf);
    this->iobuf = nullptr;
    delete this;
    return EVENT_CONT;
  }

  MIOBuffer                        *iobuf;
  const ProtocolProbeSessionAccept *probeParent;
};

int
ProtocolProbeSessionAccept::mainEvent(int event, void *data)
{
  if (event == NET_EVENT_ACCEPT) {
    ink_assert(data);

    VIO                     *vio;
    NetVConnection          *netvc = static_cast<NetVConnection *>(data);
    ProtocolProbeTrampoline *probe;
    UnixNetVConnection      *unix_netvc = dynamic_cast<UnixNetVConnection *>(netvc);
    if (unix_netvc != nullptr && unix_netvc->read.vio.get_writer() != nullptr) {
      probe = new ProtocolProbeTrampoline(this, netvc->mutex, unix_netvc->read.vio.get_writer(), unix_netvc->read.vio.get_reader());
    } else {
      probe = new ProtocolProbeTrampoline(this, netvc->mutex, nullptr, nullptr);
    }

    // The connection has completed, set the accept inactivity timeout here to watch over the difference between the
    // connection set up and the first transaction..
    HttpConfigParams *param = HttpConfig::acquire();
    netvc->set_inactivity_timeout(HRTIME_SECONDS(param->accept_no_activity_timeout));
    HttpConfig::release(param);

    if (!probe->reader->is_read_avail_more_than(0)) {
      Debug("http", "probe needs data, read..");
      vio = netvc->do_io_read(probe, BUFFER_SIZE_FOR_INDEX(ProtocolProbeTrampoline::buffer_size_index), probe->iobuf);
      vio->reenable();
    } else {
      Debug("http", "probe already has data, call ioComplete directly..");
      vio = netvc->do_io_read(this, 0, nullptr);
      probe->ioCompletionEvent(VC_EVENT_READ_COMPLETE, (void *)vio);
    }
    return EVENT_CONT;
  }

  ink_abort("Protocol probe received a fatal error: errno = %d", -(static_cast<int>((intptr_t)data)));
  return EVENT_CONT;
}

bool
ProtocolProbeSessionAccept::accept(NetVConnection *, MIOBuffer *, IOBufferReader *)
{
  ink_release_assert(0);
  return false;
}

void
ProtocolProbeSessionAccept::registerEndpoint(ProtoGroupKey key, SessionAccept *ap)
{
  ink_release_assert(endpoint[key] == nullptr);
  this->endpoint[key] = ap;
}<|MERGE_RESOLUTION|>--- conflicted
+++ resolved
@@ -49,15 +49,9 @@
 }
 
 struct ProtocolProbeTrampoline : public Continuation, public ProtocolProbeSessionAcceptEnums {
-<<<<<<< HEAD
-  static const size_t minimum_read_size   = 1;
+  static const size_t   minimum_read_size = 1;
   static const unsigned buffer_size_index = BUFFER_SIZE_INDEX_4K;
-  IOBufferReader *reader;
-=======
-  static const size_t   minimum_read_size = 1;
-  static const unsigned buffer_size_index = CLIENT_CONNECTION_FIRST_READ_BUFFER_SIZE_INDEX;
   IOBufferReader       *reader;
->>>>>>> 5d01b8c8
 
   explicit ProtocolProbeTrampoline(const ProtocolProbeSessionAccept *probe, Ptr<ProxyMutex> &mutex, MIOBuffer *buffer,
                                    IOBufferReader *reader)
