--- conflicted
+++ resolved
@@ -793,13 +793,7 @@
   // count decremented. So we have to scan the entire array to be sure of
   // finding all the elements. We'll track the element count so we can
   // escape if we've found all of the elements.
-<<<<<<< HEAD
-  for (int i = 0; n_elts && ME_UNKNOWN == err && i < MATCHER_MAX_TOKENS; ++i) {
-=======
   for (int i = 0; n_elts && mod_errors::UNKNOWN == err && i < MATCHER_MAX_TOKENS; ++i) {
-    Modifier *mod = nullptr;
-
->>>>>>> 4d128059
     char *label = line_info->line[0][i];
     char *value = line_info->line[1][i];
 
@@ -841,13 +835,8 @@
     }
 
     // If nothing went wrong, add the mod and bump the element count.
-<<<<<<< HEAD
-    if (ME_UNKNOWN == err) {
+    if (mod_errors::UNKNOWN == err) {
       _mods.push_back(std::move(mod));
-=======
-    if (mod_errors::UNKNOWN == err) {
-      _mods.push_back(mod);
->>>>>>> 4d128059
       --n_elts;
     }
   }
