--- conflicted
+++ resolved
@@ -1109,23 +1109,13 @@
     return data;
   }
   switch (reinterpret_cast<URLImpl *>(obj)->m_url_type) {
-<<<<<<< HEAD
-  case URL_TYPE_HTTP:
+  case URLType::HTTP:
     data    = URL_SCHEME_HTTP.c_str();
     *length = static_cast<int>(URL_SCHEME_HTTP.length());
     break;
-  case URL_TYPE_HTTPS:
+  case URLType::HTTPS:
     data    = URL_SCHEME_HTTPS.c_str();
     *length = static_cast<int>(URL_SCHEME_HTTPS.length());
-=======
-  case URLType::HTTP:
-    data    = URL_SCHEME_HTTP;
-    *length = URL_LEN_HTTP;
-    break;
-  case URLType::HTTPS:
-    data    = URL_SCHEME_HTTPS;
-    *length = URL_LEN_HTTPS;
->>>>>>> 678d786c
     break;
   default:
     *length = 0;
