/** @file

  Implements the Traffic Server C API functions.

  @section license License

  Licensed to the Apache Software Foundation (ASF) under one
  or more contributor license agreements.  See the NOTICE file
  distributed with this work for additional information
  regarding copyright ownership.  The ASF licenses this file
  to you under the Apache License, Version 2.0 (the
  "License"); you may not use this file except in compliance
  with the License.  You may obtain a copy of the License at

      http://www.apache.org/licenses/LICENSE-2.0

  Unless required by applicable law or agreed to in writing, software
  distributed under the License is distributed on an "AS IS" BASIS,
  WITHOUT WARRANTIES OR CONDITIONS OF ANY KIND, either express or implied.
  See the License for the specific language governing permissions and
  limitations under the License.
 */

#include <atomic>
#include <tuple>
#include <unordered_map>
#include <string_view>
#include <string>

#include "tscore/ink_platform.h"
#include "tscore/ink_base64.h"
#include "tscore/Encoding.h"
#include "tscore/PluginUserArgs.h"
#include "tscore/Layout.h"
#include "tscore/Diags.h"
#include "tsutil/Metrics.h"

#include "tscore/Version.h"
#include "api/InkAPIInternal.h"
#include "api/HttpAPIHooks.h"
#include "proxy/logging/Log.h"
#include "proxy/hdrs/URL.h"
#include "proxy/hdrs/MIME.h"
#include "proxy/hdrs/HTTP.h"
#include "proxy/ProxySession.h"
#include "proxy/http2/Http2ClientSession.h"
#include "proxy/PoolableSession.h"
#include "proxy/http/HttpSM.h"
#include "proxy/http/HttpConfig.h"
#include "proxy/PluginHttpConnect.h"
#include "../iocore/net/P_Net.h"
#include "../iocore/net/P_SSLNextProtocolAccept.h"
#include "../iocore/net/P_SSLNetVConnection.h"
#include "../iocore/net/P_UDPNet.h"
#include "../iocore/hostdb/P_HostDB.h"
#include "../iocore/cache/P_Cache.h"
#include "records/RecCore.h"
#include "../records/P_RecCore.h"
#include "../records/P_RecDefs.h"
#include "../iocore/net/P_SSLConfig.h"
#include "../iocore/net/P_SSLClientUtils.h"
#include "iocore/net/ConnectionTracker.h"
#include "iocore/net/SSLAPIHooks.h"
#include "iocore/net/SSLDiags.h"
#include "iocore/net/TLSBasicSupport.h"
#include "iocore/eventsystem/ConfigProcessor.h"
#include "proxy/Plugin.h"
#include "proxy/logging/LogObject.h"
#include "proxy/logging/LogConfig.h"
#include "proxy/PluginVC.h"
#include "proxy/http/HttpSessionAccept.h"
#include "proxy/PluginVC.h"
#include "proxy/FetchSM.h"
#include "api/LifecycleAPIHooks.h"
#include "proxy/http/HttpDebugNames.h"
#include "iocore/aio/AIO.h"
#include "iocore/eventsystem/Tasks.h"

#include "../iocore/net/P_OCSPStapling.h"
#include "records/RecordsConfig.h"
#include "records/RecDefs.h"
#include "records/RecCore.h"
#include "records/RecYAMLDecoder.h"
#include "iocore/utils/Machine.h"
#include "proxy/http/HttpProxyServerMain.h"
#include "shared/overridable_txn_vars.h"
#include "mgmt/config/FileManager.h"

#include "mgmt/rpc/jsonrpc/JsonRPC.h"
#include <swoc/bwf_base.h>
#include "ts/ts.h"

/****************************************************************
 *  IMPORTANT - READ ME
 * Any plugin using the IO Core must enter
 *   with a held mutex.  SDK 1.0, 1.1 & 2.0 did not
 *   have this restriction so we need to add a mutex
 *   to Plugin's Continuation if it tries to use the IOCore
 * Not only does the plugin have to have a mutex
 *   before entering the IO Core.  The mutex needs to be held.
 *   We now take out the mutex on each call to ensure it is
 *   held for the entire duration of the IOCore call
 ***************************************************************/

// helper macro for setting HTTPHdr data
#define SET_HTTP_HDR(_HDR, _BUF_PTR, _OBJ_PTR)          \
  _HDR.m_heap = ((HdrHeapSDKHandle *)_BUF_PTR)->m_heap; \
  _HDR.m_http = (HTTPHdrImpl *)_OBJ_PTR;                \
  _HDR.m_mime = _HDR.m_http->m_fields_impl;

// This assert is for internal API use only.
#if TS_USE_FAST_SDK
#define sdk_assert(EX) (void)(EX)
#else
#define sdk_assert(EX) ((void)((EX) ? (void)0 : _TSReleaseAssert(#EX, __FILE__, __LINE__)))
#endif

namespace rpc
{
extern std::mutex              g_rpcHandlingMutex;
extern std::condition_variable g_rpcHandlingCompletion;
extern swoc::Rv<YAML::Node>    g_rpcHandlerResponseData;
extern bool                    g_rpcHandlerProcessingCompleted;
} // namespace rpc

static ts::Metrics &global_api_metrics = ts::Metrics::instance();

ConfigUpdateCbTable *global_config_cbs = nullptr;

// Fetchpages SM
extern ClassAllocator<FetchSM> FetchSMAllocator;

/* From proxy/http/HttpProxyServerMain.c: */
extern bool ssl_register_protocol(const char *, Continuation *);

// External converters.
extern MgmtConverter const &HttpDownServerCacheTimeConv;

extern HttpSessionAccept                 *plugin_http_accept;
extern HttpSessionAccept                 *plugin_http_transparent_accept;
extern thread_local PluginThreadContext  *pluginThreadContext;
static ClassAllocator<APIHook>            apiHookAllocator("apiHookAllocator");
extern ClassAllocator<INKContInternal>    INKContAllocator;
extern ClassAllocator<INKVConnInternal>   INKVConnAllocator;
static ClassAllocator<MIMEFieldSDKHandle> mHandleAllocator("MIMEFieldSDKHandle");

// forward declarations
TSReturnCode sdk_sanity_check_null_ptr(void const *ptr);
TSReturnCode sdk_sanity_check_mbuffer(TSMBuffer bufp);

namespace
{

DbgCtl dbg_ctl_plugin{"plugin"};
DbgCtl dbg_ctl_parent_select{"parent_select"};
DbgCtl dbg_ctl_iocore_net{"iocore_net"};
DbgCtl dbg_ctl_cache_url{"cache_url"};
DbgCtl dbg_ctl_ssl{"ssl"};
DbgCtl dbg_ctl_ssl_cert_update{"ssl.cert_update"};
DbgCtl dbg_ctl_ssl_session_cache_insert{"ssl.session_cache.insert"};
DbgCtl dbg_ctl_rpc_api{"rpc.api"};

} // end anonymous namespace

/******************************************************/
/* Allocators for field handles and standalone fields */
/******************************************************/
static MIMEFieldSDKHandle *
sdk_alloc_field_handle(TSMBuffer /* bufp ATS_UNUSED */, MIMEHdrImpl *mh)
{
  MIMEFieldSDKHandle *handle = THREAD_ALLOC(mHandleAllocator, this_thread());

  // TODO: Should remove this when memory allocation can't fail.
  sdk_assert(sdk_sanity_check_null_ptr((void *)handle) == TS_SUCCESS);

  obj_init_header(handle, HDR_HEAP_OBJ_FIELD_SDK_HANDLE, sizeof(MIMEFieldSDKHandle), 0);
  handle->mh = mh;

  return handle;
}

static void
sdk_free_field_handle(TSMBuffer bufp, MIMEFieldSDKHandle *field_handle)
{
  if (sdk_sanity_check_mbuffer(bufp) == TS_SUCCESS) {
    THREAD_FREE(field_handle, mHandleAllocator, this_thread());
  }
}

// Defines in InkAPIInternal.cc
extern char traffic_server_version[128];
extern int  ts_major_version;
extern int  ts_minor_version;
extern int  ts_patch_version;

/** Reservation for a user arg.
 */
struct UserArg {
  TSUserArgType type;
  std::string   name;        ///< Name of reserving plugin.
  std::string   description; ///< Description of use for this arg.
};

// Managing the user args tables, and the global storage (which is assumed to be the biggest, by far).
UserArg                                 UserArgTable[TS_USER_ARGS_COUNT][MAX_USER_ARGS[TS_USER_ARGS_GLB]];
static PluginUserArgs<TS_USER_ARGS_GLB> global_user_args;
std::atomic<int>                        UserArgIdx[TS_USER_ARGS_COUNT]; // Table of next reserved index.

////////////////////////////////////////////////////////////////////
//
// API error logging
//
////////////////////////////////////////////////////////////////////
void
TSStatus(const char *fmt, ...)
{
  va_list args;

  va_start(args, fmt);
  StatusV(fmt, args);
  va_end(args);
}

void
TSNote(const char *fmt, ...)
{
  va_list args;

  va_start(args, fmt);
  NoteV(fmt, args);
  va_end(args);
}

void
TSWarning(const char *fmt, ...)
{
  va_list args;

  va_start(args, fmt);
  WarningV(fmt, args);
  va_end(args);
}

void
TSError(const char *fmt, ...)
{
  va_list args;

  va_start(args, fmt);
  ErrorV(fmt, args);
  va_end(args);
}

void
TSFatal(const char *fmt, ...)
{
  va_list args;

  va_start(args, fmt);
  FatalV(fmt, args);
  va_end(args);
}

void
TSAlert(const char *fmt, ...)
{
  va_list args;

  va_start(args, fmt);
  AlertV(fmt, args);
  va_end(args);
}

void
TSEmergency(const char *fmt, ...)
{
  va_list args;

  va_start(args, fmt);
  EmergencyV(fmt, args);
  va_end(args);
}

// Assert in debug AND optim
void
_TSReleaseAssert(const char *text, const char *file, int line)
{
  _ink_assert(text, file, line);
}

// Assert only in debug
int
#ifdef DEBUG
_TSAssert(const char *text, const char *file, int line)
{
  _ink_assert(text, file, line);
  return 0;
}
#else
_TSAssert(const char *, const char *, int)
{
  return 0;
}
#endif

////////////////////////////////////////////////////////////////////
//
// SDK Interoperability Support
//
// ----------------------------------------------------------------
//
// Standalone Fields (SDK Version-Interoperability Hack)
//
//
// A "standalone" field is an ugly hack for portability with old
// versions of the SDK that mirrored the old header system.  In
// the old system, you could create arbitrary tiny little field
// objects, distinct from MIME header objects, and link them
// together.  In the new header system, all fields are internal
// constituents of the MIME header.  To preserve the semantics of
// the old SDK, we need to maintain the concept of fields that
// are created outside of a MIME header.  Whenever a field is
// "attached" to a MIME header, it is copied into the MIME header
// field's slot, and the handle to the field is updated to refer
// to the new field.
//
// Hopefully, we can eliminate this old compatibility interface and
// migrate users to the newer semantics quickly.
//
// ----------------------------------------------------------------
//
// MIMEField SDK Handles (SDK Version-Interoperability Hack)
//
// MIMEField "handles" are used by the SDK as an indirect reference
// to the MIMEField.  Because versions 1 & 2 of the SDK allowed
// standalone fields that existed without associated MIME headers,
// and because the version 3 SDK requires an associated MIME header
// for all field mutation operations (for presence bits, etc.) we
// need a data structure that:
//
//   * identifies standalone fields and stores field name/value
//     information for fields that are not yet in a header
//   * redirects the field to a real header field when the field
//     is inserted into a header
//   * maintains the associated MIMEHdrImpl when returning field
//     slots from lookup and create functions
//
// If the MIMEHdrImpl pointer is null, then the handle points
// to a standalone field, otherwise the handle points to a field
// within the MIME header.
//
////////////////////////////////////////////////////////////////////

/*****************************************************************/
/* Handles to headers are impls, but need to handle MIME or HTTP */
/*****************************************************************/

inline MIMEHdrImpl *
_hdr_obj_to_mime_hdr_impl(HdrHeapObjImpl *obj)
{
  MIMEHdrImpl *impl;
  if (obj->m_type == HDR_HEAP_OBJ_HTTP_HEADER) {
    impl = ((HTTPHdrImpl *)obj)->m_fields_impl;
  } else if (obj->m_type == HDR_HEAP_OBJ_MIME_HEADER) {
    impl = (MIMEHdrImpl *)obj;
  } else {
    ink_release_assert(!"mloc not a header type");
    impl = nullptr; /* gcc does not know about 'ink_release_assert' - make it happy */
  }
  return impl;
}

inline MIMEHdrImpl *
_hdr_mloc_to_mime_hdr_impl(TSMLoc mloc)
{
  return _hdr_obj_to_mime_hdr_impl((HdrHeapObjImpl *)mloc);
}

TSReturnCode
sdk_sanity_check_field_handle(TSMLoc field, TSMLoc parent_hdr = nullptr)
{
  if (field == TS_NULL_MLOC) {
    return TS_ERROR;
  }

  MIMEFieldSDKHandle *field_handle = (MIMEFieldSDKHandle *)field;
  if (field_handle->m_type != HDR_HEAP_OBJ_FIELD_SDK_HANDLE) {
    return TS_ERROR;
  }

  if (parent_hdr != nullptr) {
    MIMEHdrImpl *mh = _hdr_mloc_to_mime_hdr_impl(parent_hdr);
    if (field_handle->mh != mh) {
      return TS_ERROR;
    }
  }
  return TS_SUCCESS;
}

TSReturnCode
sdk_sanity_check_mbuffer(TSMBuffer bufp)
{
  HdrHeapSDKHandle *handle = (HdrHeapSDKHandle *)bufp;
  if ((handle == nullptr) || (handle->m_heap == nullptr) || (handle->m_heap->m_magic != HDR_BUF_MAGIC_ALIVE)) {
    return TS_ERROR;
  }

  return TS_SUCCESS;
}

TSReturnCode
sdk_sanity_check_mime_hdr_handle(TSMLoc field)
{
  if (field == TS_NULL_MLOC) {
    return TS_ERROR;
  }

  MIMEFieldSDKHandle *field_handle = (MIMEFieldSDKHandle *)field;
  if (field_handle->m_type != HDR_HEAP_OBJ_MIME_HEADER) {
    return TS_ERROR;
  }

  return TS_SUCCESS;
}

TSReturnCode
sdk_sanity_check_url_handle(TSMLoc field)
{
  if (field == TS_NULL_MLOC) {
    return TS_ERROR;
  }

  MIMEFieldSDKHandle *field_handle = (MIMEFieldSDKHandle *)field;
  if (field_handle->m_type != HDR_HEAP_OBJ_URL) {
    return TS_ERROR;
  }

  return TS_SUCCESS;
}

TSReturnCode
sdk_sanity_check_http_hdr_handle(TSMLoc field)
{
  if (field == TS_NULL_MLOC) {
    return TS_ERROR;
  }

  HTTPHdrImpl *field_handle = (HTTPHdrImpl *)field;
  if (field_handle->m_type != HDR_HEAP_OBJ_HTTP_HEADER) {
    return TS_ERROR;
  }

  return TS_SUCCESS;
}

TSReturnCode
sdk_sanity_check_continuation(TSCont cont)
{
  if ((cont == nullptr) || (((INKContInternal *)cont)->m_free_magic == INKCONT_INTERN_MAGIC_DEAD)) {
    return TS_ERROR;
  }

  return TS_SUCCESS;
}

TSReturnCode
sdk_sanity_check_fetch_sm(TSFetchSM fetch_sm)
{
  if (fetch_sm == nullptr) {
    return TS_ERROR;
  }

  return TS_SUCCESS;
}

TSReturnCode
sdk_sanity_check_http_ssn(TSHttpSsn ssnp)
{
  if (ssnp == nullptr) {
    return TS_ERROR;
  }

  return TS_SUCCESS;
}

TSReturnCode
sdk_sanity_check_txn(TSHttpTxn txnp)
{
  if ((txnp != nullptr) && (((HttpSM *)txnp)->magic == HTTP_SM_MAGIC_ALIVE)) {
    return TS_SUCCESS;
  }
  return TS_ERROR;
}

TSReturnCode
sdk_sanity_check_mime_parser(TSMimeParser parser)
{
  if (parser == nullptr) {
    return TS_ERROR;
  }
  return TS_SUCCESS;
}

TSReturnCode
sdk_sanity_check_http_parser(TSHttpParser parser)
{
  if (parser == nullptr) {
    return TS_ERROR;
  }
  return TS_SUCCESS;
}

TSReturnCode
sdk_sanity_check_alt_info(TSHttpAltInfo info)
{
  if (info == nullptr) {
    return TS_ERROR;
  }
  return TS_SUCCESS;
}

TSReturnCode
sdk_sanity_check_hook_id(TSHttpHookID id)
{
  return HttpAPIHooks::is_valid(id) ? TS_SUCCESS : TS_ERROR;
}

TSReturnCode
sdk_sanity_check_lifecycle_hook_id(TSLifecycleHookID id)
{
  return LifecycleAPIHooks::is_valid(id) ? TS_SUCCESS : TS_ERROR;
}

TSReturnCode
sdk_sanity_check_ssl_hook_id(TSHttpHookID id)
{
  if (id < TS_SSL_FIRST_HOOK || id > TS_SSL_LAST_HOOK) {
    return TS_ERROR;
  }
  return TS_SUCCESS;
}

TSReturnCode
sdk_sanity_check_null_ptr(void const *ptr)
{
  return ptr == nullptr ? TS_ERROR : TS_SUCCESS;
}

// Plugin metric IDs index the plugin RSB, so bounds check against that.
static TSReturnCode
sdk_sanity_check_stat_id(int id)
{
  return (global_api_metrics.valid(id) ? TS_SUCCESS : TS_ERROR);
}

static TSReturnCode
sdk_sanity_check_rpc_handler_options(const TSRPCHandlerOptions *opt)
{
  if (nullptr == opt) {
    return TS_ERROR;
  }

  if (opt->auth.restricted < 0 || opt->auth.restricted > 1) {
    return TS_ERROR;
  }

  return TS_SUCCESS;
}

/**
  The function checks if the buffer is Modifiable and returns true if
  it is modifiable, else returns false.

*/
bool
isWriteable(TSMBuffer bufp)
{
  if (bufp != nullptr) {
    return ((HdrHeapSDKHandle *)bufp)->m_heap->m_writeable;
  }
  return false;
}

////////////////////////////////////////////////////////////////////
//
// API memory management
//
////////////////////////////////////////////////////////////////////

void *
_TSmalloc(size_t size, const char * /* path ATS_UNUSED */)
{
  return ats_malloc(size);
}

void *
_TSrealloc(void *ptr, size_t size, const char * /* path ATS_UNUSED */)
{
  return ats_realloc(ptr, size);
}

// length has to be int64_t and not size_t, since -1 means to call strlen() to get length
char *
_TSstrdup(const char *str, int64_t length, const char *path)
{
  return _xstrdup(str, length, path);
}

size_t
TSstrlcpy(char *dst, const char *str, size_t siz)
{
  return ink_strlcpy(dst, str, siz);
}

size_t
TSstrlcat(char *dst, const char *str, size_t siz)
{
  return ink_strlcat(dst, str, siz);
}

void
TSfree(void *ptr)
{
  ats_free(ptr);
}

////////////////////////////////////////////////////////////////////
//
// Encoding utility
//
////////////////////////////////////////////////////////////////////
TSReturnCode
TSBase64Decode(const char *str, size_t str_len, unsigned char *dst, size_t dst_size, size_t *length)
{
  sdk_assert(sdk_sanity_check_null_ptr((void *)str) == TS_SUCCESS);
  sdk_assert(sdk_sanity_check_null_ptr((void *)dst) == TS_SUCCESS);

  return ats_base64_decode(str, str_len, dst, dst_size, length) ? TS_SUCCESS : TS_ERROR;
}

TSReturnCode
TSBase64Encode(const char *str, size_t str_len, char *dst, size_t dst_size, size_t *length)
{
  sdk_assert(sdk_sanity_check_null_ptr((void *)str) == TS_SUCCESS);
  sdk_assert(sdk_sanity_check_null_ptr((void *)dst) == TS_SUCCESS);

  return ats_base64_encode(str, str_len, dst, dst_size, length) ? TS_SUCCESS : TS_ERROR;
}

////////////////////////////////////////////////////////////////////
//
// API utility routines
//
////////////////////////////////////////////////////////////////////

ink_hrtime
TShrtime()
{
  return ink_get_hrtime();
}

////////////////////////////////////////////////////////////////////
//
// API install and plugin locations
//
////////////////////////////////////////////////////////////////////

const char *
TSInstallDirGet()
{
  static std::string prefix = Layout::get()->prefix;
  return prefix.c_str();
}

const char *
TSConfigDirGet()
{
  static std::string sysconfdir = RecConfigReadConfigDir();
  return sysconfdir.c_str();
}

const char *
TSRuntimeDirGet()
{
  static std::string runtimedir = RecConfigReadRuntimeDir();
  return runtimedir.c_str();
}

const char *
TSTrafficServerVersionGet()
{
  return traffic_server_version;
}

int
TSTrafficServerVersionGetMajor()
{
  return ts_major_version;
}
int
TSTrafficServerVersionGetMinor()
{
  return ts_minor_version;
}
int
TSTrafficServerVersionGetPatch()
{
  return ts_patch_version;
}

const char *
TSPluginDirGet()
{
  static std::string path = RecConfigReadPluginDir();
  return path.c_str();
}

////////////////////////////////////////////////////////////////////
//
// Plugin registration
//
////////////////////////////////////////////////////////////////////

TSReturnCode
TSPluginRegister(const TSPluginRegistrationInfo *plugin_info)
{
  sdk_assert(sdk_sanity_check_null_ptr((void *)plugin_info) == TS_SUCCESS);

  if (!plugin_reg_current) {
    return TS_ERROR;
  }

  plugin_reg_current->plugin_registered = true;

  if (plugin_info->plugin_name) {
    plugin_reg_current->plugin_name = ats_strdup(plugin_info->plugin_name);
  }

  if (plugin_info->vendor_name) {
    plugin_reg_current->vendor_name = ats_strdup(plugin_info->vendor_name);
  }

  if (plugin_info->support_email) {
    plugin_reg_current->support_email = ats_strdup(plugin_info->support_email);
  }

  return TS_SUCCESS;
}

TSReturnCode
TSPluginDSOReloadEnable(int enabled)
{
  TSReturnCode ret = TS_SUCCESS;
  if (!plugin_reg_current) {
    return TS_ERROR;
  }

  if (!enabled) {
    if (!PluginDso::loadedPlugins()->addPluginPathToDsoOptOutTable(plugin_reg_current->plugin_path)) {
      ret = TS_ERROR;
    }
  }

  return ret;
}

////////////////////////////////////////////////////////////////////
//
// API file management
//
////////////////////////////////////////////////////////////////////

TSFile
TSfopen(const char *filename, const char *mode)
{
  FileImpl *file;

  file = new FileImpl;
  if (!file->fopen(filename, mode)) {
    delete file;
    return nullptr;
  }

  return (TSFile)file;
}

void
TSfclose(TSFile filep)
{
  FileImpl *file = (FileImpl *)filep;
  file->fclose();
  delete file;
}

ssize_t
TSfread(TSFile filep, void *buf, size_t length)
{
  FileImpl *file = (FileImpl *)filep;
  return file->fread(buf, length);
}

ssize_t
TSfwrite(TSFile filep, const void *buf, size_t length)
{
  FileImpl *file = (FileImpl *)filep;
  return file->fwrite(buf, length);
}

void
TSfflush(TSFile filep)
{
  FileImpl *file = (FileImpl *)filep;
  file->fflush();
}

char *
TSfgets(TSFile filep, char *buf, size_t length)
{
  FileImpl *file = (FileImpl *)filep;
  return file->fgets(buf, length);
}

////////////////////////////////////////////////////////////////////
//
// Header component object handles
//
////////////////////////////////////////////////////////////////////

TSReturnCode
TSHandleMLocRelease(TSMBuffer bufp, TSMLoc parent, TSMLoc mloc)
{
  MIMEFieldSDKHandle *field_handle;
  HdrHeapObjImpl     *obj = (HdrHeapObjImpl *)mloc;

  if (mloc == TS_NULL_MLOC) {
    return TS_SUCCESS;
  }

  sdk_assert(sdk_sanity_check_mbuffer(bufp) == TS_SUCCESS);

  switch (obj->m_type) {
  case HDR_HEAP_OBJ_URL:
  case HDR_HEAP_OBJ_HTTP_HEADER:
  case HDR_HEAP_OBJ_MIME_HEADER:
    return TS_SUCCESS;

  case HDR_HEAP_OBJ_FIELD_SDK_HANDLE:
    field_handle = (MIMEFieldSDKHandle *)obj;
    if (sdk_sanity_check_field_handle(mloc, parent) != TS_SUCCESS) {
      return TS_ERROR;
    }

    sdk_free_field_handle(bufp, field_handle);
    return TS_SUCCESS;

  default:
    ink_release_assert(!"invalid mloc");
    return TS_ERROR;
  }
}

////////////////////////////////////////////////////////////////////
//
// HdrHeaps (previously known as "Marshal Buffers")
//
////////////////////////////////////////////////////////////////////

// TSMBuffer: pointers to HdrHeapSDKHandle objects

TSMBuffer
TSMBufferCreate()
{
  TSMBuffer         bufp;
  HdrHeapSDKHandle *new_heap = new HdrHeapSDKHandle;

  new_heap->m_heap = new_HdrHeap();
  bufp             = (TSMBuffer)new_heap;
  // TODO: Should remove this when memory allocation is guaranteed to fail.
  sdk_assert(sdk_sanity_check_mbuffer(bufp) == TS_SUCCESS);
  return bufp;
}

TSReturnCode
TSMBufferDestroy(TSMBuffer bufp)
{
  // Allow to modify the buffer only
  // if bufp is modifiable. If bufp is not modifiable return
  // TS_ERROR. If allowed, return TS_SUCCESS. Changed the
  // return value of function from void to TSReturnCode.
  if (!isWriteable(bufp)) {
    return TS_ERROR;
  }

  sdk_assert(sdk_sanity_check_mbuffer(bufp) == TS_SUCCESS);
  HdrHeapSDKHandle *sdk_heap = (HdrHeapSDKHandle *)bufp;
  sdk_heap->m_heap->destroy();
  delete sdk_heap;
  return TS_SUCCESS;
}

////////////////////////////////////////////////////////////////////
//
// URLs
//
////////////////////////////////////////////////////////////////////

// TSMBuffer: pointers to HdrHeapSDKHandle objects
// TSMLoc:    pointers to URLImpl objects
TSReturnCode
TSUrlCreate(TSMBuffer bufp, TSMLoc *locp)
{
  sdk_assert(sdk_sanity_check_mbuffer(bufp) == TS_SUCCESS);
  sdk_assert(sdk_sanity_check_null_ptr(locp) == TS_SUCCESS);

  if (isWriteable(bufp)) {
    HdrHeap *heap = ((HdrHeapSDKHandle *)bufp)->m_heap;
    *locp         = (TSMLoc)url_create(heap);
    return TS_SUCCESS;
  }
  return TS_ERROR;
}

TSReturnCode
TSUrlClone(TSMBuffer dest_bufp, TSMBuffer src_bufp, TSMLoc src_url, TSMLoc *locp)
{
  sdk_assert(sdk_sanity_check_mbuffer(src_bufp) == TS_SUCCESS);
  sdk_assert(sdk_sanity_check_mbuffer(dest_bufp) == TS_SUCCESS);
  sdk_assert(sdk_sanity_check_url_handle(src_url) == TS_SUCCESS);
  sdk_assert(sdk_sanity_check_null_ptr(locp) == TS_SUCCESS);

  if (!isWriteable(dest_bufp)) {
    return TS_ERROR;
  }

  HdrHeap *s_heap, *d_heap;
  URLImpl *s_url, *d_url;

  s_heap = ((HdrHeapSDKHandle *)src_bufp)->m_heap;
  d_heap = ((HdrHeapSDKHandle *)dest_bufp)->m_heap;
  s_url  = (URLImpl *)src_url;

  d_url = url_copy(s_url, s_heap, d_heap, (s_heap != d_heap));
  *locp = (TSMLoc)d_url;
  return TS_SUCCESS;
}

TSReturnCode
TSUrlCopy(TSMBuffer dest_bufp, TSMLoc dest_obj, TSMBuffer src_bufp, TSMLoc src_obj)
{
  sdk_assert(sdk_sanity_check_mbuffer(src_bufp) == TS_SUCCESS);
  sdk_assert(sdk_sanity_check_mbuffer(dest_bufp) == TS_SUCCESS);
  sdk_assert(sdk_sanity_check_url_handle(src_obj) == TS_SUCCESS);
  sdk_assert(sdk_sanity_check_url_handle(dest_obj) == TS_SUCCESS);

  if (!isWriteable(dest_bufp)) {
    return TS_ERROR;
  }

  HdrHeap *s_heap, *d_heap;
  URLImpl *s_url, *d_url;

  s_heap = ((HdrHeapSDKHandle *)src_bufp)->m_heap;
  d_heap = ((HdrHeapSDKHandle *)dest_bufp)->m_heap;
  s_url  = (URLImpl *)src_obj;
  d_url  = (URLImpl *)dest_obj;

  url_copy_onto(s_url, s_heap, d_url, d_heap, (s_heap != d_heap));
  return TS_SUCCESS;
}

void
TSUrlPrint(TSMBuffer bufp, TSMLoc obj, TSIOBuffer iobufp)
{
  sdk_assert(sdk_sanity_check_mbuffer(bufp) == TS_SUCCESS);
  sdk_assert(sdk_sanity_check_url_handle(obj) == TS_SUCCESS);
  sdk_assert(sdk_sanity_check_iocore_structure(iobufp) == TS_SUCCESS);

  MIOBuffer     *b = (MIOBuffer *)iobufp;
  IOBufferBlock *blk;
  int            bufindex;
  int            tmp, dumpoffset;
  int            done;
  URL            u;

  u.m_heap     = ((HdrHeapSDKHandle *)bufp)->m_heap;
  u.m_url_impl = (URLImpl *)obj;
  dumpoffset   = 0;

  do {
    blk = b->get_current_block();
    if (!blk || blk->write_avail() == 0) {
      b->add_block();
      blk = b->get_current_block();
    }

    bufindex = 0;
    tmp      = dumpoffset;

    done = u.print(blk->end(), blk->write_avail(), &bufindex, &tmp);

    dumpoffset += bufindex;
    b->fill(bufindex);
  } while (!done);
}

TSParseResult
TSUrlParse(TSMBuffer bufp, TSMLoc obj, const char **start, const char *end)
{
  sdk_assert(sdk_sanity_check_mbuffer(bufp) == TS_SUCCESS);
  sdk_assert(sdk_sanity_check_url_handle(obj) == TS_SUCCESS);
  sdk_assert(sdk_sanity_check_null_ptr((void *)start) == TS_SUCCESS);
  sdk_assert(sdk_sanity_check_null_ptr((void *)*start) == TS_SUCCESS);
  sdk_assert(sdk_sanity_check_null_ptr((void *)end) == TS_SUCCESS);

  if (!isWriteable(bufp)) {
    return TS_PARSE_ERROR;
  }

  URL u;
  u.m_heap     = ((HdrHeapSDKHandle *)bufp)->m_heap;
  u.m_url_impl = (URLImpl *)obj;
  url_clear(u.m_url_impl);
  return (TSParseResult)u.parse(start, end);
}

int
TSUrlLengthGet(TSMBuffer bufp, TSMLoc obj)
{
  sdk_assert(sdk_sanity_check_mbuffer(bufp) == TS_SUCCESS);
  sdk_assert(sdk_sanity_check_url_handle(obj) == TS_SUCCESS);

  URLImpl *url_impl = (URLImpl *)obj;
  return url_length_get(url_impl);
}

char *
TSUrlStringGet(TSMBuffer bufp, TSMLoc obj, int *length)
{
  // bufp is not actually used anymore, so it can be null.
  if (bufp) {
    sdk_assert(sdk_sanity_check_mbuffer(bufp) == TS_SUCCESS);
  }
  sdk_assert(sdk_sanity_check_url_handle(obj) == TS_SUCCESS);
  sdk_assert(sdk_sanity_check_null_ptr((void *)length) == TS_SUCCESS);

  URLImpl *url_impl = (URLImpl *)obj;
  return url_string_get(url_impl, nullptr, length, nullptr);
}

using URLPartGetF = const char *(URL::*)(int *);
using URLPartSetF = void (URL::*)(const char *, int);

static const char *
URLPartGet(TSMBuffer bufp, TSMLoc obj, int *length, URLPartGetF url_f)
{
  sdk_assert(sdk_sanity_check_mbuffer(bufp) == TS_SUCCESS);
  sdk_assert(sdk_sanity_check_url_handle(obj) == TS_SUCCESS);
  sdk_assert(sdk_sanity_check_null_ptr((void *)length) == TS_SUCCESS);

  URL u;

  u.m_heap     = ((HdrHeapSDKHandle *)bufp)->m_heap;
  u.m_url_impl = (URLImpl *)obj;

  return (u.*url_f)(length);
}

static TSReturnCode
URLPartSet(TSMBuffer bufp, TSMLoc obj, const char *value, int length, URLPartSetF url_f)
{
  sdk_assert(sdk_sanity_check_mbuffer(bufp) == TS_SUCCESS);
  sdk_assert(sdk_sanity_check_url_handle(obj) == TS_SUCCESS);

  if (!isWriteable(bufp)) {
    return TS_ERROR;
  }

  URL u;
  u.m_heap     = ((HdrHeapSDKHandle *)bufp)->m_heap;
  u.m_url_impl = (URLImpl *)obj;

  if (!value) {
    length = 0;
  } else if (length < 0) {
    length = strlen(value);
  }
  (u.*url_f)(value, length);

  return TS_SUCCESS;
}

const char *
TSUrlRawSchemeGet(TSMBuffer bufp, TSMLoc obj, int *length)
{
  return URLPartGet(bufp, obj, length, &URL::scheme_get);
}

const char *
TSUrlSchemeGet(TSMBuffer bufp, TSMLoc obj, int *length)
{
  char const *data = TSUrlRawSchemeGet(bufp, obj, length);
  if (data && *length) {
    return data;
  }
  switch (reinterpret_cast<URLImpl *>(obj)->m_url_type) {
  case URL_TYPE_HTTP:
    data    = URL_SCHEME_HTTP;
    *length = URL_LEN_HTTP;
    break;
  case URL_TYPE_HTTPS:
    data    = URL_SCHEME_HTTPS;
    *length = URL_LEN_HTTPS;
    break;
  default:
    *length = 0;
    data    = nullptr;
  }
  return data;
}

TSReturnCode
TSUrlSchemeSet(TSMBuffer bufp, TSMLoc obj, const char *value, int length)
{
  return URLPartSet(bufp, obj, value, length, &URL::scheme_set);
}

/* Internet specific URLs */

const char *
TSUrlUserGet(TSMBuffer bufp, TSMLoc obj, int *length)
{
  return URLPartGet(bufp, obj, length, &URL::user_get);
}

TSReturnCode
TSUrlUserSet(TSMBuffer bufp, TSMLoc obj, const char *value, int length)
{
  return URLPartSet(bufp, obj, value, length, &URL::user_set);
}

const char *
TSUrlPasswordGet(TSMBuffer bufp, TSMLoc obj, int *length)
{
  return URLPartGet(bufp, obj, length, &URL::password_get);
}

TSReturnCode
TSUrlPasswordSet(TSMBuffer bufp, TSMLoc obj, const char *value, int length)
{
  return URLPartSet(bufp, obj, value, length, &URL::password_set);
}

const char *
TSUrlHostGet(TSMBuffer bufp, TSMLoc obj, int *length)
{
  return URLPartGet(bufp, obj, length, &URL::host_get);
}

TSReturnCode
TSUrlHostSet(TSMBuffer bufp, TSMLoc obj, const char *value, int length)
{
  return URLPartSet(bufp, obj, value, length, &URL::host_set);
}

int
TSUrlPortGet(TSMBuffer bufp, TSMLoc obj)
{
  sdk_assert(sdk_sanity_check_mbuffer(bufp) == TS_SUCCESS);
  sdk_assert(sdk_sanity_check_url_handle(obj) == TS_SUCCESS);

  URL u;
  u.m_heap     = ((HdrHeapSDKHandle *)bufp)->m_heap;
  u.m_url_impl = (URLImpl *)obj;

  return u.port_get();
}

int
TSUrlRawPortGet(TSMBuffer bufp, TSMLoc obj)
{
  sdk_assert(sdk_sanity_check_mbuffer(bufp) == TS_SUCCESS);
  sdk_assert(sdk_sanity_check_url_handle(obj) == TS_SUCCESS);

  URL u;
  u.m_heap     = ((HdrHeapSDKHandle *)bufp)->m_heap;
  u.m_url_impl = (URLImpl *)obj;

  return u.port_get_raw();
}

TSReturnCode
TSUrlPortSet(TSMBuffer bufp, TSMLoc obj, int port)
{
  sdk_assert(sdk_sanity_check_mbuffer(bufp) == TS_SUCCESS);
  sdk_assert(sdk_sanity_check_url_handle(obj) == TS_SUCCESS);

  if (!isWriteable(bufp) || (port < 0)) {
    return TS_ERROR;
  }

  URL u;

  u.m_heap     = ((HdrHeapSDKHandle *)bufp)->m_heap;
  u.m_url_impl = (URLImpl *)obj;
  u.port_set(port);
  return TS_SUCCESS;
}

/* FTP and HTTP specific URLs  */

const char *
TSUrlPathGet(TSMBuffer bufp, TSMLoc obj, int *length)
{
  return URLPartGet(bufp, obj, length, &URL::path_get);
}

TSReturnCode
TSUrlPathSet(TSMBuffer bufp, TSMLoc obj, const char *value, int length)
{
  return URLPartSet(bufp, obj, value, length, &URL::path_set);
}

/* FTP specific URLs */

int
TSUrlFtpTypeGet(TSMBuffer bufp, TSMLoc obj)
{
  sdk_assert(sdk_sanity_check_mbuffer(bufp) == TS_SUCCESS);
  sdk_assert(sdk_sanity_check_url_handle(obj) == TS_SUCCESS);

  URL u;
  u.m_heap     = ((HdrHeapSDKHandle *)bufp)->m_heap;
  u.m_url_impl = (URLImpl *)obj;
  return u.type_code_get();
}

TSReturnCode
TSUrlFtpTypeSet(TSMBuffer bufp, TSMLoc obj, int type)
{
  // The valid values are : 0, 65('A'), 97('a'),
  // 69('E'), 101('e'), 73 ('I') and 105('i').
  sdk_assert(sdk_sanity_check_mbuffer(bufp) == TS_SUCCESS);
  sdk_assert(sdk_sanity_check_url_handle(obj) == TS_SUCCESS);

  if ((type == 0 || type == 'A' || type == 'E' || type == 'I' || type == 'a' || type == 'i' || type == 'e') && isWriteable(bufp)) {
    URL u;

    u.m_heap     = ((HdrHeapSDKHandle *)bufp)->m_heap;
    u.m_url_impl = (URLImpl *)obj;
    u.type_code_set(type);
    return TS_SUCCESS;
  }

  return TS_ERROR;
}

/* HTTP specific URLs */

const char *
TSUrlHttpQueryGet(TSMBuffer bufp, TSMLoc obj, int *length)
{
  return URLPartGet(bufp, obj, length, &URL::query_get);
}

TSReturnCode
TSUrlHttpQuerySet(TSMBuffer bufp, TSMLoc obj, const char *value, int length)
{
  return URLPartSet(bufp, obj, value, length, &URL::query_set);
}

const char *
TSUrlHttpFragmentGet(TSMBuffer bufp, TSMLoc obj, int *length)
{
  return URLPartGet(bufp, obj, length, &URL::fragment_get);
}

TSReturnCode
TSUrlHttpFragmentSet(TSMBuffer bufp, TSMLoc obj, const char *value, int length)
{
  return URLPartSet(bufp, obj, value, length, &URL::fragment_set);
}

// URL percent encoding
TSReturnCode
TSStringPercentEncode(const char *str, int str_len, char *dst, size_t dst_size, size_t *length, const unsigned char *map)
{
  sdk_assert(sdk_sanity_check_null_ptr((void *)str) == TS_SUCCESS);
  sdk_assert(sdk_sanity_check_null_ptr((void *)dst) == TS_SUCCESS);

  int new_len; // Unfortunately, a lot of the core uses "int" for length's internally...

  if (str_len < 0) {
    str_len = strlen(str);
  }

  sdk_assert(str_len < static_cast<int>(dst_size));

  // TODO: Perhaps we should make escapify_url() deal with const properly...
  // You would think making escapify_url const correct for the source argument would be easy, but in the case where
  // No escaping is needed, the source argument is returned.  If there is a destination argument, the source is copied over
  // However, if there is no destination argument, none is allocated.  I don't understand the full possibility of calling cases.
  // It seems like we might want to review how this is being called and perhaps create a number of smaller accessor methods that
  // can be set up correctly.
  if (nullptr == Encoding::pure_escapify_url(nullptr, const_cast<char *>(str), str_len, &new_len, dst, dst_size, map)) {
    if (length) {
      *length = 0;
    }
    return TS_ERROR;
  }

  if (length) {
    *length = new_len;
  }

  return TS_SUCCESS;
}

TSReturnCode
TSStringPercentDecode(const char *str, size_t str_len, char *dst, size_t dst_size, size_t *length)
{
  sdk_assert(sdk_sanity_check_null_ptr((void *)str) == TS_SUCCESS);
  sdk_assert(sdk_sanity_check_null_ptr((void *)dst) == TS_SUCCESS);

  if (0 == str_len) {
    str_len = strlen(str);
  }

  // return unescapifyStr(str);
  char       *buffer = dst;
  const char *src    = str;
  int         s      = 0; // State, which we don't really use

  // TODO: We should check for "failures" here?
  unescape_str(buffer, buffer + dst_size, src, src + str_len, s);

  size_t data_written   = std::min<size_t>(buffer - dst, dst_size - 1);
  *(dst + data_written) = '\0';

  if (length) {
    *length = (data_written);
  }

  return TS_SUCCESS;
}

TSReturnCode
TSUrlPercentEncode(TSMBuffer bufp, TSMLoc obj, char *dst, size_t dst_size, size_t *length, const unsigned char *map)
{
  sdk_assert(sdk_sanity_check_mbuffer(bufp) == TS_SUCCESS);
  sdk_assert(sdk_sanity_check_url_handle(obj) == TS_SUCCESS);

  char        *url;
  int          url_len;
  TSReturnCode ret;
  URLImpl     *url_impl = (URLImpl *)obj;

  // TODO: at some point, it might be nice to allow this to write to a pre-allocated buffer
  url = url_string_get(url_impl, nullptr, &url_len, nullptr);
  ret = TSStringPercentEncode(url, url_len, dst, dst_size, length, map);
  ats_free(url);

  return ret;
}

// pton
TSReturnCode
TSIpStringToAddr(const char *str, size_t str_len, sockaddr *addr)
{
  sdk_assert(sdk_sanity_check_null_ptr((void *)str) == TS_SUCCESS);

  if (0 != ats_ip_pton(std::string_view(str, str_len), addr)) {
    return TS_ERROR;
  }

  return TS_SUCCESS;
}

////////////////////////////////////////////////////////////////////
//
// MIME Headers
//
////////////////////////////////////////////////////////////////////

/**************/
/* MimeParser */
/**************/

TSMimeParser
TSMimeParserCreate()
{
  TSMimeParser parser = reinterpret_cast<TSMimeParser>(ats_malloc(sizeof(MIMEParser)));

  mime_parser_init((MIMEParser *)parser);
  return parser;
}

void
TSMimeParserClear(TSMimeParser parser)
{
  sdk_assert(sdk_sanity_check_mime_parser(parser) == TS_SUCCESS);

  mime_parser_clear((MIMEParser *)parser);
}

void
TSMimeParserDestroy(TSMimeParser parser)
{
  sdk_assert(sdk_sanity_check_mime_parser(parser) == TS_SUCCESS);

  mime_parser_clear((MIMEParser *)parser);
  ats_free(parser);
}

/***********/
/* MimeHdr */
/***********/

// TSMBuffer: pointers to HdrHeapSDKHandle objects
// TSMLoc:    pointers to MIMEFieldSDKHandle objects

TSReturnCode
TSMimeHdrCreate(TSMBuffer bufp, TSMLoc *locp)
{
  // Allow to modify the buffer only
  // if bufp is modifiable. If bufp is not modifiable return
  // TS_ERROR. If not allowed, set *locp to TS_NULL_MLOC.
  sdk_assert(sdk_sanity_check_mbuffer(bufp) == TS_SUCCESS);
  sdk_assert(sdk_sanity_check_null_ptr((void *)locp) == TS_SUCCESS);

  if (!isWriteable(bufp)) {
    return TS_ERROR;
  }

  *locp = reinterpret_cast<TSMLoc>(mime_hdr_create(((HdrHeapSDKHandle *)bufp)->m_heap));
  return TS_SUCCESS;
}

TSReturnCode
TSMimeHdrDestroy(TSMBuffer bufp, TSMLoc obj)
{
  // Allow to modify the buffer only
  // if bufp is modifiable. If bufp is not modifiable return
  // TS_ERROR. If allowed, return TS_SUCCESS. Changed the
  // return value of function from void to TSReturnCode.
  sdk_assert(sdk_sanity_check_mbuffer(bufp) == TS_SUCCESS);
  sdk_assert((sdk_sanity_check_mime_hdr_handle(obj) == TS_SUCCESS) || (sdk_sanity_check_http_hdr_handle(obj) == TS_SUCCESS));

  if (!isWriteable(bufp)) {
    return TS_ERROR;
  }

  MIMEHdrImpl *mh = _hdr_mloc_to_mime_hdr_impl(obj);

  mime_hdr_destroy(((HdrHeapSDKHandle *)bufp)->m_heap, mh);
  return TS_SUCCESS;
}

TSReturnCode
TSMimeHdrClone(TSMBuffer dest_bufp, TSMBuffer src_bufp, TSMLoc src_hdr, TSMLoc *locp)
{
  // Allow to modify the buffer only
  // if bufp is modifiable. If bufp is not modifiable return
  // TS_ERROR. If not allowed, set *locp to TS_NULL_MLOC.
  sdk_assert(sdk_sanity_check_mbuffer(dest_bufp) == TS_SUCCESS);
  sdk_assert(sdk_sanity_check_mbuffer(src_bufp) == TS_SUCCESS);
  sdk_assert(sdk_sanity_check_mime_hdr_handle(src_hdr) == TS_SUCCESS);
  sdk_assert(sdk_sanity_check_http_hdr_handle(src_hdr) == TS_SUCCESS);
  sdk_assert(sdk_sanity_check_null_ptr((void *)locp) == TS_SUCCESS);

  if (!isWriteable(dest_bufp)) {
    return TS_ERROR;
  }

  HdrHeap     *s_heap, *d_heap;
  MIMEHdrImpl *s_mh, *d_mh;

  s_heap = ((HdrHeapSDKHandle *)src_bufp)->m_heap;
  d_heap = ((HdrHeapSDKHandle *)dest_bufp)->m_heap;
  s_mh   = _hdr_mloc_to_mime_hdr_impl(src_hdr);

  d_mh  = mime_hdr_clone(s_mh, s_heap, d_heap, (s_heap != d_heap));
  *locp = (TSMLoc)d_mh;

  return TS_SUCCESS;
}

TSReturnCode
TSMimeHdrCopy(TSMBuffer dest_bufp, TSMLoc dest_obj, TSMBuffer src_bufp, TSMLoc src_obj)
{
  // Allow to modify the buffer only
  // if bufp is modifiable. If bufp is not modifiable return
  // TS_ERROR. If allowed, return TS_SUCCESS. Changed the
  // return value of function from void to TSReturnCode.
  sdk_assert(sdk_sanity_check_mbuffer(src_bufp) == TS_SUCCESS);
  sdk_assert(sdk_sanity_check_mbuffer(dest_bufp) == TS_SUCCESS);
  sdk_assert((sdk_sanity_check_mime_hdr_handle(src_obj) == TS_SUCCESS) ||
             (sdk_sanity_check_http_hdr_handle(src_obj) == TS_SUCCESS));
  sdk_assert((sdk_sanity_check_mime_hdr_handle(dest_obj) == TS_SUCCESS) ||
             (sdk_sanity_check_http_hdr_handle(dest_obj) == TS_SUCCESS));

  if (!isWriteable(dest_bufp)) {
    return TS_ERROR;
  }

  HdrHeap     *s_heap, *d_heap;
  MIMEHdrImpl *s_mh, *d_mh;

  s_heap = ((HdrHeapSDKHandle *)src_bufp)->m_heap;
  d_heap = ((HdrHeapSDKHandle *)dest_bufp)->m_heap;
  s_mh   = _hdr_mloc_to_mime_hdr_impl(src_obj);
  d_mh   = _hdr_mloc_to_mime_hdr_impl(dest_obj);

  mime_hdr_fields_clear(d_heap, d_mh);
  mime_hdr_copy_onto(s_mh, s_heap, d_mh, d_heap, (s_heap != d_heap));
  return TS_SUCCESS;
}

void
TSMimeHdrPrint(TSMLoc obj, TSIOBuffer iobufp)
{
  sdk_assert((sdk_sanity_check_mime_hdr_handle(obj) == TS_SUCCESS) || (sdk_sanity_check_http_hdr_handle(obj) == TS_SUCCESS));
  sdk_assert(sdk_sanity_check_iocore_structure(iobufp) == TS_SUCCESS);

  MIMEHdrImpl const *mh = _hdr_mloc_to_mime_hdr_impl(obj);
  MIOBuffer         *b  = (MIOBuffer *)iobufp;
  IOBufferBlock     *blk;
  int                bufindex;
  int                tmp, dumpoffset = 0;
  int                done;

  do {
    blk = b->get_current_block();
    if (!blk || blk->write_avail() == 0) {
      b->add_block();
      blk = b->get_current_block();
    }

    bufindex = 0;
    tmp      = dumpoffset;
    done     = mime_hdr_print(mh, blk->end(), blk->write_avail(), &bufindex, &tmp);

    dumpoffset += bufindex;
    b->fill(bufindex);
  } while (!done);
}

TSParseResult
TSMimeHdrParse(TSMimeParser parser, TSMBuffer bufp, TSMLoc obj, const char **start, const char *end)
{
  sdk_assert(sdk_sanity_check_mbuffer(bufp) == TS_SUCCESS);
  sdk_assert((sdk_sanity_check_mime_hdr_handle(obj) == TS_SUCCESS) || (sdk_sanity_check_http_hdr_handle(obj) == TS_SUCCESS));
  sdk_assert(sdk_sanity_check_null_ptr((void *)start) == TS_SUCCESS);
  sdk_assert(sdk_sanity_check_null_ptr((void *)*start) == TS_SUCCESS);
  sdk_assert(sdk_sanity_check_null_ptr((void *)end) == TS_SUCCESS);

  if (!isWriteable(bufp)) {
    return TS_PARSE_ERROR;
  }

  MIMEHdrImpl *mh = _hdr_mloc_to_mime_hdr_impl(obj);

  return (TSParseResult)mime_parser_parse((MIMEParser *)parser, ((HdrHeapSDKHandle *)bufp)->m_heap, mh, start, end, false, false,
                                          false);
}

int
TSMimeHdrLengthGet(TSMBuffer bufp, TSMLoc obj)
{
  sdk_assert(sdk_sanity_check_mbuffer(bufp) == TS_SUCCESS);
  sdk_assert((sdk_sanity_check_mime_hdr_handle(obj) == TS_SUCCESS) || (sdk_sanity_check_http_hdr_handle(obj) == TS_SUCCESS));

  MIMEHdrImpl *mh = _hdr_mloc_to_mime_hdr_impl(obj);
  return mime_hdr_length_get(mh);
}

TSReturnCode
TSMimeHdrFieldsClear(TSMBuffer bufp, TSMLoc obj)
{
  sdk_assert(sdk_sanity_check_mbuffer(bufp) == TS_SUCCESS);
  sdk_assert((sdk_sanity_check_mime_hdr_handle(obj) == TS_SUCCESS) || (sdk_sanity_check_http_hdr_handle(obj) == TS_SUCCESS));

  if (!isWriteable(bufp)) {
    return TS_ERROR;
  }

  MIMEHdrImpl *mh = _hdr_mloc_to_mime_hdr_impl(obj);

  mime_hdr_fields_clear(((HdrHeapSDKHandle *)bufp)->m_heap, mh);
  return TS_SUCCESS;
}

int
TSMimeHdrFieldsCount(TSMBuffer bufp, TSMLoc obj)
{
  sdk_assert(sdk_sanity_check_mbuffer(bufp) == TS_SUCCESS);
  sdk_assert((sdk_sanity_check_mime_hdr_handle(obj) == TS_SUCCESS) || (sdk_sanity_check_http_hdr_handle(obj) == TS_SUCCESS));

  MIMEHdrImpl *mh = _hdr_mloc_to_mime_hdr_impl(obj);
  return mime_hdr_fields_count(mh);
}

// The following three helper functions should not be used in plugins! Since they are not used
// by plugins, there's no need to validate the input.
static const char *
TSMimeFieldValueGet(TSMBuffer /* bufp ATS_UNUSED */, TSMLoc field_obj, int idx, int *value_len_ptr)
{
  MIMEFieldSDKHandle *handle = (MIMEFieldSDKHandle *)field_obj;

  if (idx >= 0) {
    return mime_field_value_get_comma_val(handle->field_ptr, value_len_ptr, idx);
  } else {
    return handle->field_ptr->value_get(value_len_ptr);
  }
}

static void
TSMimeFieldValueSet(TSMBuffer bufp, TSMLoc field_obj, int idx, const char *value, int length)
{
  MIMEFieldSDKHandle *handle = (MIMEFieldSDKHandle *)field_obj;
  HdrHeap            *heap   = ((HdrHeapSDKHandle *)bufp)->m_heap;

  if (length == -1) {
    length = strlen(value);
  }

  if (idx >= 0) {
    mime_field_value_set_comma_val(heap, handle->mh, handle->field_ptr, idx, value, length);
  } else {
    mime_field_value_set(heap, handle->mh, handle->field_ptr, value, length, true);
  }
}

static void
TSMimeFieldValueInsert(TSMBuffer bufp, TSMLoc field_obj, const char *value, int length, int idx)
{
  MIMEFieldSDKHandle *handle = (MIMEFieldSDKHandle *)field_obj;
  HdrHeap            *heap   = ((HdrHeapSDKHandle *)bufp)->m_heap;

  if (length == -1) {
    length = strlen(value);
  }

  mime_field_value_insert_comma_val(heap, handle->mh, handle->field_ptr, idx, value, length);
}

/****************/
/* MimeHdrField */
/****************/

// TSMBuffer: pointers to HdrHeapSDKHandle objects
// TSMLoc:    pointers to MIMEFieldSDKHandle objects

TSMLoc
TSMimeHdrFieldGet(TSMBuffer bufp, TSMLoc hdr_obj, int idx)
{
  sdk_assert(sdk_sanity_check_mbuffer(bufp) == TS_SUCCESS);
  sdk_assert((sdk_sanity_check_mime_hdr_handle(hdr_obj) == TS_SUCCESS) ||
             (sdk_sanity_check_http_hdr_handle(hdr_obj) == TS_SUCCESS));
  sdk_assert(idx >= 0);

  MIMEHdrImpl *mh = _hdr_mloc_to_mime_hdr_impl(hdr_obj);
  MIMEField   *f  = mime_hdr_field_get(mh, idx);

  if (f == nullptr) {
    return TS_NULL_MLOC;
  }

  MIMEFieldSDKHandle *h = sdk_alloc_field_handle(bufp, mh);

  h->field_ptr = f;
  return reinterpret_cast<TSMLoc>(h);
}

TSMLoc
TSMimeHdrFieldFind(TSMBuffer bufp, TSMLoc hdr_obj, const char *name, int length)
{
  sdk_assert(sdk_sanity_check_mbuffer(bufp) == TS_SUCCESS);
  sdk_assert((sdk_sanity_check_mime_hdr_handle(hdr_obj) == TS_SUCCESS) ||
             (sdk_sanity_check_http_hdr_handle(hdr_obj) == TS_SUCCESS));
  sdk_assert(sdk_sanity_check_null_ptr((void *)name) == TS_SUCCESS);

  if (length == -1) {
    length = strlen(name);
  }

  MIMEHdrImpl *mh = _hdr_mloc_to_mime_hdr_impl(hdr_obj);
  MIMEField   *f  = mime_hdr_field_find(mh, name, length);

  if (f == nullptr) {
    return TS_NULL_MLOC;
  }

  MIMEFieldSDKHandle *h = sdk_alloc_field_handle(bufp, mh);

  h->field_ptr = f;
  return reinterpret_cast<TSMLoc>(h);
}

TSReturnCode
TSMimeHdrFieldAppend(TSMBuffer bufp, TSMLoc mh_mloc, TSMLoc field_mloc)
{
  // Allow to modify the buffer only
  // if bufp is modifiable. If bufp is not modifiable return
  // TS_ERROR. If allowed, return TS_SUCCESS. Changed the
  // return value of function from void to TSReturnCode.
  sdk_assert(sdk_sanity_check_mbuffer(bufp) == TS_SUCCESS);
  sdk_assert((sdk_sanity_check_mime_hdr_handle(mh_mloc) == TS_SUCCESS) ||
             (sdk_sanity_check_http_hdr_handle(mh_mloc) == TS_SUCCESS));
  sdk_assert(sdk_sanity_check_field_handle(field_mloc) == TS_SUCCESS);

  if (!isWriteable(bufp)) {
    return TS_ERROR;
  }

  MIMEField          *mh_field;
  MIMEHdrImpl        *mh           = _hdr_mloc_to_mime_hdr_impl(mh_mloc);
  MIMEFieldSDKHandle *field_handle = (MIMEFieldSDKHandle *)field_mloc;

  //////////////////////////////////////////////////////////////////////
  // The field passed in field_mloc might have been allocated from    //
  // inside a MIME header (the correct way), or it might have been    //
  // created in isolation as a "standalone field" (the old way).      //
  //                                                                  //
  // If it's a standalone field (the associated mime header is null), //
  // then we need to now allocate a real field inside the header,     //
  // copy over the data, and convert the standalone field into a      //
  // forwarding pointer to the real field, in case it's used again    //
  //////////////////////////////////////////////////////////////////////
  if (field_handle->mh == nullptr) {
    HdrHeap *heap = (HdrHeap *)(((HdrHeapSDKHandle *)bufp)->m_heap);

    // allocate a new hdr field and copy any pre-set info
    mh_field = mime_field_create(heap, mh);

    // FIX: is it safe to copy everything over?
    memcpy(mh_field, field_handle->field_ptr, sizeof(MIMEField));

    // now set up the forwarding ptr from standalone field to hdr field
    field_handle->mh        = mh;
    field_handle->field_ptr = mh_field;
  }

  ink_assert(field_handle->mh == mh);
  ink_assert(field_handle->field_ptr->m_ptr_name);

  mime_hdr_field_attach(mh, field_handle->field_ptr, 1, nullptr);
  return TS_SUCCESS;
}

TSReturnCode
TSMimeHdrFieldRemove(TSMBuffer bufp, TSMLoc mh_mloc, TSMLoc field_mloc)
{
  // Allow to modify the buffer only
  // if bufp is modifiable. If bufp is not modifiable return
  // TS_ERROR. If allowed, return TS_SUCCESS. Changed the
  // return value of function from void to TSReturnCode.
  sdk_assert(sdk_sanity_check_mbuffer(bufp) == TS_SUCCESS);
  sdk_assert((sdk_sanity_check_mime_hdr_handle(mh_mloc) == TS_SUCCESS) ||
             (sdk_sanity_check_http_hdr_handle(mh_mloc) == TS_SUCCESS));
  sdk_assert(sdk_sanity_check_field_handle(field_mloc, mh_mloc) == TS_SUCCESS);

  if (!isWriteable(bufp)) {
    return TS_ERROR;
  }

  MIMEFieldSDKHandle *field_handle = (MIMEFieldSDKHandle *)field_mloc;

  if (field_handle->mh != nullptr) {
    MIMEHdrImpl *mh = _hdr_mloc_to_mime_hdr_impl(mh_mloc);
    ink_assert(mh == field_handle->mh);
    sdk_sanity_check_field_handle(field_mloc, mh_mloc);
    mime_hdr_field_detach(mh, field_handle->field_ptr, false); // only detach this dup
  }
  return TS_SUCCESS;
}

TSReturnCode
TSMimeHdrFieldDestroy(TSMBuffer bufp, TSMLoc mh_mloc, TSMLoc field_mloc)
{
  // Allow to modify the buffer only
  // if bufp is modifiable. If bufp is not modifiable return
  // TS_ERROR. If allowed, return TS_SUCCESS. Changed the
  // return value of function from void to TSReturnCode.
  sdk_assert(sdk_sanity_check_mbuffer(bufp) == TS_SUCCESS);
  sdk_assert((sdk_sanity_check_mime_hdr_handle(mh_mloc) == TS_SUCCESS) ||
             (sdk_sanity_check_http_hdr_handle(mh_mloc) == TS_SUCCESS));
  sdk_assert(sdk_sanity_check_field_handle(field_mloc, mh_mloc) == TS_SUCCESS);

  if (!isWriteable(bufp)) {
    return TS_ERROR;
  }

  MIMEFieldSDKHandle *field_handle = (MIMEFieldSDKHandle *)field_mloc;

  if (field_handle->mh == nullptr) { // NOT SUPPORTED!!
    ink_release_assert(!"Failed MH");
  } else {
    MIMEHdrImpl *mh   = _hdr_mloc_to_mime_hdr_impl(mh_mloc);
    HdrHeap     *heap = (HdrHeap *)(((HdrHeapSDKHandle *)bufp)->m_heap);

    ink_assert(mh == field_handle->mh);
    if (sdk_sanity_check_field_handle(field_mloc, mh_mloc) != TS_SUCCESS) {
      return TS_ERROR;
    }

    // detach and delete this field, but not all dups
    mime_hdr_field_delete(heap, mh, field_handle->field_ptr, false);
  }
  // for consistence, the handle will not be released here.
  // users will be required to do it.
  return TS_SUCCESS;
}

TSReturnCode
TSMimeHdrFieldCreate(TSMBuffer bufp, TSMLoc mh_mloc, TSMLoc *locp)
{
  // Allow to modify the buffer only
  // if bufp is modifiable. If bufp is not modifiable return
  // TS_ERROR. If not allowed, set *locp to TS_NULL_MLOC.
  sdk_assert(sdk_sanity_check_mbuffer(bufp) == TS_SUCCESS);
  sdk_assert((sdk_sanity_check_mime_hdr_handle(mh_mloc) == TS_SUCCESS) ||
             (sdk_sanity_check_http_hdr_handle(mh_mloc) == TS_SUCCESS));
  sdk_assert(sdk_sanity_check_null_ptr((void *)locp) == TS_SUCCESS);

  if (!isWriteable(bufp)) {
    return TS_ERROR;
  }

  MIMEHdrImpl        *mh   = _hdr_mloc_to_mime_hdr_impl(mh_mloc);
  HdrHeap            *heap = (HdrHeap *)(((HdrHeapSDKHandle *)bufp)->m_heap);
  MIMEFieldSDKHandle *h    = sdk_alloc_field_handle(bufp, mh);

  h->field_ptr = mime_field_create(heap, mh);
  *locp        = reinterpret_cast<TSMLoc>(h);
  return TS_SUCCESS;
}

TSReturnCode
TSMimeHdrFieldCreateNamed(TSMBuffer bufp, TSMLoc mh_mloc, const char *name, int name_len, TSMLoc *locp)
{
  sdk_assert(sdk_sanity_check_mbuffer(bufp) == TS_SUCCESS);
  sdk_assert((sdk_sanity_check_mime_hdr_handle(mh_mloc) == TS_SUCCESS) ||
             (sdk_sanity_check_http_hdr_handle(mh_mloc) == TS_SUCCESS));
  sdk_assert(sdk_sanity_check_null_ptr((void *)name) == TS_SUCCESS);
  sdk_assert(sdk_sanity_check_null_ptr((void *)locp) == TS_SUCCESS);

  if (!isWriteable(bufp)) {
    return TS_ERROR;
  }

  if (name_len == -1) {
    name_len = strlen(name);
  }

  MIMEHdrImpl        *mh   = _hdr_mloc_to_mime_hdr_impl(mh_mloc);
  HdrHeap            *heap = (HdrHeap *)(((HdrHeapSDKHandle *)bufp)->m_heap);
  MIMEFieldSDKHandle *h    = sdk_alloc_field_handle(bufp, mh);
  h->field_ptr             = mime_field_create_named(heap, mh, name, name_len);
  *locp                    = reinterpret_cast<TSMLoc>(h);
  return TS_SUCCESS;
}

TSReturnCode
TSMimeHdrFieldCopy(TSMBuffer dest_bufp, TSMLoc dest_hdr, TSMLoc dest_field, TSMBuffer src_bufp, TSMLoc src_hdr, TSMLoc src_field)
{
  // Allow to modify the buffer only
  // if bufp is modifiable. If bufp is not modifiable return
  // TS_ERROR. If allowed, return TS_SUCCESS. Changed the
  // return value of function from void to TSReturnCode.
  sdk_assert(sdk_sanity_check_mbuffer(src_bufp) == TS_SUCCESS);
  sdk_assert(sdk_sanity_check_mbuffer(dest_bufp) == TS_SUCCESS);
  sdk_assert((sdk_sanity_check_mime_hdr_handle(src_hdr) == TS_SUCCESS) ||
             (sdk_sanity_check_http_hdr_handle(src_hdr) == TS_SUCCESS));
  sdk_assert((sdk_sanity_check_mime_hdr_handle(dest_hdr) == TS_SUCCESS) ||
             (sdk_sanity_check_http_hdr_handle(dest_hdr) == TS_SUCCESS));
  sdk_assert(sdk_sanity_check_field_handle(src_field, src_hdr) == TS_SUCCESS);
  sdk_assert(sdk_sanity_check_field_handle(dest_field, dest_hdr) == TS_SUCCESS);

  if (!isWriteable(dest_bufp)) {
    return TS_ERROR;
  }

  bool                dest_attached;
  MIMEFieldSDKHandle *s_handle = (MIMEFieldSDKHandle *)src_field;
  MIMEFieldSDKHandle *d_handle = (MIMEFieldSDKHandle *)dest_field;
  HdrHeap            *d_heap   = ((HdrHeapSDKHandle *)dest_bufp)->m_heap;

  // FIX: This tortuous detach/change/attach algorithm is due to the
  //      fact that we can't change the name of an attached header (assertion)

  // TODO: This is never used ... is_live() has no side effects, so this should be ok
  // to not call, so commented out
  // src_attached = (s_handle->mh && s_handle->field_ptr->is_live());
  dest_attached = (d_handle->mh && d_handle->field_ptr->is_live());

  if (dest_attached) {
    mime_hdr_field_detach(d_handle->mh, d_handle->field_ptr, false);
  }

  mime_field_name_value_set(d_heap, d_handle->mh, d_handle->field_ptr, s_handle->field_ptr->m_wks_idx,
                            s_handle->field_ptr->m_ptr_name, s_handle->field_ptr->m_len_name, s_handle->field_ptr->m_ptr_value,
                            s_handle->field_ptr->m_len_value, 0, 0, true);

  if (dest_attached) {
    mime_hdr_field_attach(d_handle->mh, d_handle->field_ptr, 1, nullptr);
  }
  return TS_SUCCESS;
}

TSReturnCode
TSMimeHdrFieldClone(TSMBuffer dest_bufp, TSMLoc dest_hdr, TSMBuffer src_bufp, TSMLoc src_hdr, TSMLoc src_field, TSMLoc *locp)
{
  // Allow to modify the buffer only
  // if bufp is modifiable. If bufp is not modifiable return
  // TS_ERROR. If not allowed, set *locp to TS_NULL_MLOC.
  sdk_assert(sdk_sanity_check_mbuffer(dest_bufp) == TS_SUCCESS);
  sdk_assert(sdk_sanity_check_mbuffer(src_bufp) == TS_SUCCESS);
  sdk_assert((sdk_sanity_check_mime_hdr_handle(dest_hdr) == TS_SUCCESS) ||
             (sdk_sanity_check_http_hdr_handle(dest_hdr) == TS_SUCCESS));
  sdk_assert((sdk_sanity_check_mime_hdr_handle(src_hdr) == TS_SUCCESS) ||
             (sdk_sanity_check_http_hdr_handle(src_hdr) == TS_SUCCESS));
  sdk_assert(sdk_sanity_check_field_handle(src_field, src_hdr) == TS_SUCCESS);
  sdk_assert(sdk_sanity_check_null_ptr((void *)locp) == TS_SUCCESS);

  if (!isWriteable(dest_bufp)) {
    return TS_ERROR;
  }

  // This is sort of sub-optimal, since we'll check the args again. TODO.
  if (TSMimeHdrFieldCreate(dest_bufp, dest_hdr, locp) == TS_SUCCESS) {
    TSMimeHdrFieldCopy(dest_bufp, dest_hdr, *locp, src_bufp, src_hdr, src_field);
    return TS_SUCCESS;
  }
  // TSMimeHdrFieldCreate() failed for some reason.
  return TS_ERROR;
}

TSReturnCode
TSMimeHdrFieldCopyValues(TSMBuffer dest_bufp, TSMLoc dest_hdr, TSMLoc dest_field, TSMBuffer src_bufp, TSMLoc src_hdr,
                         TSMLoc src_field)
{
  // Allow to modify the buffer only
  // if bufp is modifiable. If bufp is not modifiable return
  // TS_ERROR. If allowed, return TS_SUCCESS. Changed the
  // return value of function from void to TSReturnCode.
  sdk_assert(sdk_sanity_check_mbuffer(src_bufp) == TS_SUCCESS);
  sdk_assert(sdk_sanity_check_mbuffer(dest_bufp) == TS_SUCCESS);
  sdk_assert((sdk_sanity_check_mime_hdr_handle(src_hdr) == TS_SUCCESS) ||
             (sdk_sanity_check_http_hdr_handle(src_hdr) == TS_SUCCESS));
  sdk_assert((sdk_sanity_check_mime_hdr_handle(dest_hdr) == TS_SUCCESS) ||
             (sdk_sanity_check_http_hdr_handle(dest_hdr) == TS_SUCCESS));
  sdk_assert(sdk_sanity_check_field_handle(src_field, src_hdr) == TS_SUCCESS);
  sdk_assert(sdk_sanity_check_field_handle(dest_field, dest_hdr) == TS_SUCCESS);

  if (!isWriteable(dest_bufp)) {
    return TS_ERROR;
  }

  MIMEFieldSDKHandle *s_handle = (MIMEFieldSDKHandle *)src_field;
  MIMEFieldSDKHandle *d_handle = (MIMEFieldSDKHandle *)dest_field;
  HdrHeap            *d_heap   = ((HdrHeapSDKHandle *)dest_bufp)->m_heap;
  MIMEField          *s_field, *d_field;

  s_field = s_handle->field_ptr;
  d_field = d_handle->field_ptr;
  mime_field_value_set(d_heap, d_handle->mh, d_field, s_field->m_ptr_value, s_field->m_len_value, true);
  return TS_SUCCESS;
}

TSMLoc
TSMimeHdrFieldNext(TSMBuffer bufp, TSMLoc hdr, TSMLoc field)
{
  sdk_assert(sdk_sanity_check_mbuffer(bufp) == TS_SUCCESS);
  sdk_assert((sdk_sanity_check_mime_hdr_handle(hdr) == TS_SUCCESS) || (sdk_sanity_check_http_hdr_handle(hdr) == TS_SUCCESS));
  sdk_assert(sdk_sanity_check_field_handle(field, hdr) == TS_SUCCESS);

  if (auto handle = reinterpret_cast<MIMEFieldSDKHandle *>(field); handle->mh != nullptr) {
    if (auto spot = handle->mh->find(handle->field_ptr); spot != handle->mh->end()) {
      if (++spot != handle->mh->end()) {
        MIMEFieldSDKHandle *h = sdk_alloc_field_handle(bufp, handle->mh);
        h->field_ptr          = &*spot;
        return reinterpret_cast<TSMLoc>(h);
      }
    }
  }

  return TS_NULL_MLOC;
}

TSMLoc
TSMimeHdrFieldNextDup(TSMBuffer bufp, TSMLoc hdr, TSMLoc field)
{
  sdk_assert(sdk_sanity_check_mbuffer(bufp) == TS_SUCCESS);
  sdk_assert((sdk_sanity_check_mime_hdr_handle(hdr) == TS_SUCCESS) || (sdk_sanity_check_http_hdr_handle(hdr) == TS_SUCCESS));
  sdk_assert(sdk_sanity_check_field_handle(field, hdr) == TS_SUCCESS);

  MIMEHdrImpl        *mh           = _hdr_mloc_to_mime_hdr_impl(hdr);
  MIMEFieldSDKHandle *field_handle = (MIMEFieldSDKHandle *)field;
  MIMEField          *next         = field_handle->field_ptr->m_next_dup;
  if (next == nullptr) {
    return TS_NULL_MLOC;
  }

  MIMEFieldSDKHandle *next_handle = sdk_alloc_field_handle(bufp, mh);
  next_handle->field_ptr          = next;
  return (TSMLoc)next_handle;
}

int
TSMimeHdrFieldLengthGet(TSMBuffer bufp, TSMLoc hdr, TSMLoc field)
{
  sdk_assert(sdk_sanity_check_mbuffer(bufp) == TS_SUCCESS);
  sdk_assert((sdk_sanity_check_mime_hdr_handle(hdr) == TS_SUCCESS) || (sdk_sanity_check_http_hdr_handle(hdr) == TS_SUCCESS));
  sdk_assert(sdk_sanity_check_field_handle(field, hdr) == TS_SUCCESS);

  MIMEFieldSDKHandle *handle = (MIMEFieldSDKHandle *)field;
  return mime_field_length_get(handle->field_ptr);
}

const char *
TSMimeHdrFieldNameGet(TSMBuffer bufp, TSMLoc hdr, TSMLoc field, int *length)
{
  sdk_assert(sdk_sanity_check_mbuffer(bufp) == TS_SUCCESS);
  sdk_assert((sdk_sanity_check_mime_hdr_handle(hdr) == TS_SUCCESS) || (sdk_sanity_check_http_hdr_handle(hdr) == TS_SUCCESS));
  sdk_assert(sdk_sanity_check_field_handle(field, hdr) == TS_SUCCESS);
  sdk_assert(sdk_sanity_check_null_ptr((void *)length) == TS_SUCCESS);

  MIMEFieldSDKHandle *handle = reinterpret_cast<MIMEFieldSDKHandle *>(field);
  return handle->field_ptr->name_get(length);
}

TSReturnCode
TSMimeHdrFieldNameSet(TSMBuffer bufp, TSMLoc hdr, TSMLoc field, const char *name, int length)
{
  // Allow to modify the buffer only
  // if bufp is modifiable. If bufp is not modifiable return
  // TS_ERROR. If allowed, return TS_SUCCESS. Changed the
  // return value of function from void to TSReturnCode.
  sdk_assert(sdk_sanity_check_mbuffer(bufp) == TS_SUCCESS);
  sdk_assert((sdk_sanity_check_mime_hdr_handle(hdr) == TS_SUCCESS) || (sdk_sanity_check_http_hdr_handle(hdr) == TS_SUCCESS));
  sdk_assert(sdk_sanity_check_field_handle(field, hdr) == TS_SUCCESS);
  sdk_assert(sdk_sanity_check_null_ptr((void *)name) == TS_SUCCESS);

  if (!isWriteable(bufp)) {
    return TS_ERROR;
  }

  if (length == -1) {
    length = strlen(name);
  }

  MIMEFieldSDKHandle *handle = (MIMEFieldSDKHandle *)field;
  HdrHeap            *heap   = ((HdrHeapSDKHandle *)bufp)->m_heap;

  int attached = (handle->mh && handle->field_ptr->is_live());

  if (attached) {
    mime_hdr_field_detach(handle->mh, handle->field_ptr, false);
  }

  handle->field_ptr->name_set(heap, handle->mh, name, length);

  if (attached) {
    mime_hdr_field_attach(handle->mh, handle->field_ptr, 1, nullptr);
  }
  return TS_SUCCESS;
}

TSReturnCode
TSMimeHdrFieldValuesClear(TSMBuffer bufp, TSMLoc hdr, TSMLoc field)
{
  // Allow to modify the buffer only
  // if bufp is modifiable. If bufp is not modifiable return
  // TS_ERROR. If allowed, return TS_SUCCESS. Changed the
  // return value of function from void to TSReturnCode.
  sdk_assert(sdk_sanity_check_mbuffer(bufp) == TS_SUCCESS);
  sdk_assert((sdk_sanity_check_mime_hdr_handle(hdr) == TS_SUCCESS) || (sdk_sanity_check_http_hdr_handle(hdr) == TS_SUCCESS));
  sdk_assert(sdk_sanity_check_field_handle(field, hdr) == TS_SUCCESS);

  if (!isWriteable(bufp)) {
    return TS_ERROR;
  }

  MIMEFieldSDKHandle *handle = (MIMEFieldSDKHandle *)field;
  HdrHeap            *heap   = ((HdrHeapSDKHandle *)bufp)->m_heap;

  /**
   * Modified the string value passed from an empty string ("") to null.
   * An empty string is also considered to be a token. The correct value of
   * the field after this function should be null.
   */
  mime_field_value_set(heap, handle->mh, handle->field_ptr, nullptr, 0, true);
  return TS_SUCCESS;
}

int
TSMimeHdrFieldValuesCount(TSMBuffer bufp, TSMLoc hdr, TSMLoc field)
{
  sdk_assert(sdk_sanity_check_mbuffer(bufp) == TS_SUCCESS);
  sdk_assert((sdk_sanity_check_mime_hdr_handle(hdr) == TS_SUCCESS) || (sdk_sanity_check_http_hdr_handle(hdr) == TS_SUCCESS));
  sdk_assert(sdk_sanity_check_field_handle(field, hdr) == TS_SUCCESS);

  MIMEFieldSDKHandle *handle = (MIMEFieldSDKHandle *)field;
  return mime_field_value_get_comma_val_count(handle->field_ptr);
}

const char *
TSMimeHdrFieldValueStringGet(TSMBuffer bufp, TSMLoc hdr, TSMLoc field, int idx, int *value_len_ptr)
{
  sdk_assert(sdk_sanity_check_mbuffer(bufp) == TS_SUCCESS);
  sdk_assert((sdk_sanity_check_mime_hdr_handle(hdr) == TS_SUCCESS) || (sdk_sanity_check_http_hdr_handle(hdr) == TS_SUCCESS));
  sdk_assert(sdk_sanity_check_field_handle(field, hdr) == TS_SUCCESS);
  sdk_assert(sdk_sanity_check_null_ptr((void *)value_len_ptr) == TS_SUCCESS);

  return TSMimeFieldValueGet(bufp, field, idx, value_len_ptr);
}

time_t
TSMimeHdrFieldValueDateGet(TSMBuffer bufp, TSMLoc hdr, TSMLoc field)
{
  sdk_assert(sdk_sanity_check_mbuffer(bufp) == TS_SUCCESS);
  sdk_assert((sdk_sanity_check_mime_hdr_handle(hdr) == TS_SUCCESS) || (sdk_sanity_check_http_hdr_handle(hdr) == TS_SUCCESS));
  sdk_assert(sdk_sanity_check_field_handle(field, hdr) == TS_SUCCESS);

  int         value_len;
  const char *value_str = TSMimeFieldValueGet(bufp, field, -1, &value_len);

  if (value_str == nullptr) {
    return (time_t)0;
  }

  return mime_parse_date(value_str, value_str + value_len);
}

time_t
TSMimeParseDate(char const *const value_str, int const value_len)
{
  if (value_str == nullptr) {
    return (time_t)0;
  }

  return mime_parse_date(value_str, value_str + value_len);
}

int
TSMimeHdrFieldValueIntGet(TSMBuffer bufp, TSMLoc hdr, TSMLoc field, int idx)
{
  sdk_assert(sdk_sanity_check_mbuffer(bufp) == TS_SUCCESS);
  sdk_assert((sdk_sanity_check_mime_hdr_handle(hdr) == TS_SUCCESS) || (sdk_sanity_check_http_hdr_handle(hdr) == TS_SUCCESS));
  sdk_assert(sdk_sanity_check_field_handle(field, hdr) == TS_SUCCESS);

  int         value_len;
  const char *value_str = TSMimeFieldValueGet(bufp, field, idx, &value_len);

  if (value_str == nullptr) {
    return 0;
  }

  return mime_parse_int(value_str, value_str + value_len);
}

int64_t
TSMimeHdrFieldValueInt64Get(TSMBuffer bufp, TSMLoc hdr, TSMLoc field, int idx)
{
  sdk_assert(sdk_sanity_check_mbuffer(bufp) == TS_SUCCESS);
  sdk_assert((sdk_sanity_check_mime_hdr_handle(hdr) == TS_SUCCESS) || (sdk_sanity_check_http_hdr_handle(hdr) == TS_SUCCESS));
  sdk_assert(sdk_sanity_check_field_handle(field, hdr) == TS_SUCCESS);

  int         value_len;
  const char *value_str = TSMimeFieldValueGet(bufp, field, idx, &value_len);

  if (value_str == nullptr) {
    return 0;
  }

  return mime_parse_int64(value_str, value_str + value_len);
}

unsigned int
TSMimeHdrFieldValueUintGet(TSMBuffer bufp, TSMLoc hdr, TSMLoc field, int idx)
{
  sdk_assert(sdk_sanity_check_mbuffer(bufp) == TS_SUCCESS);
  sdk_assert((sdk_sanity_check_mime_hdr_handle(hdr) == TS_SUCCESS) || (sdk_sanity_check_http_hdr_handle(hdr) == TS_SUCCESS));
  sdk_assert(sdk_sanity_check_field_handle(field, hdr) == TS_SUCCESS);

  int         value_len;
  const char *value_str = TSMimeFieldValueGet(bufp, field, idx, &value_len);

  if (value_str == nullptr) {
    return 0;
  }

  return mime_parse_uint(value_str, value_str + value_len);
}

TSReturnCode
TSMimeHdrFieldValueStringSet(TSMBuffer bufp, TSMLoc hdr, TSMLoc field, int idx, const char *value, int length)
{
  // Allow to modify the buffer only
  // if bufp is modifiable. If bufp is not modifiable return
  // TS_ERROR. If allowed, return TS_SUCCESS. Changed the
  // return value of function from void to TSReturnCode.
  sdk_assert(sdk_sanity_check_mbuffer(bufp) == TS_SUCCESS);
  sdk_assert((sdk_sanity_check_mime_hdr_handle(hdr) == TS_SUCCESS) || (sdk_sanity_check_http_hdr_handle(hdr) == TS_SUCCESS));
  sdk_assert(sdk_sanity_check_field_handle(field, hdr) == TS_SUCCESS);
  sdk_assert(sdk_sanity_check_null_ptr((void *)value) == TS_SUCCESS);

  if (!isWriteable(bufp)) {
    return TS_ERROR;
  }

  if (length == -1) {
    length = strlen(value);
  }

  TSMimeFieldValueSet(bufp, field, idx, value, length);
  return TS_SUCCESS;
}

TSReturnCode
TSMimeHdrFieldValueDateSet(TSMBuffer bufp, TSMLoc hdr, TSMLoc field, time_t value)
{
  // Allow to modify the buffer only
  // if bufp is modifiable. If bufp is not modifiable return
  // TS_ERROR. If allowed, return TS_SUCCESS. Changed the
  // return value of function from void to TSReturnCode.
  sdk_assert(sdk_sanity_check_mbuffer(bufp) == TS_SUCCESS);
  sdk_assert((sdk_sanity_check_mime_hdr_handle(hdr) == TS_SUCCESS) || (sdk_sanity_check_http_hdr_handle(hdr) == TS_SUCCESS));
  sdk_assert(sdk_sanity_check_field_handle(field, hdr) == TS_SUCCESS);

  if (!isWriteable(bufp)) {
    return TS_ERROR;
  }

  char tmp[33];
  int  len = mime_format_date(tmp, value);

  // idx is ignored and we overwrite all existing values
  // TSMimeFieldValueSet(bufp, field_obj, idx, tmp, len);
  TSMimeFieldValueSet(bufp, field, -1, tmp, len);
  return TS_SUCCESS;
}

TSReturnCode
TSMimeFormatDate(time_t const value_time, char *const value_str, int *const value_length)
{
  if (value_length == nullptr) {
    return TS_ERROR;
  }

  if (*value_length < 33) {
    return TS_ERROR;
  }

  *value_length = mime_format_date(value_str, value_time);
  return TS_SUCCESS;
}

TSReturnCode
TSMimeHdrFieldValueIntSet(TSMBuffer bufp, TSMLoc hdr, TSMLoc field, int idx, int value)
{
  // Allow to modify the buffer only
  // if bufp is modifiable. If bufp is not modifiable return
  // TS_ERROR. If allowed, return TS_SUCCESS. Changed the
  // return value of function from void to TSReturnCode.
  sdk_assert(sdk_sanity_check_mbuffer(bufp) == TS_SUCCESS);
  sdk_assert((sdk_sanity_check_mime_hdr_handle(hdr) == TS_SUCCESS) || (sdk_sanity_check_http_hdr_handle(hdr) == TS_SUCCESS));
  sdk_assert(sdk_sanity_check_field_handle(field, hdr) == TS_SUCCESS);

  if (!isWriteable(bufp)) {
    return TS_ERROR;
  }

  char tmp[16];
  int  len = mime_format_int(tmp, value, sizeof(tmp));

  TSMimeFieldValueSet(bufp, field, idx, tmp, len);
  return TS_SUCCESS;
}

TSReturnCode
TSMimeHdrFieldValueInt64Set(TSMBuffer bufp, TSMLoc hdr, TSMLoc field, int idx, int64_t value)
{
  // Allow to modify the buffer only
  // if bufp is modifiable. If bufp is not modifiable return
  // TS_ERROR. If allowed, return TS_SUCCESS. Changed the
  // return value of function from void to TSReturnCode.
  sdk_assert(sdk_sanity_check_mbuffer(bufp) == TS_SUCCESS);
  sdk_assert((sdk_sanity_check_mime_hdr_handle(hdr) == TS_SUCCESS) || (sdk_sanity_check_http_hdr_handle(hdr) == TS_SUCCESS));
  sdk_assert(sdk_sanity_check_field_handle(field, hdr) == TS_SUCCESS);

  if (!isWriteable(bufp)) {
    return TS_ERROR;
  }

  char tmp[20];
  int  len = mime_format_int64(tmp, value, sizeof(tmp));

  TSMimeFieldValueSet(bufp, field, idx, tmp, len);
  return TS_SUCCESS;
}

TSReturnCode
TSMimeHdrFieldValueUintSet(TSMBuffer bufp, TSMLoc hdr, TSMLoc field, int idx, unsigned int value)
{
  // Allow to modify the buffer only
  // if bufp is modifiable. If bufp is not modifiable return
  // TS_ERROR. If allowed, return TS_SUCCESS. Changed the
  // return value of function from void to TSReturnCode.
  sdk_assert(sdk_sanity_check_mbuffer(bufp) == TS_SUCCESS);
  sdk_assert((sdk_sanity_check_mime_hdr_handle(hdr) == TS_SUCCESS) || (sdk_sanity_check_http_hdr_handle(hdr) == TS_SUCCESS));
  sdk_assert(sdk_sanity_check_field_handle(field, hdr) == TS_SUCCESS);

  if (!isWriteable(bufp)) {
    return TS_ERROR;
  }

  char tmp[16];
  int  len = mime_format_uint(tmp, value, sizeof(tmp));

  TSMimeFieldValueSet(bufp, field, idx, tmp, len);
  return TS_SUCCESS;
}

TSReturnCode
TSMimeHdrFieldValueAppend(TSMBuffer bufp, TSMLoc hdr, TSMLoc field, int idx, const char *value, int length)
{
  // Allow to modify the buffer only
  // if bufp is modifiable. If bufp is not modifiable return
  // TS_ERROR. If allowed, return TS_SUCCESS. Changed the
  // return value of function from void to TSReturnCode.
  sdk_assert(sdk_sanity_check_mbuffer(bufp) == TS_SUCCESS);
  sdk_assert((sdk_sanity_check_mime_hdr_handle(hdr) == TS_SUCCESS) || (sdk_sanity_check_http_hdr_handle(hdr) == TS_SUCCESS));
  sdk_assert(sdk_sanity_check_field_handle(field, hdr) == TS_SUCCESS);
  sdk_assert(sdk_sanity_check_null_ptr((void *)value) == TS_SUCCESS);
  sdk_assert(idx >= 0);

  if (!isWriteable(bufp)) {
    return TS_ERROR;
  }

  MIMEFieldSDKHandle *handle = (MIMEFieldSDKHandle *)field;
  HdrHeap            *heap   = ((HdrHeapSDKHandle *)bufp)->m_heap;

  if (length == -1) {
    length = strlen(value);
  }
  mime_field_value_extend_comma_val(heap, handle->mh, handle->field_ptr, idx, value, length);
  return TS_SUCCESS;
}

TSReturnCode
TSMimeHdrFieldValueStringInsert(TSMBuffer bufp, TSMLoc hdr, TSMLoc field, int idx, const char *value, int length)
{
  // Allow to modify the buffer only
  // if bufp is modifiable. If bufp is not modifiable return
  // TS_ERROR, else return TS_SUCCESS.
  sdk_assert(sdk_sanity_check_mbuffer(bufp) == TS_SUCCESS);
  sdk_assert((sdk_sanity_check_mime_hdr_handle(hdr) == TS_SUCCESS) || (sdk_sanity_check_http_hdr_handle(hdr) == TS_SUCCESS));
  sdk_assert(sdk_sanity_check_field_handle(field, hdr) == TS_SUCCESS);
  sdk_assert(sdk_sanity_check_null_ptr((void *)value) == TS_SUCCESS);

  if (!isWriteable(bufp)) {
    return TS_ERROR;
  }

  if (length == -1) {
    length = strlen(value);
  }
  TSMimeFieldValueInsert(bufp, field, value, length, idx);
  return TS_SUCCESS;
}

TSReturnCode
TSMimeHdrFieldValueIntInsert(TSMBuffer bufp, TSMLoc hdr, TSMLoc field, int idx, int value)
{
  // Allow to modify the buffer only
  // if bufp is modifiable. If bufp is not modifiable return
  // TS_ERROR, else return TS_SUCCESS.
  sdk_assert(sdk_sanity_check_mbuffer(bufp) == TS_SUCCESS);
  sdk_assert((sdk_sanity_check_mime_hdr_handle(hdr) == TS_SUCCESS) || (sdk_sanity_check_http_hdr_handle(hdr) == TS_SUCCESS));
  sdk_assert(sdk_sanity_check_field_handle(field, hdr) == TS_SUCCESS);

  if (!isWriteable(bufp)) {
    return TS_ERROR;
  }

  char tmp[16];
  int  len = mime_format_int(tmp, value, sizeof(tmp));

  TSMimeFieldValueInsert(bufp, field, tmp, len, idx);
  return TS_SUCCESS;
}

TSReturnCode
TSMimeHdrFieldValueUintInsert(TSMBuffer bufp, TSMLoc hdr, TSMLoc field, int idx, unsigned int value)
{
  // Allow to modify the buffer only
  // if bufp is modifiable. If bufp is not modifiable return
  // TS_ERROR, else return TS_SUCCESS.
  sdk_assert(sdk_sanity_check_mbuffer(bufp) == TS_SUCCESS);
  sdk_assert((sdk_sanity_check_mime_hdr_handle(hdr) == TS_SUCCESS) || (sdk_sanity_check_http_hdr_handle(hdr) == TS_SUCCESS));
  sdk_assert(sdk_sanity_check_field_handle(field, hdr) == TS_SUCCESS);

  if (!isWriteable(bufp)) {
    return TS_ERROR;
  }

  char tmp[16];
  int  len = mime_format_uint(tmp, value, sizeof(tmp));

  TSMimeFieldValueInsert(bufp, field, tmp, len, idx);
  return TS_SUCCESS;
}

TSReturnCode
TSMimeHdrFieldValueDateInsert(TSMBuffer bufp, TSMLoc hdr, TSMLoc field, time_t value)
{
  // Allow to modify the buffer only
  // if bufp is modifiable. If bufp is not modifiable return
  // TS_ERROR, else return TS_SUCCESS
  sdk_assert(sdk_sanity_check_mbuffer(bufp) == TS_SUCCESS);
  sdk_assert((sdk_sanity_check_mime_hdr_handle(hdr) == TS_SUCCESS) || (sdk_sanity_check_http_hdr_handle(hdr) == TS_SUCCESS));
  sdk_assert(sdk_sanity_check_field_handle(field, hdr) == TS_SUCCESS);

  if (!isWriteable(bufp)) {
    return TS_ERROR;
  }

  if (TSMimeHdrFieldValuesClear(bufp, hdr, field) == TS_ERROR) {
    return TS_ERROR;
  }

  char tmp[33];
  int  len = mime_format_date(tmp, value);
  // idx ignored, overwrite all existing values
  // (void)TSMimeFieldValueInsert(bufp, field_obj, tmp, len, idx);
  (void)TSMimeFieldValueSet(bufp, field, -1, tmp, len);
  return TS_SUCCESS;
}

TSReturnCode
TSMimeHdrFieldValueDelete(TSMBuffer bufp, TSMLoc hdr, TSMLoc field, int idx)
{
  // Allow to modify the buffer only
  // if bufp is modifiable. If bufp is not modifiable return
  // TS_ERROR. If allowed, return TS_SUCCESS. Changed the
  // return value of function from void to TSReturnCode.
  sdk_assert(sdk_sanity_check_mbuffer(bufp) == TS_SUCCESS);
  sdk_assert((sdk_sanity_check_mime_hdr_handle(hdr) == TS_SUCCESS) || (sdk_sanity_check_http_hdr_handle(hdr) == TS_SUCCESS));
  sdk_assert(sdk_sanity_check_field_handle(field, hdr) == TS_SUCCESS);
  sdk_assert(idx >= 0);

  if (!isWriteable(bufp)) {
    return TS_ERROR;
  }

  MIMEFieldSDKHandle *handle = (MIMEFieldSDKHandle *)field;
  HdrHeap            *heap   = ((HdrHeapSDKHandle *)bufp)->m_heap;

  mime_field_value_delete_comma_val(heap, handle->mh, handle->field_ptr, idx);
  return TS_SUCCESS;
}

const char *
TSMimeHdrStringToWKS(const char *str, int length)
{
  if (length < 0) {
    return hdrtoken_string_to_wks(str);
  } else {
    return hdrtoken_string_to_wks(str, length);
  }
}

/**************/
/* HttpParser */
/**************/
TSHttpParser
TSHttpParserCreate()
{
  TSHttpParser parser = reinterpret_cast<TSHttpParser>(ats_malloc(sizeof(HTTPParser)));
  http_parser_init((HTTPParser *)parser);

  return parser;
}

void
TSHttpParserClear(TSHttpParser parser)
{
  sdk_assert(sdk_sanity_check_http_parser(parser) == TS_SUCCESS);
  http_parser_clear((HTTPParser *)parser);
}

void
TSHttpParserDestroy(TSHttpParser parser)
{
  sdk_assert(sdk_sanity_check_http_parser(parser) == TS_SUCCESS);
  http_parser_clear((HTTPParser *)parser);
  ats_free(parser);
}

/***********/
/* HttpHdr */
/***********/

TSMLoc
TSHttpHdrCreate(TSMBuffer bufp)
{
  sdk_assert(sdk_sanity_check_mbuffer(bufp) == TS_SUCCESS);

  HTTPHdr h;
  h.m_heap = ((HdrHeapSDKHandle *)bufp)->m_heap;
  h.create(HTTP_TYPE_UNKNOWN);
  return (TSMLoc)(h.m_http);
}

void
TSHttpHdrDestroy(TSMBuffer bufp, TSMLoc obj)
{
  sdk_assert(sdk_sanity_check_mbuffer(bufp) == TS_SUCCESS);
  sdk_assert(sdk_sanity_check_http_hdr_handle(obj) == TS_SUCCESS);

  // No more objects counts in heap or deallocation
  //   so do nothing!

  // HDR FIX ME - Did this free the MBuffer in Pete's old system
}

TSReturnCode
TSHttpHdrClone(TSMBuffer dest_bufp, TSMBuffer src_bufp, TSMLoc src_hdr, TSMLoc *locp)
{
  // Allow to modify the buffer only
  // if bufp is modifiable. If bufp is not modifiable return
  // TS_ERROR. If not allowed, set *locp to TS_NULL_MLOC.
  sdk_assert(sdk_sanity_check_mbuffer(dest_bufp) == TS_SUCCESS);
  sdk_assert(sdk_sanity_check_mbuffer(src_bufp) == TS_SUCCESS);
  sdk_assert(sdk_sanity_check_http_hdr_handle(src_hdr) == TS_SUCCESS);

  if (!isWriteable(dest_bufp)) {
    return TS_ERROR;
  }

  HdrHeap     *s_heap, *d_heap;
  HTTPHdrImpl *s_hh, *d_hh;

  s_heap = ((HdrHeapSDKHandle *)src_bufp)->m_heap;
  d_heap = ((HdrHeapSDKHandle *)dest_bufp)->m_heap;
  s_hh   = (HTTPHdrImpl *)src_hdr;

  if (s_hh->m_type != HDR_HEAP_OBJ_HTTP_HEADER) {
    return TS_ERROR;
  }

  // TODO: This is never used
  // inherit_strs = (s_heap != d_heap ? true : false);
  d_hh  = http_hdr_clone(s_hh, s_heap, d_heap);
  *locp = (TSMLoc)d_hh;

  return TS_SUCCESS;
}

TSReturnCode
TSHttpHdrCopy(TSMBuffer dest_bufp, TSMLoc dest_obj, TSMBuffer src_bufp, TSMLoc src_obj)
{
  // Allow to modify the buffer only
  // if bufp is modifiable. If bufp is not modifiable return
  // TS_ERROR. If allowed, return TS_SUCCESS. Changed the
  // return value of function from void to TSReturnCode.
  sdk_assert(sdk_sanity_check_mbuffer(src_bufp) == TS_SUCCESS);
  sdk_assert(sdk_sanity_check_mbuffer(dest_bufp) == TS_SUCCESS);
  sdk_assert(sdk_sanity_check_http_hdr_handle(dest_obj) == TS_SUCCESS);
  sdk_assert(sdk_sanity_check_http_hdr_handle(src_obj) == TS_SUCCESS);

  if (!isWriteable(dest_bufp)) {
    return TS_ERROR;
  }

  bool         inherit_strs;
  HdrHeap     *s_heap, *d_heap;
  HTTPHdrImpl *s_hh, *d_hh;

  s_heap = ((HdrHeapSDKHandle *)src_bufp)->m_heap;
  d_heap = ((HdrHeapSDKHandle *)dest_bufp)->m_heap;
  s_hh   = (HTTPHdrImpl *)src_obj;
  d_hh   = (HTTPHdrImpl *)dest_obj;

  if ((s_hh->m_type != HDR_HEAP_OBJ_HTTP_HEADER) || (d_hh->m_type != HDR_HEAP_OBJ_HTTP_HEADER)) {
    return TS_ERROR;
  }

  inherit_strs = (s_heap != d_heap ? true : false);
  TSHttpHdrTypeSet(dest_bufp, dest_obj, (TSHttpType)(s_hh->m_polarity));
  http_hdr_copy_onto(s_hh, s_heap, d_hh, d_heap, inherit_strs);
  return TS_SUCCESS;
}

void
TSHttpHdrPrint(TSMBuffer bufp, TSMLoc obj, TSIOBuffer iobufp)
{
  sdk_assert(sdk_sanity_check_mbuffer(bufp) == TS_SUCCESS);
  sdk_assert(sdk_sanity_check_http_hdr_handle(obj) == TS_SUCCESS);
  sdk_assert(sdk_sanity_check_iocore_structure(iobufp) == TS_SUCCESS);

  MIOBuffer     *b = (MIOBuffer *)iobufp;
  IOBufferBlock *blk;
  HTTPHdr        h;
  int            bufindex;
  int            tmp, dumpoffset;
  int            done;

  SET_HTTP_HDR(h, bufp, obj);
  ink_assert(h.m_http->m_type == HDR_HEAP_OBJ_HTTP_HEADER);

  dumpoffset = 0;
  do {
    blk = b->get_current_block();
    if (!blk || blk->write_avail() == 0) {
      b->add_block();
      blk = b->get_current_block();
    }

    bufindex = 0;
    tmp      = dumpoffset;

    done = h.print(blk->end(), blk->write_avail(), &bufindex, &tmp);

    dumpoffset += bufindex;
    b->fill(bufindex);
  } while (!done);
}

TSParseResult
TSHttpHdrParseReq(TSHttpParser parser, TSMBuffer bufp, TSMLoc obj, const char **start, const char *end)
{
  sdk_assert(sdk_sanity_check_mbuffer(bufp) == TS_SUCCESS);
  sdk_assert(sdk_sanity_check_http_hdr_handle(obj) == TS_SUCCESS);
  sdk_assert(sdk_sanity_check_null_ptr((void *)start) == TS_SUCCESS);
  sdk_assert(sdk_sanity_check_null_ptr((void *)*start) == TS_SUCCESS);
  sdk_assert(sdk_sanity_check_null_ptr((void *)end) == TS_SUCCESS);

  if (!isWriteable(bufp)) {
    return TS_PARSE_ERROR;
  }

  HTTPHdr h;

  SET_HTTP_HDR(h, bufp, obj);
  ink_assert(h.m_http->m_type == HDR_HEAP_OBJ_HTTP_HEADER);
  TSHttpHdrTypeSet(bufp, obj, TS_HTTP_TYPE_REQUEST);
  return (TSParseResult)h.parse_req((HTTPParser *)parser, start, end, false);
}

TSParseResult
TSHttpHdrParseResp(TSHttpParser parser, TSMBuffer bufp, TSMLoc obj, const char **start, const char *end)
{
  sdk_assert(sdk_sanity_check_mbuffer(bufp) == TS_SUCCESS);
  sdk_assert(sdk_sanity_check_http_hdr_handle(obj) == TS_SUCCESS);
  sdk_assert(sdk_sanity_check_null_ptr((void *)start) == TS_SUCCESS);
  sdk_assert(sdk_sanity_check_null_ptr((void *)*start) == TS_SUCCESS);
  sdk_assert(sdk_sanity_check_null_ptr((void *)end) == TS_SUCCESS);

  if (!isWriteable(bufp)) {
    return TS_PARSE_ERROR;
  }

  HTTPHdr h;

  SET_HTTP_HDR(h, bufp, obj);
  ink_assert(h.m_http->m_type == HDR_HEAP_OBJ_HTTP_HEADER);
  TSHttpHdrTypeSet(bufp, obj, TS_HTTP_TYPE_RESPONSE);
  return (TSParseResult)h.parse_resp((HTTPParser *)parser, start, end, false);
}

int
TSHttpHdrLengthGet(TSMBuffer bufp, TSMLoc obj)
{
  sdk_assert(sdk_sanity_check_mbuffer(bufp) == TS_SUCCESS);
  sdk_assert(sdk_sanity_check_http_hdr_handle(obj) == TS_SUCCESS);

  HTTPHdr h;

  SET_HTTP_HDR(h, bufp, obj);
  ink_assert(h.m_http->m_type == HDR_HEAP_OBJ_HTTP_HEADER);
  return h.length_get();
}

TSHttpType
TSHttpHdrTypeGet(TSMBuffer bufp, TSMLoc obj)
{
  sdk_assert(sdk_sanity_check_mbuffer(bufp) == TS_SUCCESS);
  sdk_assert(sdk_sanity_check_http_hdr_handle(obj) == TS_SUCCESS);

  HTTPHdr h;
  SET_HTTP_HDR(h, bufp, obj);
  /* Don't need the assert as the check is done in sdk_sanity_check_http_hdr_handle
     ink_assert(h.m_http->m_type == HDR_HEAP_OBJ_HTTP_HEADER);
   */
  return (TSHttpType)h.type_get();
}

TSReturnCode
TSHttpHdrTypeSet(TSMBuffer bufp, TSMLoc obj, TSHttpType type)
{
  // Allow to modify the buffer only
  // if bufp is modifiable. If bufp is not modifiable return
  // TS_ERROR. If allowed, return TS_SUCCESS. Changed the
  // return value of function from void to TSReturnCode.
  sdk_assert(sdk_sanity_check_mbuffer(bufp) == TS_SUCCESS);
  sdk_assert(sdk_sanity_check_http_hdr_handle(obj) == TS_SUCCESS);
  sdk_assert((type >= TS_HTTP_TYPE_UNKNOWN) && (type <= TS_HTTP_TYPE_RESPONSE));

  if (!isWriteable(bufp)) {
    return TS_ERROR;
  }

  HTTPHdr h;

  SET_HTTP_HDR(h, bufp, obj);
  ink_assert(h.m_http->m_type == HDR_HEAP_OBJ_HTTP_HEADER);

  // FIX: why are we using an HTTPHdr here?  why can't we
  //      just manipulate the impls directly?

  // In Pete's MBuffer system you can change the type
  //   at will.  Not so anymore.  We need to try to
  //   fake the difference.  We not going to let
  //   people change the types of a header.  If they
  //   try, too bad.
  if (h.m_http->m_polarity == HTTP_TYPE_UNKNOWN) {
    if (type == (TSHttpType)HTTP_TYPE_REQUEST) {
      h.m_http->u.req.m_url_impl = url_create(h.m_heap);
      h.m_http->m_polarity       = (HTTPType)type;
    } else if (type == (TSHttpType)HTTP_TYPE_RESPONSE) {
      h.m_http->m_polarity = (HTTPType)type;
    }
  }
  return TS_SUCCESS;
}

int
TSHttpHdrVersionGet(TSMBuffer bufp, TSMLoc obj)
{
  sdk_assert(sdk_sanity_check_mbuffer(bufp) == TS_SUCCESS);
  sdk_assert(sdk_sanity_check_http_hdr_handle(obj) == TS_SUCCESS);

  HTTPHdr h;

  SET_HTTP_HDR(h, bufp, obj);
  HTTPVersion ver = h.version_get();
  return ver.get_flat_version();
}

TSReturnCode
TSHttpHdrVersionSet(TSMBuffer bufp, TSMLoc obj, int ver)
{
  // Allow to modify the buffer only
  // if bufp is modifiable. If bufp is not modifiable return
  // TS_ERROR. If allowed, return TS_SUCCESS. Changed the
  // return value of function from void to TSReturnCode.
  sdk_assert(sdk_sanity_check_mbuffer(bufp) == TS_SUCCESS);
  sdk_assert(sdk_sanity_check_http_hdr_handle(obj) == TS_SUCCESS);

  if (!isWriteable(bufp)) {
    return TS_ERROR;
  }

  HTTPHdr     h;
  HTTPVersion version{ver};

  SET_HTTP_HDR(h, bufp, obj);
  ink_assert(h.m_http->m_type == HDR_HEAP_OBJ_HTTP_HEADER);

  h.version_set(version);
  return TS_SUCCESS;
}

const char *
TSHttpHdrMethodGet(TSMBuffer bufp, TSMLoc obj, int *length)
{
  sdk_assert(sdk_sanity_check_mbuffer(bufp) == TS_SUCCESS);
  sdk_assert(sdk_sanity_check_http_hdr_handle(obj) == TS_SUCCESS);
  sdk_assert(sdk_sanity_check_null_ptr((void *)length) == TS_SUCCESS);

  HTTPHdr h;

  SET_HTTP_HDR(h, bufp, obj);
  return h.method_get(length);
}

TSReturnCode
TSHttpHdrMethodSet(TSMBuffer bufp, TSMLoc obj, const char *value, int length)
{
  // Allow to modify the buffer only
  // if bufp is modifiable. If bufp is not modifiable return
  // TS_ERROR. If allowed, return TS_SUCCESS. Changed the
  // return value of function from void to TSReturnCode.
  sdk_assert(sdk_sanity_check_mbuffer(bufp) == TS_SUCCESS);
  sdk_assert(sdk_sanity_check_http_hdr_handle(obj) == TS_SUCCESS);
  sdk_assert(sdk_sanity_check_null_ptr((void *)value) == TS_SUCCESS);

  if (!isWriteable(bufp)) {
    return TS_ERROR;
  }

  HTTPHdr h;

  SET_HTTP_HDR(h, bufp, obj);
  if (length < 0) {
    length = strlen(value);
  }

  h.method_set(value, length);
  return TS_SUCCESS;
}

const char *
TSHttpHdrHostGet(TSMBuffer bufp, TSMLoc obj, int *length)
{
  sdk_assert(sdk_sanity_check_mbuffer(bufp) == TS_SUCCESS);
  sdk_assert(sdk_sanity_check_http_hdr_handle(obj) == TS_SUCCESS);
  sdk_assert(sdk_sanity_check_null_ptr((void *)length) == TS_SUCCESS);

  HTTPHdr h;

  SET_HTTP_HDR(h, bufp, obj);
  return h.host_get(length);
}

TSReturnCode
TSHttpHdrUrlGet(TSMBuffer bufp, TSMLoc obj, TSMLoc *locp)
{
  sdk_assert(sdk_sanity_check_mbuffer(bufp) == TS_SUCCESS);
  sdk_assert(sdk_sanity_check_http_hdr_handle(obj) == TS_SUCCESS);

  HTTPHdrImpl *hh = (HTTPHdrImpl *)obj;

  if (hh->m_polarity != HTTP_TYPE_REQUEST) {
    return TS_ERROR;
  }

  *locp = ((TSMLoc)hh->u.req.m_url_impl);
  return TS_SUCCESS;
}

TSReturnCode
TSHttpHdrUrlSet(TSMBuffer bufp, TSMLoc obj, TSMLoc url)
{
  // Allow to modify the buffer only
  // if bufp is modifiable. If bufp is not modifiable return
  // TS_ERROR. If allowed, return TS_SUCCESS. Changed the
  // return value of function from void to TSReturnCode.
  sdk_assert(sdk_sanity_check_mbuffer(bufp) == TS_SUCCESS);
  sdk_assert(sdk_sanity_check_http_hdr_handle(obj) == TS_SUCCESS);
  sdk_assert(sdk_sanity_check_url_handle(url) == TS_SUCCESS);

  if (!isWriteable(bufp)) {
    return TS_ERROR;
  }

  HdrHeap     *heap = ((HdrHeapSDKHandle *)bufp)->m_heap;
  HTTPHdrImpl *hh   = (HTTPHdrImpl *)obj;

  if (hh->m_type != HDR_HEAP_OBJ_HTTP_HEADER) {
    return TS_ERROR;
  }

  URLImpl *url_impl = (URLImpl *)url;
  http_hdr_url_set(heap, hh, url_impl);
  return TS_SUCCESS;
}

TSHttpStatus
TSHttpHdrStatusGet(TSMBuffer bufp, TSMLoc obj)
{
  sdk_assert(sdk_sanity_check_mbuffer(bufp) == TS_SUCCESS);
  sdk_assert(sdk_sanity_check_http_hdr_handle(obj) == TS_SUCCESS);

  HTTPHdr h;

  SET_HTTP_HDR(h, bufp, obj);
  return (TSHttpStatus)h.status_get();
}

TSReturnCode
TSHttpHdrStatusSet(TSMBuffer bufp, TSMLoc obj, TSHttpStatus status)
{
  // Allow to modify the buffer only
  // if bufp is modifiable. If bufp is not modifiable return
  // TS_ERROR. If allowed, return TS_SUCCESS. Changed the
  // return value of function from void to TSReturnCode.
  sdk_assert(sdk_sanity_check_mbuffer(bufp) == TS_SUCCESS);
  sdk_assert(sdk_sanity_check_http_hdr_handle(obj) == TS_SUCCESS);

  if (!isWriteable(bufp)) {
    return TS_ERROR;
  }

  HTTPHdr h;

  SET_HTTP_HDR(h, bufp, obj);
  ink_assert(h.m_http->m_type == HDR_HEAP_OBJ_HTTP_HEADER);
  h.status_set((HTTPStatus)status);
  return TS_SUCCESS;
}

const char *
TSHttpHdrReasonGet(TSMBuffer bufp, TSMLoc obj, int *length)
{
  sdk_assert(sdk_sanity_check_mbuffer(bufp) == TS_SUCCESS);
  sdk_assert(sdk_sanity_check_http_hdr_handle(obj) == TS_SUCCESS);
  sdk_assert(sdk_sanity_check_null_ptr((void *)length) == TS_SUCCESS);

  HTTPHdr h;

  SET_HTTP_HDR(h, bufp, obj);
  return h.reason_get(length);
}

TSReturnCode
TSHttpHdrReasonSet(TSMBuffer bufp, TSMLoc obj, const char *value, int length)
{
  // Allow to modify the buffer only
  // if bufp is modifiable. If bufp is not modifiable return
  // TS_ERROR. If allowed, return TS_SUCCESS. Changed the
  // return value of function from void to TSReturnCode.
  sdk_assert(sdk_sanity_check_mbuffer(bufp) == TS_SUCCESS);
  sdk_assert(sdk_sanity_check_http_hdr_handle(obj) == TS_SUCCESS);
  sdk_assert(sdk_sanity_check_null_ptr((void *)value) == TS_SUCCESS);

  if (!isWriteable(bufp)) {
    return TS_ERROR;
  }

  HTTPHdr h;

  SET_HTTP_HDR(h, bufp, obj);
  /* Don't need the assert as the check is done in sdk_sanity_check_http_hdr_handle
     ink_assert(h.m_http->m_type == HDR_HEAP_OBJ_HTTP_HEADER);
  */

  if (length < 0) {
    length = strlen(value);
  }
  h.reason_set(value, length);
  return TS_SUCCESS;
}

const char *
TSHttpHdrReasonLookup(TSHttpStatus status)
{
  return http_hdr_reason_lookup((HTTPStatus)status);
}

////////////////////////////////////////////////////////////////////
//
// Cache
//
////////////////////////////////////////////////////////////////////

inline TSReturnCode
sdk_sanity_check_cachekey(TSCacheKey key)
{
  if (nullptr == key) {
    return TS_ERROR;
  }

  return TS_SUCCESS;
}

TSCacheKey
TSCacheKeyCreate()
{
  TSCacheKey key = (TSCacheKey) new CacheInfo();

  // TODO: Probably remove this when we can be use "NEW" can't fail.
  sdk_assert(sdk_sanity_check_cachekey(key) == TS_SUCCESS);
  return key;
}

TSReturnCode
TSCacheKeyDigestSet(TSCacheKey key, const char *input, int length)
{
  sdk_assert(sdk_sanity_check_cachekey(key) == TS_SUCCESS);
  sdk_assert(sdk_sanity_check_iocore_structure((void *)input) == TS_SUCCESS);
  sdk_assert(length > 0);
  CacheInfo *ci = reinterpret_cast<CacheInfo *>(key);

  if (ci->magic != CACHE_INFO_MAGIC_ALIVE) {
    return TS_ERROR;
  }

  CryptoContext().hash_immediate(ci->cache_key, input, length);
  return TS_SUCCESS;
}

TSReturnCode
TSCacheKeyDigestFromUrlSet(TSCacheKey key, TSMLoc url)
{
  sdk_assert(sdk_sanity_check_cachekey(key) == TS_SUCCESS);

  if (((CacheInfo *)key)->magic != CACHE_INFO_MAGIC_ALIVE) {
    return TS_ERROR;
  }

  url_CryptoHash_get((URLImpl *)url, &((CacheInfo *)key)->cache_key);
  return TS_SUCCESS;
}

TSReturnCode
TSCacheKeyDataTypeSet(TSCacheKey key, TSCacheDataType type)
{
  sdk_assert(sdk_sanity_check_cachekey(key) == TS_SUCCESS);

  if (((CacheInfo *)key)->magic != CACHE_INFO_MAGIC_ALIVE) {
    return TS_ERROR;
  }

  switch (type) {
  case TS_CACHE_DATA_TYPE_NONE:
    ((CacheInfo *)key)->frag_type = CACHE_FRAG_TYPE_NONE;
    break;
  case TS_CACHE_DATA_TYPE_OTHER: /* other maps to http */
  case TS_CACHE_DATA_TYPE_HTTP:
    ((CacheInfo *)key)->frag_type = CACHE_FRAG_TYPE_HTTP;
    break;
  default:
    return TS_ERROR;
  }

  return TS_SUCCESS;
}

TSReturnCode
TSCacheKeyHostNameSet(TSCacheKey key, const char *hostname, int host_len)
{
  sdk_assert(sdk_sanity_check_cachekey(key) == TS_SUCCESS);
  sdk_assert(sdk_sanity_check_null_ptr((void *)hostname) == TS_SUCCESS);
  sdk_assert(host_len > 0);

  if (((CacheInfo *)key)->magic != CACHE_INFO_MAGIC_ALIVE) {
    return TS_ERROR;
  }

  CacheInfo *i = (CacheInfo *)key;
  /* need to make a copy of the hostname. The caller
     might deallocate it anytime in the future */
  i->hostname = (char *)ats_malloc(host_len);
  memcpy(i->hostname, hostname, host_len);
  i->len = host_len;
  return TS_SUCCESS;
}

TSReturnCode
TSCacheKeyPinnedSet(TSCacheKey key, time_t pin_in_cache)
{
  sdk_assert(sdk_sanity_check_cachekey(key) == TS_SUCCESS);

  if (((CacheInfo *)key)->magic != CACHE_INFO_MAGIC_ALIVE) {
    return TS_ERROR;
  }

  CacheInfo *i    = (CacheInfo *)key;
  i->pin_in_cache = pin_in_cache;
  return TS_SUCCESS;
}

TSReturnCode
TSCacheKeyDestroy(TSCacheKey key)
{
  sdk_assert(sdk_sanity_check_cachekey(key) == TS_SUCCESS);

  if (((CacheInfo *)key)->magic != CACHE_INFO_MAGIC_ALIVE) {
    return TS_ERROR;
  }

  CacheInfo *i = (CacheInfo *)key;

  ats_free(i->hostname);
  i->magic = CACHE_INFO_MAGIC_DEAD;
  delete i;
  return TS_SUCCESS;
}

TSCacheHttpInfo
TSCacheHttpInfoCopy(TSCacheHttpInfo infop)
{
  CacheHTTPInfo *new_info = new CacheHTTPInfo;

  new_info->copy((CacheHTTPInfo *)infop);
  return reinterpret_cast<TSCacheHttpInfo>(new_info);
}

void
TSCacheHttpInfoReqGet(TSCacheHttpInfo infop, TSMBuffer *bufp, TSMLoc *obj)
{
  CacheHTTPInfo *info = (CacheHTTPInfo *)infop;

  *(reinterpret_cast<HTTPHdr **>(bufp)) = info->request_get();
  *obj                                  = reinterpret_cast<TSMLoc>(info->request_get()->m_http);
  sdk_assert(sdk_sanity_check_mbuffer(*bufp) == TS_SUCCESS);
}

void
TSCacheHttpInfoRespGet(TSCacheHttpInfo infop, TSMBuffer *bufp, TSMLoc *obj)
{
  CacheHTTPInfo *info = (CacheHTTPInfo *)infop;

  *(reinterpret_cast<HTTPHdr **>(bufp)) = info->response_get();
  *obj                                  = reinterpret_cast<TSMLoc>(info->response_get()->m_http);
  sdk_assert(sdk_sanity_check_mbuffer(*bufp) == TS_SUCCESS);
}

time_t
TSCacheHttpInfoReqSentTimeGet(TSCacheHttpInfo infop)
{
  CacheHTTPInfo *info = (CacheHTTPInfo *)infop;
  return info->request_sent_time_get();
}

time_t
TSCacheHttpInfoRespReceivedTimeGet(TSCacheHttpInfo infop)
{
  CacheHTTPInfo *info = (CacheHTTPInfo *)infop;
  return info->response_received_time_get();
}

int64_t
TSCacheHttpInfoSizeGet(TSCacheHttpInfo infop)
{
  CacheHTTPInfo *info = (CacheHTTPInfo *)infop;
  return info->object_size_get();
}

void
TSCacheHttpInfoReqSet(TSCacheHttpInfo infop, TSMBuffer bufp, TSMLoc obj)
{
  HTTPHdr h;

  SET_HTTP_HDR(h, bufp, obj);

  CacheHTTPInfo *info = (CacheHTTPInfo *)infop;
  info->request_set(&h);
}

void
TSCacheHttpInfoRespSet(TSCacheHttpInfo infop, TSMBuffer bufp, TSMLoc obj)
{
  HTTPHdr h;

  SET_HTTP_HDR(h, bufp, obj);

  CacheHTTPInfo *info = (CacheHTTPInfo *)infop;
  info->response_set(&h);
}

int
TSCacheHttpInfoVector(TSCacheHttpInfo infop, void *data, int length)
{
  CacheHTTPInfo      *info = (CacheHTTPInfo *)infop;
  CacheHTTPInfoVector vector;

  vector.insert(info);

  int size = vector.marshal_length();

  if (size > length) {
    // error
    return 0;
  }

  return vector.marshal((char *)data, length);
}

void
TSCacheHttpInfoDestroy(TSCacheHttpInfo infop)
{
  ((CacheHTTPInfo *)infop)->destroy();
}

TSCacheHttpInfo
TSCacheHttpInfoCreate()
{
  CacheHTTPInfo *info = new CacheHTTPInfo;
  info->create();

  return reinterpret_cast<TSCacheHttpInfo>(info);
}

////////////////////////////////////////////////////////////////////
//
// Configuration
//
////////////////////////////////////////////////////////////////////

unsigned int
TSConfigSet(unsigned int id, void *data, TSConfigDestroyFunc funcp)
{
  INKConfigImpl *config  = new INKConfigImpl;
  config->mdata          = data;
  config->m_destroy_func = funcp;
  return configProcessor.set(id, config);
}

TSConfig
TSConfigGet(unsigned int id)
{
  return reinterpret_cast<TSConfig>(configProcessor.get(id));
}

void
TSConfigRelease(unsigned int id, TSConfig configp)
{
  configProcessor.release(id, (ConfigInfo *)configp);
}

void *
TSConfigDataGet(TSConfig configp)
{
  INKConfigImpl *config = (INKConfigImpl *)configp;
  return config->mdata;
}

////////////////////////////////////////////////////////////////////
//
// Management
//
////////////////////////////////////////////////////////////////////

void
TSMgmtUpdateRegister(TSCont contp, const char *plugin_name, const char *plugin_file_name)
{
  sdk_assert(sdk_sanity_check_iocore_structure(contp) == TS_SUCCESS);
  sdk_assert(sdk_sanity_check_null_ptr((void *)plugin_name) == TS_SUCCESS);

  global_config_cbs->insert((INKContInternal *)contp, plugin_name, plugin_file_name);
}

TSReturnCode
TSMgmtIntGet(const char *var_name, TSMgmtInt *result)
{
  auto res = RecGetRecordInt((char *)var_name, (RecInt *)result);

  // Try the old librecords first
  if (res == REC_ERR_FAIL) {
    int id = global_api_metrics.lookup(var_name);

    if (id == ts::Metrics::NOT_FOUND) {
      return TS_ERROR;
    } else {
      *result = global_api_metrics[id].load();
    }
  }

  return TS_SUCCESS;
}

TSReturnCode
TSMgmtCounterGet(const char *var_name, TSMgmtCounter *result)
{
  auto res = RecGetRecordCounter((char *)var_name, (RecCounter *)result);

  // Try the old librecords first
  if (res == REC_ERR_FAIL) {
    int id = global_api_metrics.lookup(var_name);

    if (id == ts::Metrics::NOT_FOUND) {
      return TS_ERROR;
    } else {
      *result = global_api_metrics[id].load();
    }
  }

  return TS_SUCCESS;
}

// ToDo: These don't have the new metrics, only librecords.
TSReturnCode
TSMgmtFloatGet(const char *var_name, TSMgmtFloat *result)
{
  return RecGetRecordFloat((char *)var_name, (RecFloat *)result) == REC_ERR_OKAY ? TS_SUCCESS : TS_ERROR;
}

TSReturnCode
TSMgmtStringGet(const char *var_name, TSMgmtString *result)
{
  RecString tmp = nullptr;
  (void)RecGetRecordString_Xmalloc((char *)var_name, &tmp);

  if (tmp) {
    *result = tmp;
    return TS_SUCCESS;
  }

  return TS_ERROR;
}

TSReturnCode
TSMgmtSourceGet(const char *var_name, TSMgmtSource *source)
{
  return REC_ERR_OKAY == RecGetRecordSource(var_name, reinterpret_cast<RecSourceT *>(source)) ? TS_SUCCESS : TS_ERROR;
}

TSReturnCode
TSMgmtDataTypeGet(const char *var_name, TSRecordDataType *result)
{
  return REC_ERR_OKAY == RecGetRecordDataType(var_name, reinterpret_cast<RecDataT *>(result)) ? TS_SUCCESS : TS_ERROR;
}

////////////////////////////////////////////////////////////////////
//
// Continuations
//
////////////////////////////////////////////////////////////////////

TSCont
TSContCreate(TSEventFunc funcp, TSMutex mutexp)
{
  // mutexp can be null
  if (mutexp != nullptr) {
    sdk_assert(sdk_sanity_check_mutex(mutexp) == TS_SUCCESS);
  }

  if (pluginThreadContext) {
    pluginThreadContext->acquire();
  }

  INKContInternal *i = THREAD_ALLOC(INKContAllocator, this_thread());

  i->init(funcp, mutexp, pluginThreadContext);
  return (TSCont)i;
}

void
TSContDestroy(TSCont contp)
{
  sdk_assert(sdk_sanity_check_iocore_structure(contp) == TS_SUCCESS);

  INKContInternal *i = (INKContInternal *)contp;

  if (i->m_context) {
    reinterpret_cast<PluginThreadContext *>(i->m_context)->release();
  }

  i->destroy();
}

void
TSContDataSet(TSCont contp, void *data)
{
  sdk_assert(sdk_sanity_check_iocore_structure(contp) == TS_SUCCESS);

  INKContInternal *i = (INKContInternal *)contp;

  i->mdata = data;
}

void *
TSContDataGet(TSCont contp)
{
  sdk_assert(sdk_sanity_check_iocore_structure(contp) == TS_SUCCESS);

  INKContInternal *i = (INKContInternal *)contp;

  return i->mdata;
}

TSAction
TSContScheduleOnPool(TSCont contp, TSHRTime timeout, TSThreadPool tp)
{
  sdk_assert(sdk_sanity_check_iocore_structure(contp) == TS_SUCCESS);

  /* ensure we are on a EThread */
  sdk_assert(sdk_sanity_check_null_ptr((void *)this_ethread()) == TS_SUCCESS);

  FORCE_PLUGIN_SCOPED_MUTEX(contp);

  INKContInternal *i = reinterpret_cast<INKContInternal *>(contp);

  if (ink_atomic_increment(static_cast<int *>(&i->m_event_count), 1) < 0) {
    ink_assert(!"not reached");
  }

  EventType etype;

  switch (tp) {
  case TS_THREAD_POOL_NET:
    etype = ET_NET;
    break;
  case TS_THREAD_POOL_TASK:
    etype = ET_TASK;
    break;
  case TS_THREAD_POOL_DNS:
    etype = ET_DNS;
    break;
  case TS_THREAD_POOL_UDP:
    etype = ET_UDP;
    break;
  default:
    etype = ET_TASK;
    break;
  }

  TSAction action;
  if (timeout == 0) {
    action = reinterpret_cast<TSAction>(eventProcessor.schedule_imm(i, etype));
  } else {
    action = reinterpret_cast<TSAction>(eventProcessor.schedule_in(i, HRTIME_MSECONDS(timeout), etype));
  }

  /* This is a hack. Should be handled in ink_types */
  action = (TSAction)((uintptr_t)action | 0x1);
  return action;
}

TSAction
TSContScheduleOnThread(TSCont contp, TSHRTime timeout, TSEventThread ethread)
{
  ink_release_assert(ethread != nullptr);

  sdk_assert(sdk_sanity_check_iocore_structure(contp) == TS_SUCCESS);

  FORCE_PLUGIN_SCOPED_MUTEX(contp);

  INKContInternal *i = reinterpret_cast<INKContInternal *>(contp);

  if (ink_atomic_increment(static_cast<int *>(&i->m_event_count), 1) < 0) {
    ink_assert(!"not reached");
  }

  EThread *eth = reinterpret_cast<EThread *>(ethread);
  if (i->getThreadAffinity() == nullptr) {
    i->setThreadAffinity(eth);
  }

  TSAction action;
  if (timeout == 0) {
    action = reinterpret_cast<TSAction>(eth->schedule_imm(i));
  } else {
    action = reinterpret_cast<TSAction>(eth->schedule_in(i, HRTIME_MSECONDS(timeout)));
  }

  /* This is a hack. Should be handled in ink_types */
  action = (TSAction)((uintptr_t)action | 0x1);
  return action;
}

std::vector<TSAction>
TSContScheduleOnEntirePool(TSCont contp, TSHRTime timeout, TSThreadPool tp)
{
  sdk_assert(sdk_sanity_check_iocore_structure(contp) == TS_SUCCESS);

  /* ensure we are on a EThread */
  sdk_assert(sdk_sanity_check_null_ptr((void *)this_ethread()) == TS_SUCCESS);

  INKContInternal *i = reinterpret_cast<INKContInternal *>(contp);

  // This is to allow the continuation to be scheduled on multiple threads
  sdk_assert(i->mutex == nullptr);

  EventType etype;

  switch (tp) {
  case TS_THREAD_POOL_NET:
    etype = ET_NET;
    break;
  case TS_THREAD_POOL_TASK:
    etype = ET_TASK;
    break;
  case TS_THREAD_POOL_DNS:
    etype = ET_DNS;
    break;
  case TS_THREAD_POOL_UDP:
    etype = ET_UDP;
    break;
  default:
    etype = ET_TASK;
    break;
  }

  if (ink_atomic_increment(static_cast<int *>(&i->m_event_count), eventProcessor.thread_group[etype]._count) < 0) {
    ink_assert(!"not reached");
  }

  return eventProcessor.schedule_entire(i, HRTIME_MSECONDS(timeout), 0, etype, timeout == 0 ? EVENT_IMMEDIATE : EVENT_INTERVAL);
}

TSAction
TSContScheduleEveryOnPool(TSCont contp, TSHRTime every, TSThreadPool tp)
{
  sdk_assert(sdk_sanity_check_iocore_structure(contp) == TS_SUCCESS);

  /* ensure we are on a EThread */
  sdk_assert(sdk_sanity_check_null_ptr((void *)this_ethread()) == TS_SUCCESS);

  FORCE_PLUGIN_SCOPED_MUTEX(contp);

  INKContInternal *i = reinterpret_cast<INKContInternal *>(contp);

  if (ink_atomic_increment(static_cast<int *>(&i->m_event_count), 1) < 0) {
    ink_assert(!"not reached");
  }

  EventType etype;

  switch (tp) {
  case TS_THREAD_POOL_NET:
    etype = ET_NET;
    break;
  case TS_THREAD_POOL_TASK:
    etype = ET_TASK;
    break;
  case TS_THREAD_POOL_DNS:
    etype = ET_DNS;
    break;
  case TS_THREAD_POOL_UDP:
    etype = ET_UDP;
    break;
  default:
    etype = ET_TASK;
    break;
  }

  TSAction action = reinterpret_cast<TSAction>(eventProcessor.schedule_every(i, HRTIME_MSECONDS(every), etype));

  /* This is a hack. Should be handled in ink_types */
  action = (TSAction)((uintptr_t)action | 0x1);
  return action;
}

TSAction
TSContScheduleEveryOnThread(TSCont contp, TSHRTime every, TSEventThread ethread)
{
  ink_release_assert(ethread != nullptr);

  sdk_assert(sdk_sanity_check_iocore_structure(contp) == TS_SUCCESS);

  FORCE_PLUGIN_SCOPED_MUTEX(contp);

  INKContInternal *i = reinterpret_cast<INKContInternal *>(contp);

  if (ink_atomic_increment(static_cast<int *>(&i->m_event_count), 1) < 0) {
    ink_assert(!"not reached");
  }

  EThread *eth = reinterpret_cast<EThread *>(ethread);
  if (i->getThreadAffinity() == nullptr) {
    i->setThreadAffinity(eth);
  }

  TSAction action = reinterpret_cast<TSAction>(eth->schedule_every(i, HRTIME_MSECONDS(every)));

  /* This is a hack. Should be handled in ink_types */
  action = (TSAction)((uintptr_t)action | 0x1);
  return action;
}

std::vector<TSAction>
TSContScheduleEveryOnEntirePool(TSCont contp, TSHRTime every, TSThreadPool tp)
{
  sdk_assert(sdk_sanity_check_iocore_structure(contp) == TS_SUCCESS);

  /* ensure we are on a EThread */
  sdk_assert(sdk_sanity_check_null_ptr((void *)this_ethread()) == TS_SUCCESS);

  sdk_assert(every != 0);

  INKContInternal *i = reinterpret_cast<INKContInternal *>(contp);

  // This is to allow the continuation to be scheduled on multiple threads
  sdk_assert(i->mutex == nullptr);

  EventType etype;

  switch (tp) {
  case TS_THREAD_POOL_NET:
    etype = ET_NET;
    break;
  case TS_THREAD_POOL_TASK:
    etype = ET_TASK;
    break;
  case TS_THREAD_POOL_DNS:
    etype = ET_DNS;
    break;
  case TS_THREAD_POOL_UDP:
    etype = ET_UDP;
    break;
  default:
    etype = ET_TASK;
    break;
  }

  if (ink_atomic_increment(static_cast<int *>(&i->m_event_count), eventProcessor.thread_group[etype]._count) < 0) {
    ink_assert(!"not reached");
  }

  return eventProcessor.schedule_entire(i, 0, HRTIME_MSECONDS(every), etype, EVENT_INTERVAL);
}

TSReturnCode
TSContThreadAffinitySet(TSCont contp, TSEventThread ethread)
{
  ink_release_assert(ethread != nullptr);

  sdk_assert(sdk_sanity_check_iocore_structure(contp) == TS_SUCCESS);

  FORCE_PLUGIN_SCOPED_MUTEX(contp);

  INKContInternal *i               = reinterpret_cast<INKContInternal *>(contp);
  EThread         *thread_affinity = reinterpret_cast<EThread *>(ethread);

  if (i->setThreadAffinity(thread_affinity)) {
    return TS_SUCCESS;
  }
  return TS_ERROR;
}

TSEventThread
TSContThreadAffinityGet(TSCont contp)
{
  sdk_assert(sdk_sanity_check_iocore_structure(contp) == TS_SUCCESS);

  FORCE_PLUGIN_SCOPED_MUTEX(contp);

  INKContInternal *i = reinterpret_cast<INKContInternal *>(contp);

  return reinterpret_cast<TSEventThread>(i->getThreadAffinity());
}

void
TSContThreadAffinityClear(TSCont contp)
{
  sdk_assert(sdk_sanity_check_iocore_structure(contp) == TS_SUCCESS);

  FORCE_PLUGIN_SCOPED_MUTEX(contp);

  INKContInternal *i = reinterpret_cast<INKContInternal *>(contp);

  i->clearThreadAffinity();
}

TSAction
TSHttpSchedule(TSCont contp, TSHttpTxn txnp, TSHRTime timeout)
{
  sdk_assert(sdk_sanity_check_iocore_structure(contp) == TS_SUCCESS);

  FORCE_PLUGIN_SCOPED_MUTEX(contp);

  INKContInternal *i = (INKContInternal *)contp;

  if (ink_atomic_increment((int *)&i->m_event_count, 1) < 0) {
    ink_assert(!"not reached");
  }

  TSAction      action;
  Continuation *cont = (Continuation *)contp;
  HttpSM       *sm   = (HttpSM *)txnp;

  sm->set_http_schedule(cont);

  if (timeout == 0) {
    action = reinterpret_cast<TSAction>(eventProcessor.schedule_imm(sm, ET_NET));
  } else {
    action = reinterpret_cast<TSAction>(eventProcessor.schedule_in(sm, HRTIME_MSECONDS(timeout), ET_NET));
  }

  action = (TSAction)((uintptr_t)action | 0x1);
  return action;
}

int
TSContCall(TSCont contp, TSEvent event, void *edata)
{
  Continuation *c = (Continuation *)contp;
  WEAK_MUTEX_TRY_LOCK(lock, c->mutex, this_ethread());
  if (!lock.is_locked()) {
    // If we cannot get the lock, the caller needs to restructure to handle rescheduling
    ink_release_assert(0);
  }
  return c->handleEvent((int)event, edata);
}

TSMutex
TSContMutexGet(TSCont contp)
{
  sdk_assert(sdk_sanity_check_iocore_structure(contp) == TS_SUCCESS);

  Continuation *c = (Continuation *)contp;
  return (TSMutex)(c->mutex.get());
}

/* HTTP hooks */

void
TSHttpHookAdd(TSHttpHookID id, TSCont contp)
{
  INKContInternal *icontp;
  sdk_assert(sdk_sanity_check_continuation(contp) == TS_SUCCESS);
  sdk_assert(sdk_sanity_check_hook_id(id) == TS_SUCCESS);

  icontp = reinterpret_cast<INKContInternal *>(contp);

  TSSslHookInternalID internalId{id};
  if (internalId.is_in_bounds()) {
    SSLAPIHooks::instance()->append(internalId, icontp);
  } else { // Follow through the regular HTTP hook framework
    http_global_hooks->append(id, icontp);
  }
}

void
TSLifecycleHookAdd(TSLifecycleHookID id, TSCont contp)
{
  sdk_assert(sdk_sanity_check_continuation(contp) == TS_SUCCESS);
  sdk_assert(sdk_sanity_check_lifecycle_hook_id(id) == TS_SUCCESS);

  g_lifecycle_hooks->append(id, (INKContInternal *)contp);
}

/* HTTP sessions */
void
TSHttpSsnHookAdd(TSHttpSsn ssnp, TSHttpHookID id, TSCont contp)
{
  sdk_assert(sdk_sanity_check_http_ssn(ssnp) == TS_SUCCESS);
  sdk_assert(sdk_sanity_check_continuation(contp) == TS_SUCCESS);
  sdk_assert(sdk_sanity_check_hook_id(id) == TS_SUCCESS);

  ProxySession *cs = reinterpret_cast<ProxySession *>(ssnp);
  cs->hook_add(id, (INKContInternal *)contp);
}

int
TSHttpSsnTransactionCount(TSHttpSsn ssnp)
{
  sdk_assert(sdk_sanity_check_http_ssn(ssnp) == TS_SUCCESS);

  ProxySession *cs = reinterpret_cast<ProxySession *>(ssnp);
  return cs->get_transact_count();
}

TSVConn
TSHttpSsnClientVConnGet(TSHttpSsn ssnp)
{
  ProxySession *cs = reinterpret_cast<ProxySession *>(ssnp);
  return reinterpret_cast<TSVConn>(cs->get_netvc());
}

TSVConn
TSHttpSsnServerVConnGet(TSHttpSsn ssnp)
{
  PoolableSession *ss = reinterpret_cast<PoolableSession *>(ssnp);
  if (ss != nullptr) {
    return reinterpret_cast<TSVConn>(ss->get_netvc());
  }
  return nullptr;
}

TSVConn
TSHttpTxnServerVConnGet(TSHttpTxn txnp)
{
  TSVConn vconn = nullptr;
  sdk_assert(sdk_sanity_check_txn(txnp) == TS_SUCCESS);
  HttpSM *sm = reinterpret_cast<HttpSM *>(txnp);
  if (sm != nullptr) {
    ProxyTransaction *st = sm->get_server_txn();
    if (st != nullptr) {
      vconn = reinterpret_cast<TSVConn>(st->get_netvc());
    }
  }
  return vconn;
}

class TSHttpSsnCallback : public Continuation
{
public:
  TSHttpSsnCallback(ProxySession *cs, Ptr<ProxyMutex> m, TSEvent event) : Continuation(m), m_cs(cs), m_event(event)
  {
    SET_HANDLER(&TSHttpSsnCallback::event_handler);
  }

  int
  event_handler(int, void *)
  {
    // The current continuation is associated with the nethandler mutex.
    // We need to hold the nethandler mutex because the later Session logic may
    // activate the nethandler add_to_queue logic
    // Need to make sure we have the ProxySession mutex as well.
    EThread *eth = this_ethread();
    MUTEX_TRY_LOCK(trylock, m_cs->mutex, eth);
    if (!trylock.is_locked()) {
      eth->schedule_imm(this);
    } else {
      m_cs->handleEvent((int)m_event, nullptr);
      delete this;
    }
    return 0;
  }

private:
  ProxySession *m_cs;
  TSEvent       m_event;
};

void
TSHttpSsnReenable(TSHttpSsn ssnp, TSEvent event)
{
  sdk_assert(sdk_sanity_check_http_ssn(ssnp) == TS_SUCCESS);

  ProxySession *cs  = reinterpret_cast<ProxySession *>(ssnp);
  EThread      *eth = this_ethread();

  // If this function is being executed on a thread created by the API
  // which is DEDICATED, the continuation needs to be called back on a
  // REGULAR thread. Specially an ET_NET thread
  if (!eth->is_event_type(ET_NET)) {
    EThread *affinity_thread = cs->getThreadAffinity();
    if (affinity_thread && affinity_thread->is_event_type(ET_NET)) {
      NetHandler *nh = get_NetHandler(affinity_thread);
      affinity_thread->schedule_imm(new TSHttpSsnCallback(cs, nh->mutex, event), ET_NET);
    } else {
      eventProcessor.schedule_imm(new TSHttpSsnCallback(cs, cs->mutex, event), ET_NET);
    }
  } else {
    MUTEX_TRY_LOCK(trylock, cs->mutex, eth);
    if (!trylock.is_locked()) {
      EThread *affinity_thread = cs->getThreadAffinity();
      if (affinity_thread && affinity_thread->is_event_type(ET_NET)) {
        NetHandler *nh = get_NetHandler(affinity_thread);
        affinity_thread->schedule_imm(new TSHttpSsnCallback(cs, nh->mutex, event), ET_NET);
      } else {
        eventProcessor.schedule_imm(new TSHttpSsnCallback(cs, cs->mutex, event), ET_NET);
      }
    } else {
      cs->handleEvent((int)event, nullptr);
    }
  }
}

/* HTTP transactions */
void
TSHttpTxnHookAdd(TSHttpTxn txnp, TSHttpHookID id, TSCont contp)
{
  sdk_assert(sdk_sanity_check_txn(txnp) == TS_SUCCESS);
  sdk_assert(sdk_sanity_check_continuation(contp) == TS_SUCCESS);
  sdk_assert(sdk_sanity_check_hook_id(id) == TS_SUCCESS);

  HttpSM  *sm   = (HttpSM *)txnp;
  APIHook *hook = sm->txn_hook_get(id);

  // Traverse list of hooks and add a particular hook only once
  while (hook != nullptr) {
    if (hook->m_cont == (INKContInternal *)contp) {
      return;
    }
    hook = hook->m_link.next;
  }
  sm->txn_hook_add(id, (INKContInternal *)contp);
}

TSHttpSsn
TSHttpTxnSsnGet(TSHttpTxn txnp)
{
  sdk_assert(sdk_sanity_check_txn(txnp) == TS_SUCCESS);

  HttpSM *sm = reinterpret_cast<HttpSM *>(txnp);
  return reinterpret_cast<TSHttpSsn>(sm->get_ua_txn() ? (TSHttpSsn)sm->get_ua_txn()->get_proxy_ssn() : nullptr);
}

TSReturnCode
TSHttpTxnClientReqGet(TSHttpTxn txnp, TSMBuffer *bufp, TSMLoc *obj)
{
  sdk_assert(sdk_sanity_check_txn(txnp) == TS_SUCCESS);
  sdk_assert(sdk_sanity_check_null_ptr((void *)bufp) == TS_SUCCESS);
  sdk_assert(sdk_sanity_check_null_ptr((void *)obj) == TS_SUCCESS);

  HttpSM  *sm   = (HttpSM *)txnp;
  HTTPHdr *hptr = &(sm->t_state.hdr_info.client_request);

  if (hptr->valid()) {
    *(reinterpret_cast<HTTPHdr **>(bufp)) = hptr;
    *obj                                  = reinterpret_cast<TSMLoc>(hptr->m_http);
    if (sdk_sanity_check_mbuffer(*bufp) == TS_SUCCESS) {
      hptr->mark_target_dirty();
      return TS_SUCCESS;
      ;
    }
  }
  return TS_ERROR;
}

// pristine url is the url before remap
TSReturnCode
TSHttpTxnPristineUrlGet(TSHttpTxn txnp, TSMBuffer *bufp, TSMLoc *url_loc)
{
  sdk_assert(sdk_sanity_check_txn(txnp) == TS_SUCCESS);
  sdk_assert(sdk_sanity_check_null_ptr((void *)bufp) == TS_SUCCESS);
  sdk_assert(sdk_sanity_check_null_ptr((void *)url_loc) == TS_SUCCESS);

  HttpSM  *sm   = (HttpSM *)txnp;
  HTTPHdr *hptr = &(sm->t_state.hdr_info.client_request);

  if (hptr->valid()) {
    *(reinterpret_cast<HTTPHdr **>(bufp)) = hptr;
    *url_loc                              = (TSMLoc)sm->t_state.unmapped_url.m_url_impl;

    if (sdk_sanity_check_mbuffer(*bufp) == TS_SUCCESS) {
      if (*url_loc == nullptr) {
        *url_loc = (TSMLoc)hptr->m_http->u.req.m_url_impl;
      }
      if (*url_loc) {
        return TS_SUCCESS;
      }
    }
  }
  return TS_ERROR;
}

int
TSHttpTxnServerSsnTransactionCount(TSHttpTxn txnp)
{
  sdk_assert(sdk_sanity_check_txn(txnp) == TS_SUCCESS);

  HttpSM *sm = (HttpSM *)txnp;
  // Any value greater than zero indicates connection reuse.
  return sm->server_transact_count;
}

// Shortcut to just get the URL.
// The caller is responsible to free memory that is allocated for the string
// that is returned.
char *
TSHttpTxnEffectiveUrlStringGet(TSHttpTxn txnp, int *length)
{
  sdk_assert(TS_SUCCESS == sdk_sanity_check_txn(txnp));
  sdk_assert(sdk_sanity_check_null_ptr((void *)length) == TS_SUCCESS);

  HttpSM *sm = reinterpret_cast<HttpSM *>(txnp);
  return sm->t_state.hdr_info.client_request.url_string_get(nullptr, length);
}

TSReturnCode
TSHttpHdrEffectiveUrlBufGet(TSMBuffer hdr_buf, TSMLoc hdr_loc, char *buf, int64_t size, int64_t *length)
{
  sdk_assert(sdk_sanity_check_mbuffer(hdr_buf) == TS_SUCCESS);
  sdk_assert(sdk_sanity_check_http_hdr_handle(hdr_loc) == TS_SUCCESS);
  if (size) {
    sdk_assert(sdk_sanity_check_null_ptr(buf) == TS_SUCCESS);
  }
  sdk_assert(sdk_sanity_check_null_ptr(length) == TS_SUCCESS);

  auto buf_handle = reinterpret_cast<HTTPHdr *>(hdr_buf);
  auto hdr_handle = reinterpret_cast<HTTPHdrImpl *>(hdr_loc);

  if (hdr_handle->m_polarity != HTTP_TYPE_REQUEST) {
    Dbg(dbg_ctl_plugin, "Trying to get a URL from response header %p", hdr_loc);
    return TS_ERROR;
  }

  int url_length = buf_handle->url_printed_length(URLNormalize::LC_SCHEME_HOST | URLNormalize::IMPLIED_SCHEME);

  sdk_assert(url_length >= 0);

  *length = url_length;

  // If the user-provided buffer is too small to hold the URL string, do not put anything in it.  This is not considered
  // an error case.
  //
  if (url_length <= size) {
    int index  = 0;
    int offset = 0;

    buf_handle->url_print(buf, size, &index, &offset, URLNormalize::LC_SCHEME_HOST | URLNormalize::IMPLIED_SCHEME);
  }

  return TS_SUCCESS;
}

TSReturnCode
TSHttpTxnClientRespGet(TSHttpTxn txnp, TSMBuffer *bufp, TSMLoc *obj)
{
  sdk_assert(sdk_sanity_check_txn(txnp) == TS_SUCCESS);
  sdk_assert(sdk_sanity_check_null_ptr((void *)bufp) == TS_SUCCESS);
  sdk_assert(sdk_sanity_check_null_ptr((void *)obj) == TS_SUCCESS);

  HttpSM  *sm   = (HttpSM *)txnp;
  HTTPHdr *hptr = &(sm->t_state.hdr_info.client_response);

  if (hptr->valid()) {
    *(reinterpret_cast<HTTPHdr **>(bufp)) = hptr;
    *obj                                  = reinterpret_cast<TSMLoc>(hptr->m_http);
    sdk_assert(sdk_sanity_check_mbuffer(*bufp) == TS_SUCCESS);
    return TS_SUCCESS;
  }

  return TS_ERROR;
}

TSReturnCode
TSHttpTxnServerReqGet(TSHttpTxn txnp, TSMBuffer *bufp, TSMLoc *obj)
{
  sdk_assert(sdk_sanity_check_txn(txnp) == TS_SUCCESS);
  sdk_assert(sdk_sanity_check_null_ptr((void *)bufp) == TS_SUCCESS);
  sdk_assert(sdk_sanity_check_null_ptr((void *)obj) == TS_SUCCESS);

  HttpSM  *sm   = (HttpSM *)txnp;
  HTTPHdr *hptr = &(sm->t_state.hdr_info.server_request);

  if (hptr->valid()) {
    *(reinterpret_cast<HTTPHdr **>(bufp)) = hptr;
    *obj                                  = reinterpret_cast<TSMLoc>(hptr->m_http);
    sdk_assert(sdk_sanity_check_mbuffer(*bufp) == TS_SUCCESS);
    return TS_SUCCESS;
  }

  return TS_ERROR;
}

TSReturnCode
TSHttpTxnServerRespGet(TSHttpTxn txnp, TSMBuffer *bufp, TSMLoc *obj)
{
  sdk_assert(sdk_sanity_check_txn(txnp) == TS_SUCCESS);
  sdk_assert(sdk_sanity_check_null_ptr((void *)bufp) == TS_SUCCESS);
  sdk_assert(sdk_sanity_check_null_ptr((void *)obj) == TS_SUCCESS);

  HttpSM  *sm   = (HttpSM *)txnp;
  HTTPHdr *hptr = &(sm->t_state.hdr_info.server_response);

  if (hptr->valid()) {
    *(reinterpret_cast<HTTPHdr **>(bufp)) = hptr;
    *obj                                  = reinterpret_cast<TSMLoc>(hptr->m_http);
    sdk_assert(sdk_sanity_check_mbuffer(*bufp) == TS_SUCCESS);
    return TS_SUCCESS;
  }

  return TS_ERROR;
}

TSReturnCode
TSHttpTxnCachedReqGet(TSHttpTxn txnp, TSMBuffer *bufp, TSMLoc *obj)
{
  sdk_assert(sdk_sanity_check_txn(txnp) == TS_SUCCESS);
  sdk_assert(sdk_sanity_check_null_ptr((void *)bufp) == TS_SUCCESS);
  sdk_assert(sdk_sanity_check_null_ptr((void *)obj) == TS_SUCCESS);

  HttpSM   *sm         = (HttpSM *)txnp;
  HTTPInfo *cached_obj = sm->t_state.cache_info.object_read;

  // The following check is need to prevent the HttpSM handle copy from going bad
  // Since the cache manages the header buffer, sm->t_state.cache_info.object_read
  // is the only way to tell if handle has gone bad.
  if ((!cached_obj) || (!cached_obj->valid())) {
    return TS_ERROR;
  }

  HTTPHdr *cached_hdr = sm->t_state.cache_info.object_read->request_get();

  if (!cached_hdr->valid()) {
    return TS_ERROR;
  }
  // We can't use the HdrHeapSDKHandle structure in the RamCache since multiple
  // threads can access. We need to create our own for the transaction and return that.
  HdrHeapSDKHandle **handle = &(sm->t_state.cache_req_hdr_heap_handle);

  if (*handle == nullptr) {
    *handle           = (HdrHeapSDKHandle *)sm->t_state.arena.alloc(sizeof(HdrHeapSDKHandle));
    (*handle)->m_heap = cached_hdr->m_heap;
  }

  *(reinterpret_cast<HdrHeapSDKHandle **>(bufp)) = *handle;
  *obj                                           = reinterpret_cast<TSMLoc>(cached_hdr->m_http);
  sdk_assert(sdk_sanity_check_mbuffer(*bufp) == TS_SUCCESS);

  return TS_SUCCESS;
}

TSReturnCode
TSHttpTxnCachedRespGet(TSHttpTxn txnp, TSMBuffer *bufp, TSMLoc *obj)
{
  sdk_assert(sdk_sanity_check_txn(txnp) == TS_SUCCESS);
  sdk_assert(sdk_sanity_check_null_ptr((void *)bufp) == TS_SUCCESS);
  sdk_assert(sdk_sanity_check_null_ptr((void *)obj) == TS_SUCCESS);

  HttpSM   *sm         = (HttpSM *)txnp;
  HTTPInfo *cached_obj = sm->t_state.cache_info.object_read;

  // The following check is need to prevent the HttpSM handle copy from going bad
  // Since the cache manages the header buffer, sm->t_state.cache_info.object_read
  // is the only way to tell if handle has gone bad.
  if ((!cached_obj) || (!cached_obj->valid())) {
    return TS_ERROR;
  }

  HTTPHdr *cached_hdr = sm->t_state.cache_info.object_read->response_get();

  if (!cached_hdr->valid()) {
    return TS_ERROR;
  }
  // We can't use the HdrHeapSDKHandle structure in the RamCache since multiple
  //  threads can access.  We need to create our own for the transaction and return that.
  HdrHeapSDKHandle **handle = &(sm->t_state.cache_resp_hdr_heap_handle);

  if (*handle == nullptr) {
    *handle = (HdrHeapSDKHandle *)sm->t_state.arena.alloc(sizeof(HdrHeapSDKHandle));
  }
  // Always reset the m_heap to make sure the heap is not stale
  (*handle)->m_heap = cached_hdr->m_heap;

  *(reinterpret_cast<HdrHeapSDKHandle **>(bufp)) = *handle;
  *obj                                           = reinterpret_cast<TSMLoc>(cached_hdr->m_http);
  sdk_assert(sdk_sanity_check_mbuffer(*bufp) == TS_SUCCESS);

  return TS_SUCCESS;
}

TSReturnCode
TSHttpTxnCachedRespModifiableGet(TSHttpTxn txnp, TSMBuffer *bufp, TSMLoc *obj)
{
  sdk_assert(sdk_sanity_check_txn(txnp) == TS_SUCCESS);
  sdk_assert(sdk_sanity_check_null_ptr((void *)bufp) == TS_SUCCESS);
  sdk_assert(sdk_sanity_check_null_ptr((void *)obj) == TS_SUCCESS);

  HttpSM              *sm               = (HttpSM *)txnp;
  HttpTransact::State *s                = &(sm->t_state);
  HTTPHdr             *c_resp           = nullptr;
  HTTPInfo            *cached_obj       = sm->t_state.cache_info.object_read;
  HTTPInfo            *cached_obj_store = &(sm->t_state.cache_info.object_store);

  if ((!cached_obj) || (!cached_obj->valid())) {
    return TS_ERROR;
  }

  if (!cached_obj_store->valid()) {
    cached_obj_store->create();
  }

  c_resp = cached_obj_store->response_get();
  if (!c_resp->valid()) {
    cached_obj_store->response_set(cached_obj->response_get());
  }
  c_resp                        = cached_obj_store->response_get();
  s->api_modifiable_cached_resp = true;

  ink_assert(c_resp != nullptr && c_resp->valid());
  *(reinterpret_cast<HTTPHdr **>(bufp)) = c_resp;
  *obj                                  = reinterpret_cast<TSMLoc>(c_resp->m_http);
  sdk_assert(sdk_sanity_check_mbuffer(*bufp) == TS_SUCCESS);

  return TS_SUCCESS;
}

TSReturnCode
TSHttpTxnCacheLookupStatusGet(TSHttpTxn txnp, int *lookup_status)
{
  sdk_assert(sdk_sanity_check_txn(txnp) == TS_SUCCESS);
  sdk_assert(sdk_sanity_check_null_ptr((void *)lookup_status) == TS_SUCCESS);

  HttpSM *sm = (HttpSM *)txnp;

  switch (sm->t_state.cache_lookup_result) {
  case HttpTransact::CACHE_LOOKUP_MISS:
  case HttpTransact::CACHE_LOOKUP_DOC_BUSY:
    *lookup_status = TS_CACHE_LOOKUP_MISS;
    break;
  case HttpTransact::CACHE_LOOKUP_HIT_STALE:
    *lookup_status = TS_CACHE_LOOKUP_HIT_STALE;
    break;
  case HttpTransact::CACHE_LOOKUP_HIT_WARNING:
  case HttpTransact::CACHE_LOOKUP_HIT_FRESH:
    *lookup_status = TS_CACHE_LOOKUP_HIT_FRESH;
    break;
  case HttpTransact::CACHE_LOOKUP_SKIPPED:
    *lookup_status = TS_CACHE_LOOKUP_SKIPPED;
    break;
  case HttpTransact::CACHE_LOOKUP_NONE:
  default:
    return TS_ERROR;
  };
  return TS_SUCCESS;
}

TSReturnCode
TSHttpTxnCacheLookupCountGet(TSHttpTxn txnp, int *lookup_count)
{
  sdk_assert(sdk_sanity_check_txn(txnp) == TS_SUCCESS);
  sdk_assert(sdk_sanity_check_null_ptr((void *)lookup_count) == TS_SUCCESS);

  HttpSM *sm    = (HttpSM *)txnp;
  *lookup_count = sm->t_state.cache_info.lookup_count;
  return TS_SUCCESS;
}

/* two hooks this function may gets called:
   TS_HTTP_READ_CACHE_HDR_HOOK   &
   TS_HTTP_CACHE_LOOKUP_COMPLETE_HOOK
 */
TSReturnCode
TSHttpTxnCacheLookupStatusSet(TSHttpTxn txnp, int cachelookup)
{
  sdk_assert(sdk_sanity_check_txn(txnp) == TS_SUCCESS);

  HttpSM                            *sm        = (HttpSM *)txnp;
  HttpTransact::CacheLookupResult_t *sm_status = &(sm->t_state.cache_lookup_result);

  // converting from a miss to a hit is not allowed
  if (*sm_status == HttpTransact::CACHE_LOOKUP_MISS && cachelookup != TS_CACHE_LOOKUP_MISS) {
    return TS_ERROR;
  }

  // here is to handle converting a hit to a miss
  if (cachelookup == TS_CACHE_LOOKUP_MISS && *sm_status != HttpTransact::CACHE_LOOKUP_MISS) {
    sm->t_state.api_cleanup_cache_read = true;
    ink_assert(sm->t_state.transact_return_point != nullptr);
    sm->t_state.transact_return_point = HttpTransact::HandleCacheOpenRead;
  }

  switch (cachelookup) {
  case TS_CACHE_LOOKUP_MISS:
    *sm_status = HttpTransact::CACHE_LOOKUP_MISS;
    break;
  case TS_CACHE_LOOKUP_HIT_STALE:
    *sm_status = HttpTransact::CACHE_LOOKUP_HIT_STALE;
    break;
  case TS_CACHE_LOOKUP_HIT_FRESH:
    *sm_status = HttpTransact::CACHE_LOOKUP_HIT_FRESH;
    break;
  default:
    return TS_ERROR;
  }

  return TS_SUCCESS;
}

TSReturnCode
TSHttpTxnInfoIntGet(TSHttpTxn txnp, TSHttpTxnInfoKey key, TSMgmtInt *value)
{
  sdk_assert(sdk_sanity_check_txn(txnp) == TS_SUCCESS);
  sdk_assert(sdk_sanity_check_null_ptr((void *)value) == TS_SUCCESS);

  HttpSM      *s    = reinterpret_cast<HttpSM *>(txnp);
  HttpCacheSM *c_sm = &(s->get_cache_sm());

  switch (key) {
  case TS_TXN_INFO_CACHE_HIT_RAM:
    *value = (static_cast<TSMgmtInt>(c_sm->is_ram_cache_hit()));
    break;
  case TS_TXN_INFO_CACHE_COMPRESSED_IN_RAM:
    *value = (static_cast<TSMgmtInt>(c_sm->is_compressed_in_ram()));
    break;
  case TS_TXN_INFO_CACHE_HIT_RWW:
    *value = (static_cast<TSMgmtInt>(c_sm->is_readwhilewrite_inprogress()));
    break;
  case TS_TXN_INFO_CACHE_OPEN_READ_TRIES:
    *value = (static_cast<TSMgmtInt>(c_sm->get_open_read_tries()));
    break;
  case TS_TXN_INFO_CACHE_OPEN_WRITE_TRIES:
    *value = (static_cast<TSMgmtInt>(c_sm->get_open_write_tries()));
    break;
  case TS_TXN_INFO_CACHE_VOLUME:
    *value = (static_cast<TSMgmtInt>(c_sm->get_volume_number()));
    break;
  default:
    return TS_ERROR;
  }

  return TS_SUCCESS;
}

TSReturnCode
TSHttpSsnInfoIntGet(TSHttpSsn ssnp, TSHttpSsnInfoKey key, TSMgmtInt *value, uint64_t sub_key)
{
  sdk_assert(sdk_sanity_check_http_ssn(ssnp) == TS_SUCCESS);
  sdk_assert(sdk_sanity_check_null_ptr((void *)value) == TS_SUCCESS);

  ProxySession *ssn = reinterpret_cast<ProxySession *>(ssnp);

  switch (key) {
  case TS_SSN_INFO_TRANSACTION_COUNT:
    *value = ssn->get_transact_count();
    break;
  case TS_SSN_INFO_RECEIVED_FRAME_COUNT:
    if (!ssn->is_protocol_framed()) {
      return TS_ERROR;
    }
    *value = ssn->get_received_frame_count(sub_key);
    break;
  default:
    return TS_ERROR;
  }

  return TS_SUCCESS;
}

int
TSHttpTxnIsWebsocket(TSHttpTxn txnp)
{
  sdk_assert(sdk_sanity_check_txn(txnp) == TS_SUCCESS);

  HttpSM *sm = (HttpSM *)txnp;
  return sm->t_state.is_websocket;
}

const char *
TSHttpTxnCacheDiskPathGet(TSHttpTxn txnp, int *length)
{
  sdk_assert(sdk_sanity_check_txn(txnp) == TS_SUCCESS);

  HttpSM     *sm   = reinterpret_cast<HttpSM *>(txnp);
  char const *path = nullptr;

  if (HttpCacheSM *c_sm = &(sm->get_cache_sm()); c_sm) {
    path = c_sm->get_disk_path();
  }
  if (length) {
    *length = path ? strlen(path) : 0;
  }

  return path;
}

TSReturnCode
TSHttpTxnCacheLookupUrlGet(TSHttpTxn txnp, TSMBuffer bufp, TSMLoc obj)
{
  sdk_assert(sdk_sanity_check_txn(txnp) == TS_SUCCESS);
  sdk_assert(sdk_sanity_check_mbuffer(bufp) == TS_SUCCESS);
  sdk_assert(sdk_sanity_check_url_handle(obj) == TS_SUCCESS);

  HttpSM *sm = (HttpSM *)txnp;
  URL     u, *l_url;

  u.m_heap     = ((HdrHeapSDKHandle *)bufp)->m_heap;
  u.m_url_impl = (URLImpl *)obj;
  if (!u.valid()) {
    return TS_ERROR;
  }

  l_url = sm->t_state.cache_info.lookup_url;
  if (l_url && l_url->valid()) {
    u.copy(l_url);
    return TS_SUCCESS;
  }

  return TS_ERROR;
}

TSReturnCode
TSHttpTxnCacheLookupUrlSet(TSHttpTxn txnp, TSMBuffer bufp, TSMLoc obj)
{
  sdk_assert(sdk_sanity_check_txn(txnp) == TS_SUCCESS);
  sdk_assert(sdk_sanity_check_mbuffer(bufp) == TS_SUCCESS);
  sdk_assert(sdk_sanity_check_url_handle(obj) == TS_SUCCESS);

  HttpSM *sm = (HttpSM *)txnp;
  URL     u, *l_url;

  u.m_heap     = ((HdrHeapSDKHandle *)bufp)->m_heap;
  u.m_url_impl = (URLImpl *)obj;
  if (!u.valid()) {
    return TS_ERROR;
  }

  l_url = sm->t_state.cache_info.lookup_url;
  if (!l_url) {
    sm->t_state.cache_info.lookup_url_storage.create(nullptr);
    sm->t_state.cache_info.lookup_url = &(sm->t_state.cache_info.lookup_url_storage);
    l_url                             = sm->t_state.cache_info.lookup_url;
  }

  if (!l_url || !l_url->valid()) {
    return TS_ERROR;
  } else {
    l_url->copy(&u);
  }

  return TS_SUCCESS;
}

/**
 * timeout is in msec
 * overrides as proxy.config.http.transaction_active_timeout_out
 **/
void
TSHttpTxnActiveTimeoutSet(TSHttpTxn txnp, int timeout)
{
  sdk_assert(sdk_sanity_check_txn(txnp) == TS_SUCCESS);

  HttpTransact::State *s          = &(((HttpSM *)txnp)->t_state);
  s->api_txn_active_timeout_value = timeout;
}

/**
 * timeout is in msec
 * overrides as proxy.config.http.connect_attempts_timeout
 **/
void
TSHttpTxnConnectTimeoutSet(TSHttpTxn txnp, int timeout)
{
  sdk_assert(sdk_sanity_check_txn(txnp) == TS_SUCCESS);

  HttpTransact::State *s           = &(((HttpSM *)txnp)->t_state);
  s->api_txn_connect_timeout_value = timeout;
}

/**
 * timeout is in msec
 * overrides as proxy.config.dns.lookup_timeout
 **/
void
TSHttpTxnDNSTimeoutSet(TSHttpTxn txnp, int timeout)
{
  sdk_assert(sdk_sanity_check_txn(txnp) == TS_SUCCESS);

  HttpTransact::State *s = &(((HttpSM *)txnp)->t_state);

  s->api_txn_dns_timeout_value = timeout;
}

/**
 * timeout is in msec
 * overrides as proxy.config.http.transaction_no_activity_timeout_out
 **/
void
TSHttpTxnNoActivityTimeoutSet(TSHttpTxn txnp, int timeout)
{
  sdk_assert(sdk_sanity_check_txn(txnp) == TS_SUCCESS);

  HttpTransact::State *s               = &(((HttpSM *)txnp)->t_state);
  s->api_txn_no_activity_timeout_value = timeout;
}

TSReturnCode
TSHttpTxnServerRespNoStoreSet(TSHttpTxn txnp, int flag)
{
  sdk_assert(sdk_sanity_check_txn(txnp) == TS_SUCCESS);

  HttpTransact::State *s          = &(((HttpSM *)txnp)->t_state);
  s->api_server_response_no_store = (flag != 0);

  return TS_SUCCESS;
}

bool
TSHttpTxnServerRespNoStoreGet(TSHttpTxn txnp)
{
  sdk_assert(sdk_sanity_check_txn(txnp) == TS_SUCCESS);

  HttpTransact::State *s = &(((HttpSM *)txnp)->t_state);
  return s->api_server_response_no_store;
}

TSReturnCode
TSHttpTxnServerRespIgnore(TSHttpTxn txnp)
{
  sdk_assert(sdk_sanity_check_txn(txnp) == TS_SUCCESS);

  HttpTransact::State *s          = &(((HttpSM *)txnp)->t_state);
  HTTPInfo            *cached_obj = s->cache_info.object_read;
  HTTPHdr             *cached_resp;

  if (cached_obj == nullptr || !cached_obj->valid()) {
    return TS_ERROR;
  }

  cached_resp = cached_obj->response_get();
  if (cached_resp == nullptr || !cached_resp->valid()) {
    return TS_ERROR;
  }

  s->api_server_response_ignore = true;

  return TS_SUCCESS;
}

TSReturnCode
TSHttpTxnShutDown(TSHttpTxn txnp, TSEvent event)
{
  sdk_assert(sdk_sanity_check_txn(txnp) == TS_SUCCESS);

  if (event == TS_EVENT_HTTP_TXN_CLOSE) {
    return TS_ERROR;
  }

  HttpTransact::State *s  = &(((HttpSM *)txnp)->t_state);
  s->api_http_sm_shutdown = true;

  return TS_SUCCESS;
}

TSReturnCode
TSHttpTxnAborted(TSHttpTxn txnp, bool *client_abort)
{
  sdk_assert(sdk_sanity_check_txn(txnp) == TS_SUCCESS);
  sdk_assert(client_abort != nullptr);

  *client_abort = false;
  HttpSM *sm    = (HttpSM *)txnp;
  switch (sm->t_state.squid_codes.log_code) {
  case SQUID_LOG_ERR_CLIENT_ABORT:
  case SQUID_LOG_ERR_CLIENT_READ_ERROR:
  case SQUID_LOG_TCP_SWAPFAIL:
    // check for client abort and cache read error
    *client_abort = true;
    return TS_SUCCESS;
  default:
    break;
  }

  if (sm->t_state.current.server && sm->t_state.current.server->abort == HttpTransact::ABORTED) {
    // check for the server abort
    return TS_SUCCESS;
  }
  // there can be the case of transformation error.
  return TS_ERROR;
}

void
TSHttpTxnReqCacheableSet(TSHttpTxn txnp, int flag)
{
  sdk_assert(sdk_sanity_check_txn(txnp) == TS_SUCCESS);

  HttpSM *sm                    = (HttpSM *)txnp;
  sm->t_state.api_req_cacheable = (flag != 0);
}

void
TSHttpTxnRespCacheableSet(TSHttpTxn txnp, int flag)
{
  sdk_assert(sdk_sanity_check_txn(txnp) == TS_SUCCESS);

  HttpSM *sm                     = (HttpSM *)txnp;
  sm->t_state.api_resp_cacheable = (flag != 0);
}

int
TSHttpTxnClientReqIsServerStyle(TSHttpTxn txnp)
{
  sdk_assert(sdk_sanity_check_txn(txnp) == TS_SUCCESS);

  HttpSM *sm = (HttpSM *)txnp;
  return (sm->t_state.hdr_info.client_req_is_server_style ? 1 : 0);
}

TSReturnCode
TSHttpTxnUpdateCachedObject(TSHttpTxn txnp)
{
  sdk_assert(sdk_sanity_check_txn(txnp) == TS_SUCCESS);

  HttpSM              *sm               = (HttpSM *)txnp;
  HttpTransact::State *s                = &(sm->t_state);
  HTTPInfo            *cached_obj_store = &(sm->t_state.cache_info.object_store);
  HTTPHdr             *client_request   = &(sm->t_state.hdr_info.client_request);

  if (!cached_obj_store->valid() || !cached_obj_store->response_get()) {
    return TS_ERROR;
  }

  if (!cached_obj_store->request_get() && !client_request->valid()) {
    return TS_ERROR;
  }

  if (s->cache_info.write_lock_state == HttpTransact::CACHE_WL_READ_RETRY) {
    return TS_ERROR;
  }

  s->api_update_cached_object = HttpTransact::UPDATE_CACHED_OBJECT_PREPARE;
  return TS_SUCCESS;
}

TSReturnCode
TSHttpTxnTransformRespGet(TSHttpTxn txnp, TSMBuffer *bufp, TSMLoc *obj)
{
  sdk_assert(sdk_sanity_check_txn(txnp) == TS_SUCCESS);

  HttpSM  *sm   = (HttpSM *)txnp;
  HTTPHdr *hptr = &(sm->t_state.hdr_info.transform_response);

  if (hptr->valid()) {
    *(reinterpret_cast<HTTPHdr **>(bufp)) = hptr;
    *obj                                  = reinterpret_cast<TSMLoc>(hptr->m_http);
    return sdk_sanity_check_mbuffer(*bufp);
  }

  return TS_ERROR;
}

sockaddr const *
TSHttpSsnClientAddrGet(TSHttpSsn ssnp)
{
  ProxySession *cs = reinterpret_cast<ProxySession *>(ssnp);

  if (cs == nullptr) {
    return nullptr;
  }
  return cs->get_remote_addr();
}
sockaddr const *
TSHttpTxnClientAddrGet(TSHttpTxn txnp)
{
  sdk_assert(sdk_sanity_check_txn(txnp) == TS_SUCCESS);

  TSHttpSsn ssnp = TSHttpTxnSsnGet(txnp);
  return TSHttpSsnClientAddrGet(ssnp);
}

sockaddr const *
TSHttpSsnIncomingAddrGet(TSHttpSsn ssnp)
{
  ProxySession *cs = reinterpret_cast<ProxySession *>(ssnp);

  if (cs == nullptr) {
    return nullptr;
  }
  return cs->get_local_addr();
}
sockaddr const *
TSHttpTxnIncomingAddrGet(TSHttpTxn txnp)
{
  sdk_assert(sdk_sanity_check_txn(txnp) == TS_SUCCESS);

  TSHttpSsn ssnp = TSHttpTxnSsnGet(txnp);
  return TSHttpSsnIncomingAddrGet(ssnp);
}

sockaddr const *
TSHttpTxnOutgoingAddrGet(TSHttpTxn txnp)
{
  sdk_assert(sdk_sanity_check_txn(txnp) == TS_SUCCESS);

  HttpSM *sm = reinterpret_cast<HttpSM *>(txnp);

  const sockaddr   *retval = nullptr;
  NetVConnection   *vc     = nullptr;
  ProxyTransaction *ssn    = sm->get_server_txn();
  if (ssn == nullptr) {
    vc = sm->get_server_vc();
  } else {
    vc = ssn->get_netvc();
  }
  if (vc != nullptr) {
    retval = vc->get_local_addr();
  }
  return retval;
}

sockaddr const *
TSHttpTxnServerAddrGet(TSHttpTxn txnp)
{
  sdk_assert(sdk_sanity_check_txn(txnp) == TS_SUCCESS);

  HttpSM *sm = reinterpret_cast<HttpSM *>(txnp);
  return &sm->t_state.server_info.dst_addr.sa;
}

TSReturnCode
TSHttpTxnServerAddrSet(TSHttpTxn txnp, struct sockaddr const *addr)
{
  sdk_assert(sdk_sanity_check_txn(txnp) == TS_SUCCESS);

  HttpSM *sm = reinterpret_cast<HttpSM *>(txnp);
  if (sm->t_state.dns_info.set_upstream_address(addr)) {
    sm->t_state.dns_info.os_addr_style = ResolveInfo::OS_Addr::USE_API;
    return TS_SUCCESS;
  }
  return TS_ERROR;
}

void
TSHttpTxnClientIncomingPortSet(TSHttpTxn txnp, int port)
{
  sdk_assert(sdk_sanity_check_txn(txnp) == TS_SUCCESS);

  HttpSM *sm                                            = reinterpret_cast<HttpSM *>(txnp);
  sm->t_state.client_info.dst_addr.network_order_port() = htons(port);
}

// [amc] This might use the port. The code path should do that but it
// hasn't been tested.
TSReturnCode
TSHttpTxnOutgoingAddrSet(TSHttpTxn txnp, const struct sockaddr *addr)
{
  sdk_assert(sdk_sanity_check_txn(txnp) == TS_SUCCESS);
  HttpSM *sm = (HttpSM *)txnp;

  sm->get_ua_txn()->upstream_outbound_options.outbound_port = ats_ip_port_host_order(addr);
  sm->get_ua_txn()->set_outbound_ip(swoc::IPAddr(addr));
  return TS_SUCCESS;
}

sockaddr const *
TSHttpTxnNextHopAddrGet(TSHttpTxn txnp)
{
  sdk_assert(sdk_sanity_check_txn(txnp) == TS_SUCCESS);

  HttpSM *sm = reinterpret_cast<HttpSM *>(txnp);

  /**
   * Return zero if the server structure is not yet constructed.
   */
  if (sm->t_state.current.server == nullptr) {
    return nullptr;
  }

  return &sm->t_state.current.server->dst_addr.sa;
}

const char *
TSHttpTxnNextHopNameGet(TSHttpTxn txnp)
{
  sdk_assert(sdk_sanity_check_txn(txnp) == TS_SUCCESS);

  HttpSM *sm = reinterpret_cast<HttpSM *>(txnp);

  /**
   * Return zero if the server structure is not yet constructed.
   */
  if (sm->t_state.current.server == nullptr) {
    return nullptr;
  }

  return sm->t_state.current.server->name;
}

int
TSHttpTxnNextHopPortGet(TSHttpTxn txnp)
{
  sdk_assert(sdk_sanity_check_txn(txnp) == TS_SUCCESS);
  auto sm = reinterpret_cast<HttpSM const *>(txnp);
  /**
   * Return -1 if the server structure is not yet constructed.
   */
  if (nullptr == sm->t_state.current.server) {
    return -1;
  }
  return sm->t_state.current.server->dst_addr.host_order_port();
}

TSReturnCode
TSHttpTxnOutgoingTransparencySet(TSHttpTxn txnp, int flag)
{
  if (TS_SUCCESS != sdk_sanity_check_txn(txnp)) {
    return TS_ERROR;
  }

  HttpSM *sm = reinterpret_cast<HttpSM *>(txnp);
  if (nullptr == sm || nullptr == sm->get_ua_txn()) {
    return TS_ERROR;
  }

  sm->get_ua_txn()->set_outbound_transparent(flag);
  return TS_SUCCESS;
}

TSReturnCode
TSHttpTxnClientPacketMarkSet(TSHttpTxn txnp, int mark)
{
  sdk_assert(sdk_sanity_check_txn(txnp) == TS_SUCCESS);
  HttpSM *sm = (HttpSM *)txnp;
  if (nullptr == sm->get_ua_txn()) {
    return TS_ERROR;
  }

  NetVConnection *vc = sm->get_ua_txn()->get_netvc();
  if (nullptr == vc) {
    return TS_ERROR;
  }

  vc->options.packet_mark = (uint32_t)mark;
  vc->apply_options();
  return TS_SUCCESS;
}

TSReturnCode
TSHttpTxnServerPacketMarkSet(TSHttpTxn txnp, int mark)
{
  sdk_assert(sdk_sanity_check_txn(txnp) == TS_SUCCESS);
  HttpSM *sm = (HttpSM *)txnp;

  // change the mark on an active server session
  ProxyTransaction *ssn = sm->get_server_txn();
  if (nullptr != ssn) {
    NetVConnection *vc = ssn->get_netvc();
    if (vc != nullptr) {
      vc->options.packet_mark = (uint32_t)mark;
      vc->apply_options();
    }
  }

  // update the transactions mark config for future connections
  TSHttpTxnConfigIntSet(txnp, TS_CONFIG_NET_SOCK_PACKET_MARK_OUT, mark);
  return TS_SUCCESS;
}

TSReturnCode
TSHttpTxnClientPacketDscpSet(TSHttpTxn txnp, int dscp)
{
  sdk_assert(sdk_sanity_check_txn(txnp) == TS_SUCCESS);
  HttpSM *sm = (HttpSM *)txnp;
  if (nullptr == sm->get_ua_txn()) {
    return TS_ERROR;
  }

  NetVConnection *vc = sm->get_ua_txn()->get_netvc();
  if (nullptr == vc) {
    return TS_ERROR;
  }

  vc->options.packet_tos = (uint32_t)dscp << 2;
  vc->apply_options();
  return TS_SUCCESS;
}

TSReturnCode
TSHttpTxnServerPacketDscpSet(TSHttpTxn txnp, int dscp)
{
  sdk_assert(sdk_sanity_check_txn(txnp) == TS_SUCCESS);
  HttpSM *sm = (HttpSM *)txnp;

  // change the tos on an active server session
  ProxyTransaction *ssn = sm->get_server_txn();
  if (nullptr != ssn) {
    NetVConnection *vc = ssn->get_netvc();
    if (vc != nullptr) {
      vc->options.packet_tos = (uint32_t)dscp << 2;
      vc->apply_options();
    }
  }

  // update the transactions mark config for future connections
  TSHttpTxnConfigIntSet(txnp, TS_CONFIG_NET_SOCK_PACKET_TOS_OUT, dscp << 2);
  return TS_SUCCESS;
}

// Set the body, or, if you provide a null buffer, clear the body message
void
TSHttpTxnErrorBodySet(TSHttpTxn txnp, char *buf, size_t buflength, char *mimetype)
{
  sdk_assert(sdk_sanity_check_txn(txnp) == TS_SUCCESS);

  HttpSM              *sm = (HttpSM *)txnp;
  HttpTransact::State *s  = &(sm->t_state);

  // Cleanup anything already set.
  s->free_internal_msg_buffer();
  ats_free(s->internal_msg_buffer_type);

  s->internal_msg_buffer                     = buf;
  s->internal_msg_buffer_size                = buf ? buflength : 0;
  s->internal_msg_buffer_fast_allocator_size = -1;

  s->internal_msg_buffer_type = mimetype;
}

char *
TSHttpTxnErrorBodyGet(TSHttpTxn txnp, size_t *buflength, char **mimetype)
{
  sdk_assert(sdk_sanity_check_txn(txnp) == TS_SUCCESS);

  HttpSM              *sm = (HttpSM *)txnp;
  HttpTransact::State *s  = &(sm->t_state);

  if (buflength) {
    *buflength = s->internal_msg_buffer_size;
  }

  if (mimetype) {
    *mimetype = s->internal_msg_buffer_type;
  }

  return s->internal_msg_buffer;
}

void
TSHttpTxnServerRequestBodySet(TSHttpTxn txnp, char *buf, int64_t buflength)
{
  sdk_assert(sdk_sanity_check_txn(txnp) == TS_SUCCESS);

  HttpSM              *sm = (HttpSM *)txnp;
  HttpTransact::State *s  = &(sm->t_state);

  // Cleanup anything already set.
  s->free_internal_msg_buffer();

  if (buf) {
    s->api_server_request_body_set = true;
    s->internal_msg_buffer         = buf;
    s->internal_msg_buffer_size    = buflength;
  } else {
    s->api_server_request_body_set = false;
    s->internal_msg_buffer         = nullptr;
    s->internal_msg_buffer_size    = 0;
  }
  s->internal_msg_buffer_fast_allocator_size = -1;
}

TSReturnCode
TSHttpTxnParentProxyGet(TSHttpTxn txnp, const char **hostname, int *port)
{
  sdk_assert(sdk_sanity_check_txn(txnp) == TS_SUCCESS);

  HttpSM *sm = (HttpSM *)txnp;

  *hostname = sm->t_state.api_info.parent_proxy_name;
  *port     = sm->t_state.api_info.parent_proxy_port;

  return TS_SUCCESS;
}

void
TSHttpTxnParentProxySet(TSHttpTxn txnp, const char *hostname, int port)
{
  sdk_assert(sdk_sanity_check_txn(txnp) == TS_SUCCESS);
  sdk_assert(sdk_sanity_check_null_ptr((void *)hostname) == TS_SUCCESS);
  sdk_assert(port > 0);

  HttpSM *sm = (HttpSM *)txnp;

  sm->t_state.api_info.parent_proxy_name = sm->t_state.arena.str_store(hostname, strlen(hostname));
  sm->t_state.api_info.parent_proxy_port = port;
}

TSReturnCode
TSHttpTxnParentSelectionUrlGet(TSHttpTxn txnp, TSMBuffer bufp, TSMLoc obj)
{
  sdk_assert(sdk_sanity_check_txn(txnp) == TS_SUCCESS);
  sdk_assert(sdk_sanity_check_mbuffer(bufp) == TS_SUCCESS);
  sdk_assert(sdk_sanity_check_url_handle(obj) == TS_SUCCESS);

  HttpSM *sm = (HttpSM *)txnp;
  URL     u, *l_url;

  u.m_heap     = ((HdrHeapSDKHandle *)bufp)->m_heap;
  u.m_url_impl = (URLImpl *)obj;
  if (!u.valid()) {
    return TS_ERROR;
  }

  l_url = sm->t_state.cache_info.parent_selection_url;
  if (l_url && l_url->valid()) {
    u.copy(l_url);
    return TS_SUCCESS;
  }

  return TS_ERROR;
}

TSReturnCode
TSHttpTxnParentSelectionUrlSet(TSHttpTxn txnp, TSMBuffer bufp, TSMLoc obj)
{
  sdk_assert(sdk_sanity_check_txn(txnp) == TS_SUCCESS);
  sdk_assert(sdk_sanity_check_mbuffer(bufp) == TS_SUCCESS);
  sdk_assert(sdk_sanity_check_url_handle(obj) == TS_SUCCESS);

  HttpSM *sm = (HttpSM *)txnp;
  URL     u, *l_url;

  u.m_heap     = ((HdrHeapSDKHandle *)bufp)->m_heap;
  u.m_url_impl = (URLImpl *)obj;
  if (!u.valid()) {
    return TS_ERROR;
  }

  l_url = sm->t_state.cache_info.parent_selection_url;
  if (!l_url) {
    sm->t_state.cache_info.parent_selection_url_storage.create(nullptr);
    sm->t_state.cache_info.parent_selection_url = &(sm->t_state.cache_info.parent_selection_url_storage);
    l_url                                       = sm->t_state.cache_info.parent_selection_url;
  }

  if (!l_url || !l_url->valid()) {
    return TS_ERROR;
  } else {
    l_url->copy(&u);
  }

  Dbg(dbg_ctl_parent_select, "TSHttpTxnParentSelectionUrlSet() parent_selection_url : addr = %p val = %p",
      &(sm->t_state.cache_info.parent_selection_url), sm->t_state.cache_info.parent_selection_url);

  return TS_SUCCESS;
}

void
TSHttpTxnUntransformedRespCache(TSHttpTxn txnp, int on)
{
  sdk_assert(sdk_sanity_check_txn(txnp) == TS_SUCCESS);

  HttpSM *sm                               = (HttpSM *)txnp;
  sm->t_state.api_info.cache_untransformed = (on ? true : false);
}

void
TSHttpTxnTransformedRespCache(TSHttpTxn txnp, int on)
{
  sdk_assert(sdk_sanity_check_txn(txnp) == TS_SUCCESS);

  HttpSM *sm                             = (HttpSM *)txnp;
  sm->t_state.api_info.cache_transformed = (on ? true : false);
}

class TSHttpSMCallback : public Continuation
{
public:
  TSHttpSMCallback(HttpSM *sm, TSEvent event) : Continuation(sm->mutex), m_sm(sm), m_event(event)
  {
    SET_HANDLER(&TSHttpSMCallback::event_handler);
  }

  int
  event_handler(int, void *)
  {
    m_sm->state_api_callback((int)m_event, nullptr);
    delete this;
    return 0;
  }

private:
  HttpSM *m_sm;
  TSEvent m_event;
};

//----------------------------------------------------------------------------
void
TSHttpTxnReenable(TSHttpTxn txnp, TSEvent event)
{
  sdk_assert(sdk_sanity_check_txn(txnp) == TS_SUCCESS);

  HttpSM  *sm  = (HttpSM *)txnp;
  EThread *eth = this_ethread();

  // TS-2271: If this function is being executed on a thread which was not
  // created using the ATS EThread API, eth will be null, and the
  // continuation needs to be called back on a REGULAR thread.
  //
  // If we are not coming from the thread associated with the state machine,
  // reschedule.  Also reschedule if we cannot get the state machine lock.
  if (eth != nullptr && sm->getThreadAffinity() == eth) {
    MUTEX_TRY_LOCK(trylock, sm->mutex, eth);
    if (trylock.is_locked()) {
      ink_assert(eth->is_event_type(ET_NET));
      sm->state_api_callback((int)event, nullptr);
      return;
    }
  }
  // Couldn't call the handler directly, schedule to the original SM thread
  TSHttpSMCallback *cb = new TSHttpSMCallback(sm, event);
  cb->setThreadAffinity(sm->getThreadAffinity());
  eventProcessor.schedule_imm(cb, ET_NET);
}

TSReturnCode TSUserArgIndexNameLookup(TSUserArgType type, const char *name, int *arg_idx, const char **description);

TSReturnCode
TSUserArgIndexReserve(TSUserArgType type, const char *name, const char *description, int *ptr_idx)
{
  sdk_assert(sdk_sanity_check_null_ptr(ptr_idx) == TS_SUCCESS);
  sdk_assert(sdk_sanity_check_null_ptr(name) == TS_SUCCESS);
  sdk_assert(0 <= type && type < TS_USER_ARGS_COUNT);

  int idx;

  /* Since this function is meant to be called during plugin initialization we could end up "leaking" indices during plugins
   * reload. Make sure we allocate 1 index per name, also current TSUserArgIndexNameLookup() implementation assumes 1-1
   * relationship as well. */
  const char *desc;

  if (TS_SUCCESS == TSUserArgIndexNameLookup(type, name, &idx, &desc)) {
    // Found existing index.

    // No need to add get_user_arg_offset(type) here since
    // TSUserArgIndexNameLookup already does so.
    *ptr_idx = idx;
    return TS_SUCCESS;
  }

  idx       = UserArgIdx[type]++;
  int limit = MAX_USER_ARGS[type];

  if (idx < limit) {
    UserArg &arg(UserArgTable[type][idx]);
    arg.name = name;
    if (description) {
      arg.description = description;
    }
    *ptr_idx = idx + get_user_arg_offset(type);

    return TS_SUCCESS;
  }
  return TS_ERROR;
}

TSReturnCode
TSUserArgIndexLookup(TSUserArgType type, int idx, const char **name, const char **description)
{
  sdk_assert(0 <= type && type < TS_USER_ARGS_COUNT);
  sdk_assert(SanityCheckUserIndex(type, idx));
  idx -= get_user_arg_offset(type);
  if (sdk_sanity_check_null_ptr(name) == TS_SUCCESS) {
    if (idx < UserArgIdx[type]) {
      UserArg &arg(UserArgTable[type][idx]);
      *name = arg.name.c_str();
      if (description) {
        *description = arg.description.c_str();
      }
      return TS_SUCCESS;
    }
  }
  return TS_ERROR;
}

// Not particularly efficient, but good enough for now.
TSReturnCode
TSUserArgIndexNameLookup(TSUserArgType type, const char *name, int *arg_idx, const char **description)
{
  sdk_assert(sdk_sanity_check_null_ptr(arg_idx) == TS_SUCCESS);
  sdk_assert(0 <= type && type < TS_USER_ARGS_COUNT);

  std::string_view n{name};

  for (UserArg *arg = UserArgTable[type], *limit = arg + UserArgIdx[type]; arg < limit; ++arg) {
    if (arg->name == n) {
      if (description) {
        *description = arg->description.c_str();
      }
      *arg_idx = arg - UserArgTable[type] + get_user_arg_offset(type);
      return TS_SUCCESS;
    }
  }
  return TS_ERROR;
}

// -------------
void
TSUserArgSet(void *data, int arg_idx, void *arg)
{
  if (nullptr != data) {
    PluginUserArgsMixin *user_args = dynamic_cast<PluginUserArgsMixin *>(static_cast<Continuation *>(data));
    sdk_assert(user_args);

    user_args->set_user_arg(arg_idx, arg);
  } else {
    global_user_args.set_user_arg(arg_idx, arg);
  }
}

void *
TSUserArgGet(void *data, int arg_idx)
{
  if (nullptr != data) {
    PluginUserArgsMixin *user_args = dynamic_cast<PluginUserArgsMixin *>(static_cast<Continuation *>(data));
    sdk_assert(user_args);

    return user_args->get_user_arg(arg_idx);
  } else {
    return global_user_args.get_user_arg(arg_idx);
  }
}

void
TSHttpTxnStatusSet(TSHttpTxn txnp, TSHttpStatus status)
{
  sdk_assert(sdk_sanity_check_txn(txnp) == TS_SUCCESS);

  HttpSM *sm                   = reinterpret_cast<HttpSM *>(txnp);
  sm->t_state.http_return_code = static_cast<HTTPStatus>(status);
}

TSHttpStatus
TSHttpTxnStatusGet(TSHttpTxn txnp)
{
  sdk_assert(sdk_sanity_check_txn(txnp) == TS_SUCCESS);

  HttpSM *sm = reinterpret_cast<HttpSM *>(txnp);
  return static_cast<TSHttpStatus>(sm->t_state.http_return_code);
}

TSReturnCode
TSHttpTxnCntlSet(TSHttpTxn txnp, TSHttpCntlType cntl, bool data)
{
  sdk_assert(sdk_sanity_check_txn(txnp) == TS_SUCCESS);

  HttpSM *sm = (HttpSM *)txnp;

  switch (cntl) {
  case TS_HTTP_CNTL_LOGGING_MODE:
    sm->t_state.api_info.logging_enabled = data;
    break;

  case TS_HTTP_CNTL_INTERCEPT_RETRY_MODE:
    sm->t_state.api_info.retry_intercept_failures = data;
    break;

  case TS_HTTP_CNTL_RESPONSE_CACHEABLE:
    sm->t_state.api_resp_cacheable = data;
    break;

  case TS_HTTP_CNTL_REQUEST_CACHEABLE:
    sm->t_state.api_req_cacheable = data;
    break;

  case TS_HTTP_CNTL_SERVER_NO_STORE:
    sm->t_state.api_server_response_no_store = data;
    break;

  case TS_HTTP_CNTL_TXN_DEBUG:
    sm->debug_on = data;
    break;

  case TS_HTTP_CNTL_SKIP_REMAPPING:
    sm->t_state.api_skip_all_remapping = data;
    break;

  default:
    return TS_ERROR;
    break;
  }

  return TS_SUCCESS;
}

bool
TSHttpTxnCntlGet(TSHttpTxn txnp, TSHttpCntlType ctrl)
{
  sdk_assert(sdk_sanity_check_txn(txnp) == TS_SUCCESS);

  HttpSM *sm = (HttpSM *)txnp;

  switch (ctrl) {
  case TS_HTTP_CNTL_LOGGING_MODE:
    return sm->t_state.api_info.logging_enabled;
    break;

  case TS_HTTP_CNTL_INTERCEPT_RETRY_MODE:
    return sm->t_state.api_info.retry_intercept_failures;
    break;

  case TS_HTTP_CNTL_RESPONSE_CACHEABLE:
    return sm->t_state.api_resp_cacheable;
    break;

  case TS_HTTP_CNTL_REQUEST_CACHEABLE:
    return sm->t_state.api_req_cacheable;
    break;

  case TS_HTTP_CNTL_SERVER_NO_STORE:
    return sm->t_state.api_server_response_no_store;
    break;

  case TS_HTTP_CNTL_TXN_DEBUG:
    return sm->debug_on;
    break;

  case TS_HTTP_CNTL_SKIP_REMAPPING:
    return sm->t_state.api_skip_all_remapping;
    break;

  default:
    break;
  }

  return false; // Unknown here, but oh well.
}

/* This is kinda horky, we have to use TSServerState instead of
   HttpTransact::ServerState_t, otherwise we have a prototype
   mismatch in the public ts/ts.h interfaces. */
TSServerState
TSHttpTxnServerStateGet(TSHttpTxn txnp)
{
  sdk_assert(sdk_sanity_check_txn(txnp) == TS_SUCCESS);

  HttpTransact::State *s = &(((HttpSM *)txnp)->t_state);
  return (TSServerState)s->current.state;
}

void
TSHttpTxnDebugSet(TSHttpTxn txnp, int on)
{
  sdk_assert(sdk_sanity_check_txn(txnp) == TS_SUCCESS);
  ((HttpSM *)txnp)->debug_on = on;
}

int
TSHttpTxnDebugGet(TSHttpTxn txnp)
{
  sdk_assert(sdk_sanity_check_txn(txnp) == TS_SUCCESS);
  return ((HttpSM *)txnp)->debug_on;
}

void
TSHttpSsnDebugSet(TSHttpSsn ssnp, int on)
{
  sdk_assert(sdk_sanity_check_http_ssn(ssnp) == TS_SUCCESS);
  (reinterpret_cast<ProxySession *>(ssnp))->set_debug(0 != on);
}

int
TSHttpSsnDebugGet(TSHttpSsn ssnp, int *on)
{
  sdk_assert(sdk_sanity_check_http_ssn(ssnp) == TS_SUCCESS);
  sdk_assert(on != nullptr);
  *on = (reinterpret_cast<ProxySession *>(ssnp))->debug();
  return TS_SUCCESS;
}

int
TSHttpTxnClientReqHdrBytesGet(TSHttpTxn txnp)
{
  sdk_assert(sdk_sanity_check_txn(txnp) == TS_SUCCESS);

  HttpSM *sm = (HttpSM *)txnp;
  return sm->client_request_hdr_bytes;
}

int64_t
TSHttpTxnClientReqBodyBytesGet(TSHttpTxn txnp)
{
  sdk_assert(sdk_sanity_check_txn(txnp) == TS_SUCCESS);

  HttpSM *sm = (HttpSM *)txnp;
  return sm->client_request_body_bytes;
}

int
TSHttpTxnServerReqHdrBytesGet(TSHttpTxn txnp)
{
  sdk_assert(sdk_sanity_check_txn(txnp) == TS_SUCCESS);

  HttpSM *sm = (HttpSM *)txnp;
  return sm->server_request_hdr_bytes;
}

int64_t
TSHttpTxnServerReqBodyBytesGet(TSHttpTxn txnp)
{
  sdk_assert(sdk_sanity_check_txn(txnp) == TS_SUCCESS);

  HttpSM *sm = (HttpSM *)txnp;
  return sm->server_request_body_bytes;
}

int
TSHttpTxnServerRespHdrBytesGet(TSHttpTxn txnp)
{
  sdk_assert(sdk_sanity_check_txn(txnp) == TS_SUCCESS);

  HttpSM *sm = (HttpSM *)txnp;
  return sm->server_response_hdr_bytes;
}

int64_t
TSHttpTxnServerRespBodyBytesGet(TSHttpTxn txnp)
{
  sdk_assert(sdk_sanity_check_txn(txnp) == TS_SUCCESS);

  HttpSM *sm = (HttpSM *)txnp;
  return sm->server_response_body_bytes;
}

int
TSHttpTxnClientRespHdrBytesGet(TSHttpTxn txnp)
{
  sdk_assert(sdk_sanity_check_txn(txnp) == TS_SUCCESS);

  HttpSM *sm = (HttpSM *)txnp;
  return sm->client_response_hdr_bytes;
}

int64_t
TSHttpTxnClientRespBodyBytesGet(TSHttpTxn txnp)
{
  sdk_assert(sdk_sanity_check_txn(txnp) == TS_SUCCESS);

  HttpSM *sm = (HttpSM *)txnp;
  return sm->client_response_body_bytes;
}

int
TSVConnIsSslReused(TSVConn sslp)
{
  NetVConnection    *vc     = reinterpret_cast<NetVConnection *>(sslp);
  SSLNetVConnection *ssl_vc = dynamic_cast<SSLNetVConnection *>(vc);

  return ssl_vc ? ssl_vc->getSSLSessionCacheHit() : 0;
}

const char *
TSVConnSslCipherGet(TSVConn sslp)
{
  NetVConnection  *vc    = reinterpret_cast<NetVConnection *>(sslp);
  TLSBasicSupport *tlsbs = vc->get_service<TLSBasicSupport>();

  return tlsbs ? tlsbs->get_tls_cipher_suite() : nullptr;
}

const char *
TSVConnSslProtocolGet(TSVConn sslp)
{
  NetVConnection  *vc    = reinterpret_cast<NetVConnection *>(sslp);
  TLSBasicSupport *tlsbs = vc->get_service<TLSBasicSupport>();

  return tlsbs ? tlsbs->get_tls_protocol_name() : nullptr;
}

const char *
TSVConnSslCurveGet(TSVConn sslp)
{
  NetVConnection  *vc    = reinterpret_cast<NetVConnection *>(sslp);
  TLSBasicSupport *tlsbs = vc->get_service<TLSBasicSupport>();

  return tlsbs ? tlsbs->get_tls_curve() : nullptr;
}

int
TSHttpTxnPushedRespHdrBytesGet(TSHttpTxn txnp)
{
  sdk_assert(sdk_sanity_check_txn(txnp) == TS_SUCCESS);

  HttpSM *sm = (HttpSM *)txnp;
  return sm->pushed_response_hdr_bytes;
}

int64_t
TSHttpTxnPushedRespBodyBytesGet(TSHttpTxn txnp)
{
  sdk_assert(sdk_sanity_check_txn(txnp) == TS_SUCCESS);

  HttpSM *sm = (HttpSM *)txnp;
  return sm->pushed_response_body_bytes;
}

// Get a particular milestone hrtime'r. Note that this can return 0, which means it has not
// been set yet.
TSReturnCode
TSHttpTxnMilestoneGet(TSHttpTxn txnp, TSMilestonesType milestone, ink_hrtime *time)
{
  sdk_assert(sdk_sanity_check_txn(txnp) == TS_SUCCESS);
  sdk_assert(sdk_sanity_check_null_ptr(time) == TS_SUCCESS);
  HttpSM      *sm  = (HttpSM *)txnp;
  TSReturnCode ret = TS_SUCCESS;

  if ((milestone < TS_MILESTONE_UA_BEGIN) || (milestone >= TS_MILESTONE_LAST_ENTRY)) {
    *time = -1;
    ret   = TS_ERROR;
  } else {
    *time = sm->milestones[milestone];
  }

  return ret;
}

TSReturnCode
TSHttpTxnCachedRespTimeGet(TSHttpTxn txnp, time_t *resp_time)
{
  sdk_assert(sdk_sanity_check_txn(txnp) == TS_SUCCESS);

  HttpSM   *sm         = (HttpSM *)txnp;
  HTTPInfo *cached_obj = sm->t_state.cache_info.object_read;

  if (cached_obj == nullptr || !cached_obj->valid()) {
    return TS_ERROR;
  }

  *resp_time = cached_obj->response_received_time_get();
  return TS_SUCCESS;
}

int
TSHttpCurrentClientConnectionsGet()
{
  return Metrics::Gauge::load(http_rsb.current_client_connections);
}

int
TSHttpCurrentActiveClientConnectionsGet()
{
  return Metrics::Gauge::load(http_rsb.current_active_client_connections);
}

int
TSHttpCurrentIdleClientConnectionsGet()
{
  int64_t total  = Metrics::Gauge::load(http_rsb.current_client_connections);
  int64_t active = Metrics::Gauge::load(http_rsb.current_active_client_connections);

  if (total >= active) {
    return static_cast<int>(total - active);
  }

  return 0;
}

int
TSHttpCurrentCacheConnectionsGet()
{
  return Metrics::Gauge::load(http_rsb.current_cache_connections);
}

int
TSHttpCurrentServerConnectionsGet()
{
  return Metrics::Gauge::load(http_rsb.current_server_connections);
}

/* HTTP alternate selection */
TSReturnCode
TSHttpAltInfoClientReqGet(TSHttpAltInfo infop, TSMBuffer *bufp, TSMLoc *obj)
{
  sdk_assert(sdk_sanity_check_alt_info(infop) == TS_SUCCESS);

  HttpAltInfo *info = (HttpAltInfo *)infop;

  *(reinterpret_cast<HTTPHdr **>(bufp)) = &info->m_client_req;
  *obj                                  = reinterpret_cast<TSMLoc>(info->m_client_req.m_http);

  return sdk_sanity_check_mbuffer(*bufp);
}

TSReturnCode
TSHttpAltInfoCachedReqGet(TSHttpAltInfo infop, TSMBuffer *bufp, TSMLoc *obj)
{
  sdk_assert(sdk_sanity_check_alt_info(infop) == TS_SUCCESS);

  HttpAltInfo *info = (HttpAltInfo *)infop;

  *(reinterpret_cast<HTTPHdr **>(bufp)) = &info->m_cached_req;
  *obj                                  = reinterpret_cast<TSMLoc>(info->m_cached_req.m_http);

  return sdk_sanity_check_mbuffer(*bufp);
}

TSReturnCode
TSHttpAltInfoCachedRespGet(TSHttpAltInfo infop, TSMBuffer *bufp, TSMLoc *obj)
{
  sdk_assert(sdk_sanity_check_alt_info(infop) == TS_SUCCESS);

  HttpAltInfo *info = (HttpAltInfo *)infop;

  *(reinterpret_cast<HTTPHdr **>(bufp)) = &info->m_cached_resp;
  *obj                                  = reinterpret_cast<TSMLoc>(info->m_cached_resp.m_http);

  return sdk_sanity_check_mbuffer(*bufp);
}

void
TSHttpAltInfoQualitySet(TSHttpAltInfo infop, float quality)
{
  sdk_assert(sdk_sanity_check_alt_info(infop) == TS_SUCCESS);

  HttpAltInfo *info = (HttpAltInfo *)infop;
  info->m_qvalue    = quality;
}

const char *
TSHttpTxnPluginTagGet(TSHttpTxn txnp)
{
  sdk_assert(sdk_sanity_check_txn(txnp) == TS_SUCCESS);

  HttpSM *sm = reinterpret_cast<HttpSM *>(txnp);
  return sm->plugin_tag;
}

TSHttpConnectOptions
TSHttpConnectOptionsGet(TSConnectType connect_type)
{
  sdk_assert(connect_type > TS_CONNECT_UNDEFINED);
  sdk_assert(connect_type < TS_CONNECT_LAST_ENTRY);

  return TSHttpConnectOptions{.connect_type      = connect_type,
                              .addr              = nullptr,
                              .tag               = nullptr,
                              .id                = 0,
                              .buffer_index      = TS_IOBUFFER_SIZE_INDEX_32K,
                              .buffer_water_mark = TS_IOBUFFER_WATER_MARK_PLUGIN_VC_DEFAULT};
}

TSVConn
TSHttpConnectWithPluginId(sockaddr const *addr, const char *tag, int64_t id)
{
  TSHttpConnectOptions options = TSHttpConnectOptionsGet(TS_CONNECT_PLUGIN);
  options.addr                 = addr;
  options.tag                  = tag;
  options.id                   = id;

  return TSHttpConnectPlugin(&options);
}

TSVConn
TSHttpConnectPlugin(TSHttpConnectOptions *options)
{
  sdk_assert(options != nullptr);
  sdk_assert(options->connect_type == TS_CONNECT_PLUGIN);
  sdk_assert(options->addr);

  sdk_assert(ats_is_ip(options->addr));
  sdk_assert(ats_ip_port_cast(options->addr));
  return reinterpret_cast<TSVConn>(PluginHttpConnectInternal(options));
}

TSVConn
TSHttpConnect(sockaddr const *addr)
{
  return TSHttpConnectWithPluginId(addr, "plugin", 0);
}

TSVConn
TSHttpConnectTransparent(sockaddr const *client_addr, sockaddr const *server_addr)
{
  sdk_assert(ats_is_ip(client_addr));
  sdk_assert(ats_is_ip(server_addr));
  sdk_assert(!ats_is_ip_any(client_addr));
  sdk_assert(ats_ip_port_cast(client_addr));
  sdk_assert(!ats_is_ip_any(server_addr));
  sdk_assert(ats_ip_port_cast(server_addr));

  if (plugin_http_transparent_accept) {
    PluginVCCore *new_pvc = PluginVCCore::alloc(plugin_http_transparent_accept);

    // set active address expects host ordering and the above casts do not
    // swap when it is required
    new_pvc->set_active_addr(client_addr);
    new_pvc->set_passive_addr(server_addr);
    new_pvc->set_transparent(true, true);

    PluginVC *return_vc = new_pvc->connect();

    if (return_vc != nullptr) {
      PluginVC *other_side = return_vc->get_other_side();

      if (other_side != nullptr) {
        other_side->set_is_internal_request(true);
      }
    }

    return reinterpret_cast<TSVConn>(return_vc);
  }

  return nullptr;
}

/* Actions */
void
TSActionCancel(TSAction actionp)
{
  Action          *thisaction;
  INKContInternal *i;

  // Nothing to cancel
  if (actionp == nullptr) {
    return;
  }

  /* This is a hack. Should be handled in ink_types */
  if ((uintptr_t)actionp & 0x1) {
    thisaction = (Action *)((uintptr_t)actionp - 1);
    if (thisaction) {
      i = (INKContInternal *)thisaction->continuation;
      i->handle_event_count(EVENT_IMMEDIATE);
    } else { // The action pointer for an INKContInternal was effectively null, just go away
      return;
    }
  } else {
    thisaction = (Action *)actionp;
  }

  thisaction->cancel();
}

// Currently no error handling necessary, actionp can be anything.
int
TSActionDone(TSAction actionp)
{
  return ((Action *)actionp == ACTION_RESULT_DONE) ? 1 : 0;
}

/* Connections */

TSVConn
TSVConnCreate(TSEventFunc event_funcp, TSMutex mutexp)
{
  if (mutexp == nullptr) {
    mutexp = (TSMutex)new_ProxyMutex();
  }

  // TODO: probably don't need this if memory allocations fails properly
  sdk_assert(sdk_sanity_check_mutex(mutexp) == TS_SUCCESS);

  if (pluginThreadContext) {
    pluginThreadContext->acquire();
  }

  INKVConnInternal *i = THREAD_ALLOC(INKVConnAllocator, this_thread());

  sdk_assert(sdk_sanity_check_null_ptr((void *)i) == TS_SUCCESS);

  i->init(event_funcp, mutexp, pluginThreadContext);
  return reinterpret_cast<TSVConn>(i);
}

struct ActionSink : public Continuation {
  ActionSink() : Continuation(nullptr) { SET_HANDLER(&ActionSink::mainEvent); }
  int
  mainEvent(int event, void *edata)
  {
    // Just sink the event ...
    Dbg(dbg_ctl_iocore_net, "sinking event=%d (%s), edata=%p", event, HttpDebugNames::get_event_name(event), edata);
    return EVENT_CONT;
  }
};

static ActionSink a;

TSVConn
TSVConnFdCreate(int fd)
{
  UnixNetVConnection *vc;
  EThread            *t = this_ethread();

  if (unlikely(fd == NO_FD)) {
    return nullptr;
  }

  vc = (UnixNetVConnection *)netProcessor.allocate_vc(t);
  if (vc == nullptr) {
    return nullptr;
  }

  // We need to set an Action to handle NET_EVENT_OPEN* events. Since we have a
  // socket already, we don't need to do anything in those events, so we can just
  // sink them. It's better to sink them here, than to make the NetVC code more
  // complex.
  vc->action_ = &a;

  vc->id          = net_next_connection_number();
  vc->submit_time = ink_get_hrtime();
  vc->mutex       = new_ProxyMutex();
  vc->set_is_transparent(false);
  vc->set_context(NET_VCONNECTION_OUT);

  // We should take the nh's lock and vc's lock before we get into the connectUp
  SCOPED_MUTEX_LOCK(lock, get_NetHandler(t)->mutex, t);
  SCOPED_MUTEX_LOCK(lock2, vc->mutex, t);

  if (vc->connectUp(t, fd) != CONNECT_SUCCESS) {
    return nullptr;
  }

  return reinterpret_cast<TSVConn>(vc);
}

TSVIO
TSVConnReadVIOGet(TSVConn connp)
{
  sdk_assert(sdk_sanity_check_iocore_structure(connp) == TS_SUCCESS);

  VConnection *vc = (VConnection *)connp;
  TSVIO        data;

  if (vc->get_data(TS_API_DATA_READ_VIO, &data)) {
    return data;
  }

  return nullptr;
}

TSVIO
TSVConnWriteVIOGet(TSVConn connp)
{
  sdk_assert(sdk_sanity_check_iocore_structure(connp) == TS_SUCCESS);

  VConnection *vc = (VConnection *)connp;
  TSVIO        data;

  if (vc->get_data(TS_API_DATA_WRITE_VIO, &data)) {
    return data;
  }

  return nullptr;
}

int
TSVConnClosedGet(TSVConn connp)
{
  sdk_assert(sdk_sanity_check_iocore_structure(connp) == TS_SUCCESS);

  VConnection *vc   = (VConnection *)connp;
  int          data = 0;
  bool         f    = vc->get_data(TS_API_DATA_CLOSED, &data);
  ink_assert(f); // This can fail in some cases, we need to track those down.
  return data;
}

TSVIO
TSVConnRead(TSVConn connp, TSCont contp, TSIOBuffer bufp, int64_t nbytes)
{
  sdk_assert(sdk_sanity_check_iocore_structure(connp) == TS_SUCCESS);
  sdk_assert(sdk_sanity_check_iocore_structure(contp) == TS_SUCCESS);
  sdk_assert(sdk_sanity_check_iocore_structure(bufp) == TS_SUCCESS);
  sdk_assert(nbytes >= 0);

  FORCE_PLUGIN_SCOPED_MUTEX(contp);
  VConnection *vc = (VConnection *)connp;

  return reinterpret_cast<TSVIO>(vc->do_io_read((INKContInternal *)contp, nbytes, (MIOBuffer *)bufp));
}

TSVIO
TSVConnWrite(TSVConn connp, TSCont contp, TSIOBufferReader readerp, int64_t nbytes)
{
  sdk_assert(sdk_sanity_check_iocore_structure(connp) == TS_SUCCESS);
  sdk_assert(sdk_sanity_check_iocore_structure(contp) == TS_SUCCESS);
  sdk_assert(sdk_sanity_check_iocore_structure(readerp) == TS_SUCCESS);
  sdk_assert(nbytes >= 0);

  FORCE_PLUGIN_SCOPED_MUTEX(contp);
  VConnection *vc = (VConnection *)connp;

  return reinterpret_cast<TSVIO>(vc->do_io_write((INKContInternal *)contp, nbytes, (IOBufferReader *)readerp));
}

void
TSVConnClose(TSVConn connp)
{
  sdk_assert(sdk_sanity_check_iocore_structure(connp) == TS_SUCCESS);

  VConnection *vc = (VConnection *)connp;
  vc->do_io_close();
}

void
TSVConnAbort(TSVConn connp, int error)
{
  sdk_assert(sdk_sanity_check_iocore_structure(connp) == TS_SUCCESS);

  VConnection *vc = (VConnection *)connp;
  vc->do_io_close(error);
}

void
TSVConnShutdown(TSVConn connp, int read, int write)
{
  sdk_assert(sdk_sanity_check_iocore_structure(connp) == TS_SUCCESS);

  VConnection *vc = (VConnection *)connp;

  if (read && write) {
    vc->do_io_shutdown(IO_SHUTDOWN_READWRITE);
  } else if (read) {
    vc->do_io_shutdown(IO_SHUTDOWN_READ);
  } else if (write) {
    vc->do_io_shutdown(IO_SHUTDOWN_WRITE);
  }
}

int64_t
TSVConnCacheObjectSizeGet(TSVConn connp)
{
  sdk_assert(sdk_sanity_check_iocore_structure(connp) == TS_SUCCESS);

  CacheVC *vc = (CacheVC *)connp;
  return vc->get_object_size();
}

void
TSVConnCacheHttpInfoSet(TSVConn connp, TSCacheHttpInfo infop)
{
  sdk_assert(sdk_sanity_check_iocore_structure(connp) == TS_SUCCESS);

  CacheVC *vc = (CacheVC *)connp;
  if (static_cast<CacheOpType>(vc->op_type) == CacheOpType::Scan) {
    vc->set_http_info((CacheHTTPInfo *)infop);
  }
}

/* Transformations */

TSVConn
TSTransformCreate(TSEventFunc event_funcp, TSHttpTxn txnp)
{
  sdk_assert(sdk_sanity_check_txn(txnp) == TS_SUCCESS);

  return TSVConnCreate(event_funcp,
                       reinterpret_cast<TSMutex>(static_cast<Continuation *>(reinterpret_cast<HttpSM *>(txnp))->getMutex()));
}

TSVConn
TSTransformOutputVConnGet(TSVConn connp)
{
  sdk_assert(sdk_sanity_check_iocore_structure(connp) == TS_SUCCESS);

  VConnection *vc = (VConnection *)connp;
  TSVConn      data;

  vc->get_data(TS_API_DATA_OUTPUT_VC, &data); // This case can't fail.
  return data;
}

void
TSHttpTxnServerIntercept(TSCont contp, TSHttpTxn txnp)
{
  HttpSM *http_sm = (HttpSM *)txnp;

  sdk_assert(sdk_sanity_check_txn(txnp) == TS_SUCCESS);
  sdk_assert(sdk_sanity_check_continuation(contp) == TS_SUCCESS);

  TSIOBufferSizeIndex buffer_index      = TSPluginVCIOBufferIndexGet(txnp);
  TSIOBufferWaterMark buffer_water_mark = TSPluginVCIOBufferWaterMarkGet(txnp);

  http_sm->plugin_tunnel_type = HTTP_PLUGIN_AS_SERVER;
  http_sm->plugin_tunnel      = PluginVCCore::alloc((INKContInternal *)contp, buffer_index, buffer_water_mark);
}

void
TSHttpTxnIntercept(TSCont contp, TSHttpTxn txnp)
{
  HttpSM *http_sm = (HttpSM *)txnp;

  sdk_assert(sdk_sanity_check_txn(txnp) == TS_SUCCESS);
  sdk_assert(sdk_sanity_check_continuation(contp) == TS_SUCCESS);

  TSIOBufferSizeIndex buffer_index      = TSPluginVCIOBufferIndexGet(txnp);
  TSIOBufferWaterMark buffer_water_mark = TSPluginVCIOBufferWaterMarkGet(txnp);

  http_sm->plugin_tunnel_type = HTTP_PLUGIN_AS_INTERCEPT;
  http_sm->plugin_tunnel      = PluginVCCore::alloc((INKContInternal *)contp, buffer_index, buffer_water_mark);
}

TSIOBufferSizeIndex
TSPluginVCIOBufferIndexGet(TSHttpTxn txnp)
{
  TSMgmtInt index;

  if (TSHttpTxnConfigIntGet(txnp, TS_CONFIG_PLUGIN_VC_DEFAULT_BUFFER_INDEX, &index) == TS_SUCCESS &&
      index >= TS_IOBUFFER_SIZE_INDEX_128 && index <= MAX_BUFFER_SIZE_INDEX) {
    return static_cast<TSIOBufferSizeIndex>(index);
  }

  return TS_IOBUFFER_SIZE_INDEX_32K;
}

TSIOBufferWaterMark
TSPluginVCIOBufferWaterMarkGet(TSHttpTxn txnp)
{
  TSMgmtInt water_mark;

  if (TSHttpTxnConfigIntGet(txnp, TS_CONFIG_PLUGIN_VC_DEFAULT_BUFFER_WATER_MARK, &water_mark) == TS_SUCCESS &&
      water_mark > TS_IOBUFFER_WATER_MARK_UNDEFINED) {
    return static_cast<TSIOBufferWaterMark>(water_mark);
  }

  return TS_IOBUFFER_WATER_MARK_PLUGIN_VC_DEFAULT;
}

/* Net VConnections */
void
TSVConnInactivityTimeoutSet(TSVConn connp, TSHRTime timeout)
{
  sdk_assert(sdk_sanity_check_iocore_structure(connp) == TS_SUCCESS);

  NetVConnection *vc = (NetVConnection *)connp;
  vc->set_inactivity_timeout(timeout);
}

void
TSVConnInactivityTimeoutCancel(TSVConn connp)
{
  sdk_assert(sdk_sanity_check_iocore_structure(connp) == TS_SUCCESS);

  NetVConnection *vc = (NetVConnection *)connp;
  vc->cancel_inactivity_timeout();
}

void
TSVConnActiveTimeoutSet(TSVConn connp, TSHRTime timeout)
{
  sdk_assert(sdk_sanity_check_iocore_structure(connp) == TS_SUCCESS);

  NetVConnection *vc = (NetVConnection *)connp;
  vc->set_active_timeout(timeout);
}

void
TSVConnActiveTimeoutCancel(TSVConn connp)
{
  sdk_assert(sdk_sanity_check_iocore_structure(connp) == TS_SUCCESS);

  NetVConnection *vc = (NetVConnection *)connp;
  vc->cancel_active_timeout();
}

sockaddr const *
TSNetVConnLocalAddrGet(TSVConn connp)
{
  sdk_assert(sdk_sanity_check_iocore_structure(connp) == TS_SUCCESS);
  NetVConnection *vc = reinterpret_cast<NetVConnection *>(connp);
  return vc->get_local_addr();
}

sockaddr const *
TSNetVConnRemoteAddrGet(TSVConn connp)
{
  sdk_assert(sdk_sanity_check_iocore_structure(connp) == TS_SUCCESS);
  NetVConnection *vc = reinterpret_cast<NetVConnection *>(connp);
  return vc->get_remote_addr();
}

TSAction
TSNetConnect(TSCont contp, sockaddr const *addr)
{
  sdk_assert(sdk_sanity_check_continuation(contp) == TS_SUCCESS);
  sdk_assert(ats_is_ip(addr));

  HttpConfigParams *http_config_param = HttpConfig::acquire();
  NetVCOptions      opt;
  if (http_config_param) {
    opt.set_sock_param(http_config_param->oride.sock_recv_buffer_size_out, http_config_param->oride.sock_send_buffer_size_out,
                       http_config_param->oride.sock_option_flag_out, http_config_param->oride.sock_packet_mark_out,
                       http_config_param->oride.sock_packet_tos_out);
    HttpConfig::release(http_config_param);
  }

  FORCE_PLUGIN_SCOPED_MUTEX(contp);

  return reinterpret_cast<TSAction>(netProcessor.connect_re(reinterpret_cast<INKContInternal *>(contp), addr, opt));
}

TSAction
TSNetConnectTransparent(TSCont contp, sockaddr const *client_addr, sockaddr const *server_addr)
{
  sdk_assert(sdk_sanity_check_continuation(contp) == TS_SUCCESS);
  sdk_assert(ats_is_ip(server_addr));
  sdk_assert(ats_ip_are_compatible(client_addr, server_addr));

  NetVCOptions opt;
  opt.addr_binding = NetVCOptions::FOREIGN_ADDR;
  opt.local_ip.assign(client_addr);
  opt.local_port = ats_ip_port_host_order(client_addr);

  FORCE_PLUGIN_SCOPED_MUTEX(contp);

  return reinterpret_cast<TSAction>(netProcessor.connect_re(reinterpret_cast<INKContInternal *>(contp), server_addr, opt));
}

TSCont
TSNetInvokingContGet(TSVConn conn)
{
  NetVConnection     *vc     = reinterpret_cast<NetVConnection *>(conn);
  UnixNetVConnection *net_vc = dynamic_cast<UnixNetVConnection *>(vc);
  TSCont              ret    = nullptr;
  if (net_vc) {
    const Action *action = net_vc->get_action();
    ret                  = reinterpret_cast<TSCont>(action->continuation);
  }
  return ret;
}

TSHttpTxn
TSNetInvokingTxnGet(TSVConn conn)
{
  TSCont    cont = TSNetInvokingContGet(conn);
  TSHttpTxn ret  = nullptr;
  if (cont) {
    Continuation *contobj = reinterpret_cast<Continuation *>(cont);
    HttpSM       *sm      = dynamic_cast<HttpSM *>(contobj);
    if (sm) {
      ret = reinterpret_cast<TSHttpTxn>(sm);
    }
  }
  return ret;
}

TSAction
TSNetAccept(TSCont contp, int port, int domain, int accept_threads)
{
  NetProcessor::AcceptOptions opt;

  sdk_assert(sdk_sanity_check_continuation(contp) == TS_SUCCESS);
  sdk_assert(port > 0);
  sdk_assert(accept_threads >= -1);

  // TODO: Does this imply that only one "accept thread" could be
  // doing an accept at any time?
  FORCE_PLUGIN_SCOPED_MUTEX(contp);

  opt = make_net_accept_options(nullptr, accept_threads);

  // If it's not IPv6, force to IPv4.
  opt.ip_family       = domain == AF_INET6 ? AF_INET6 : AF_INET;
  opt.local_port      = port;
  opt.frequent_accept = false;

  INKContInternal *i = reinterpret_cast<INKContInternal *>(contp);
  return reinterpret_cast<TSAction>(netProcessor.accept(i, opt));
}

TSReturnCode
TSNetAcceptNamedProtocol(TSCont contp, const char *protocol)
{
  sdk_assert(protocol != nullptr);
  sdk_assert(contp != nullptr);
  sdk_assert(sdk_sanity_check_continuation(contp) == TS_SUCCESS);

  if (!ssl_register_protocol(protocol, (INKContInternal *)contp)) {
    return TS_ERROR;
  }

  return TS_SUCCESS;
}

/* DNS Lookups */
/// Context structure for the lookup callback to the plugin.
struct TSResolveInfo {
  IpEndpoint    addr;             ///< Lookup result.
  HostDBRecord *record = nullptr; ///< Record for the FQDN.
};

static int
TSHostLookupTrampoline(TSCont contp, TSEvent ev, void *data)
{
  auto c = reinterpret_cast<INKContInternal *>(contp);
  // Set up the local context.
  TSResolveInfo ri;
  ri.record = static_cast<HostDBRecord *>(data);
  if (ri.record) {
    ri.record->rr_info()[0].data.ip.toSockAddr(ri.addr);
  }
  auto *target = reinterpret_cast<INKContInternal *>(c->mdata);
  // Deliver the message.
  target->handleEvent(ev, &ri);
  // Cleanup.
  c->destroy();
  return TS_SUCCESS;
};

TSAction
TSHostLookup(TSCont contp, const char *hostname, size_t namelen)
{
  sdk_assert(sdk_sanity_check_continuation(contp) == TS_SUCCESS);
  sdk_assert(sdk_sanity_check_null_ptr((void *)hostname) == TS_SUCCESS);
  sdk_assert(namelen > 0);

  FORCE_PLUGIN_SCOPED_MUTEX(contp);

  // There is no place to store the actual sockaddr to which a pointer should be returned.
  // therefore an intermediate continuation is created to intercept the reply from HostDB.
  // Its handler can create the required sockaddr context on the stack and then forward
  // the event to the plugin continuation. The sockaddr cannot be placed in the HostDB
  // record because that is a shared object.
  auto bouncer = INKContAllocator.alloc();
  bouncer->init(&TSHostLookupTrampoline, reinterpret_cast<TSMutex>(reinterpret_cast<INKContInternal *>(contp)->mutex.get()));
  bouncer->mdata = contp;
  return (TSAction)hostDBProcessor.getbyname_re(bouncer, hostname, namelen);
}

sockaddr const *
TSHostLookupResultAddrGet(TSHostLookupResult lookup_result)
{
  sdk_assert(sdk_sanity_check_hostlookup_structure(lookup_result) == TS_SUCCESS);
  auto ri{reinterpret_cast<TSResolveInfo *>(lookup_result)};
  return ri->addr.isValid() ? &ri->addr.sa : nullptr;
}

/*
 * checks if the cache is ready
 */

/* Cache VConnections */
TSAction
TSCacheRead(TSCont contp, TSCacheKey key)
{
  sdk_assert(sdk_sanity_check_iocore_structure(contp) == TS_SUCCESS);
  sdk_assert(sdk_sanity_check_cachekey(key) == TS_SUCCESS);

  FORCE_PLUGIN_SCOPED_MUTEX(contp);

  CacheInfo    *info = (CacheInfo *)key;
  Continuation *i    = (INKContInternal *)contp;

  return (TSAction)cacheProcessor.open_read(i, &info->cache_key, info->frag_type, info->hostname, info->len);
}

TSAction
TSCacheWrite(TSCont contp, TSCacheKey key)
{
  sdk_assert(sdk_sanity_check_iocore_structure(contp) == TS_SUCCESS);
  sdk_assert(sdk_sanity_check_cachekey(key) == TS_SUCCESS);

  FORCE_PLUGIN_SCOPED_MUTEX(contp);

  CacheInfo    *info = (CacheInfo *)key;
  Continuation *i    = (INKContInternal *)contp;

  return (TSAction)cacheProcessor.open_write(i, &info->cache_key, info->frag_type, 0, false, info->pin_in_cache, info->hostname,
                                             info->len);
}

TSAction
TSCacheRemove(TSCont contp, TSCacheKey key)
{
  sdk_assert(sdk_sanity_check_iocore_structure(contp) == TS_SUCCESS);
  sdk_assert(sdk_sanity_check_cachekey(key) == TS_SUCCESS);

  FORCE_PLUGIN_SCOPED_MUTEX(contp);

  CacheInfo       *info = (CacheInfo *)key;
  INKContInternal *i    = (INKContInternal *)contp;

  return (TSAction)cacheProcessor.remove(i, &info->cache_key, info->frag_type, info->hostname, info->len);
}

TSAction
TSCacheScan(TSCont contp, TSCacheKey key, int KB_per_second)
{
  sdk_assert(sdk_sanity_check_iocore_structure(contp) == TS_SUCCESS);
  // NOTE: key can be NULl here, so don't check for it.

  FORCE_PLUGIN_SCOPED_MUTEX(contp);

  INKContInternal *i = (INKContInternal *)contp;

  if (key) {
    CacheInfo *info = (CacheInfo *)key;
    return (TSAction)cacheProcessor.scan(i, info->hostname, info->len, KB_per_second);
  }
  return reinterpret_cast<TSAction>(cacheProcessor.scan(i, nullptr, 0, KB_per_second));
}

/************************   REC Stats API    **************************/
int
TSStatCreate(const char *the_name, TSRecordDataType /* the_type ATS_UNUSED */, TSStatPersistence /* persist ATS_UNUSED */,
             TSStatSync /* sync ATS_UNUSED */)
{
  int id = Metrics::Gauge::create(the_name); // Gauges allows for all "int" operations

  if (id == ts::Metrics::NOT_FOUND) {
    return TS_ERROR;
  }

  return id;
}

void
TSStatIntIncrement(int id, TSMgmtInt amount)
{
  sdk_assert(sdk_sanity_check_stat_id(id) == TS_SUCCESS);
  global_api_metrics.increment(id, amount);
}

void
TSStatIntDecrement(int id, TSMgmtInt amount)
{
  sdk_assert(sdk_sanity_check_stat_id(id) == TS_SUCCESS);
  global_api_metrics.decrement(id, amount);
}

TSMgmtInt
TSStatIntGet(int id)
{
  sdk_assert(sdk_sanity_check_stat_id(id) == TS_SUCCESS);
  return global_api_metrics[id].load();
}

void
TSStatIntSet(int id, TSMgmtInt value)
{
  sdk_assert(sdk_sanity_check_stat_id(id) == TS_SUCCESS);
  global_api_metrics[id].store(value);
}

TSReturnCode
TSStatFindName(const char *name, int *idp)
{
  sdk_assert(sdk_sanity_check_null_ptr((void *)name) == TS_SUCCESS);
  sdk_assert(sdk_sanity_check_null_ptr((void *)idp) == TS_SUCCESS);

  int id = global_api_metrics.lookup(name);

  if (id == ts::Metrics::NOT_FOUND) {
    return TS_ERROR;
  } else {
    *idp = id;
    return TS_SUCCESS;
  }
}

/**************************   Logging API   ****************************/

TSReturnCode
TSTextLogObjectCreate(const char *filename, int mode, TSTextLogObject *new_object)
{
  sdk_assert(sdk_sanity_check_null_ptr((void *)filename) == TS_SUCCESS);
  sdk_assert(sdk_sanity_check_null_ptr((void *)new_object) == TS_SUCCESS);

  if (mode < 0 || mode >= TS_LOG_MODE_INVALID_FLAG) {
    *new_object = nullptr;
    return TS_ERROR;
  }

  TextLogObject *tlog = new TextLogObject(
    filename, Log::config->logfile_dir, (bool)mode & TS_LOG_MODE_ADD_TIMESTAMP, nullptr, Log::config->rolling_enabled,
    Log::config->preproc_threads, Log::config->rolling_interval_sec, Log::config->rolling_offset_hr, Log::config->rolling_size_mb,
    Log::config->rolling_max_count, Log::config->rolling_min_count, Log::config->rolling_allow_empty);
  if (tlog == nullptr) {
    *new_object = nullptr;
    return TS_ERROR;
  }

  int err = (mode & TS_LOG_MODE_DO_NOT_RENAME ? Log::config->log_object_manager.manage_api_object(tlog, 0) :
                                                Log::config->log_object_manager.manage_api_object(tlog));
  if (err != LogObjectManager::NO_FILENAME_CONFLICTS) {
    delete tlog;
    *new_object = nullptr;
    return TS_ERROR;
  }

  *new_object = (TSTextLogObject)tlog;
  return TS_SUCCESS;
}

TSReturnCode
TSTextLogObjectWrite(TSTextLogObject the_object, const char *format, ...)
{
  sdk_assert(sdk_sanity_check_iocore_structure(the_object) == TS_SUCCESS);
  sdk_assert(sdk_sanity_check_null_ptr((void *)format) == TS_SUCCESS);

  TSReturnCode retVal = TS_SUCCESS;

  va_list ap;
  va_start(ap, format);
  switch (((TextLogObject *)the_object)->va_write(format, ap)) {
  case (Log::LOG_OK):
  case (Log::SKIP):
  case (Log::AGGR):
    break;
  case (Log::FULL):
    retVal = TS_ERROR;
    break;
  case (Log::FAIL):
    retVal = TS_ERROR;
    break;
  default:
    ink_assert(!"invalid return code");
  }
  va_end(ap);

  return retVal;
}

void
TSTextLogObjectFlush(TSTextLogObject the_object)
{
  sdk_assert(sdk_sanity_check_iocore_structure(the_object) == TS_SUCCESS);

  ((TextLogObject *)the_object)->force_new_buffer();
}

TSReturnCode
TSTextLogObjectDestroy(TSTextLogObject the_object)
{
  sdk_assert(sdk_sanity_check_iocore_structure(the_object) == TS_SUCCESS);

  if (Log::config->log_object_manager.unmanage_api_object((TextLogObject *)the_object)) {
    return TS_SUCCESS;
  }

  return TS_ERROR;
}

void
TSTextLogObjectHeaderSet(TSTextLogObject the_object, const char *header)
{
  sdk_assert(sdk_sanity_check_iocore_structure(the_object) == TS_SUCCESS);

  ((TextLogObject *)the_object)->set_log_file_header(header);
}

TSReturnCode
TSTextLogObjectRollingEnabledSet(TSTextLogObject the_object, int rolling_enabled)
{
  sdk_assert(sdk_sanity_check_iocore_structure(the_object) == TS_SUCCESS);

  if (LogRollingEnabledIsValid(rolling_enabled)) {
    ((TextLogObject *)the_object)->set_rolling_enabled((Log::RollingEnabledValues)rolling_enabled);
    return TS_SUCCESS;
  }

  return TS_ERROR;
}

void
TSTextLogObjectRollingIntervalSecSet(TSTextLogObject the_object, int rolling_interval_sec)
{
  sdk_assert(sdk_sanity_check_iocore_structure(the_object) == TS_SUCCESS);

  ((TextLogObject *)the_object)->set_rolling_interval_sec(rolling_interval_sec);
}

void
TSTextLogObjectRollingOffsetHrSet(TSTextLogObject the_object, int rolling_offset_hr)
{
  sdk_assert(sdk_sanity_check_iocore_structure(the_object) == TS_SUCCESS);

  ((TextLogObject *)the_object)->set_rolling_offset_hr(rolling_offset_hr);
}

void
TSTextLogObjectRollingSizeMbSet(TSTextLogObject the_object, int rolling_size_mb)
{
  sdk_assert(sdk_sanity_check_iocore_structure(the_object) == TS_SUCCESS);

  ((TextLogObject *)the_object)->set_rolling_size_mb(rolling_size_mb);
}

TSReturnCode
TSHttpSsnClientFdGet(TSHttpSsn ssnp, int *fdp)
{
  sdk_assert(sdk_sanity_check_null_ptr((void *)fdp) == TS_SUCCESS);

  VConnection  *basecs = reinterpret_cast<VConnection *>(ssnp);
  ProxySession *cs     = dynamic_cast<ProxySession *>(basecs);

  if (cs == nullptr) {
    return TS_ERROR;
  }

  NetVConnection *vc = cs->get_netvc();
  if (vc == nullptr) {
    return TS_ERROR;
  }

  *fdp = vc->get_socket();
  return TS_SUCCESS;
}
TSReturnCode
TSHttpTxnClientFdGet(TSHttpTxn txnp, int *fdp)
{
  sdk_assert(sdk_sanity_check_txn(txnp) == TS_SUCCESS);
  sdk_assert(sdk_sanity_check_null_ptr((void *)fdp) == TS_SUCCESS);

  TSHttpSsn ssnp = TSHttpTxnSsnGet(txnp);
  return TSHttpSsnClientFdGet(ssnp, fdp);
}

TSReturnCode
TSHttpTxnServerFdGet(TSHttpTxn txnp, int *fdp)
{
  sdk_assert(sdk_sanity_check_txn(txnp) == TS_SUCCESS);
  sdk_assert(sdk_sanity_check_null_ptr((void *)fdp) == TS_SUCCESS);

  HttpSM *sm               = reinterpret_cast<HttpSM *>(txnp);
  *fdp                     = -1;
  TSReturnCode      retval = TS_ERROR;
  ProxyTransaction *ss     = sm->get_server_txn();
  if (ss != nullptr) {
    NetVConnection *vc = ss->get_netvc();
    if (vc != nullptr) {
      *fdp   = vc->get_socket();
      retval = TS_SUCCESS;
    }
  }
  return retval;
}

void
load_config_file_callback(const char *parent_file, const char *remap_file)
{
  FileManager::instance().configFileChild(parent_file, remap_file);
}

/* Config file name setting */
TSReturnCode
TSMgmtConfigFileAdd(const char *parent, const char *fileName)
{
  load_config_file_callback(parent, fileName);
  return TS_SUCCESS;
}

TSReturnCode
TSCacheUrlSet(TSHttpTxn txnp, const char *url, int length)
{
  sdk_assert(sdk_sanity_check_txn(txnp) == TS_SUCCESS);

  HttpSM *sm = (HttpSM *)txnp;
  Dbg(dbg_ctl_cache_url, "[TSCacheUrlSet]");

  if (sm->t_state.cache_info.lookup_url == nullptr) {
    Dbg(dbg_ctl_cache_url, "[TSCacheUrlSet] changing the cache url to: %s", url);

    if (length == -1) {
      length = strlen(url);
    }

    sm->t_state.cache_info.lookup_url_storage.create(nullptr);
    sm->t_state.cache_info.lookup_url = &(sm->t_state.cache_info.lookup_url_storage);
    sm->t_state.cache_info.lookup_url->parse(url, length);
    return TS_SUCCESS;
  }

  return TS_ERROR;
}

void
TSCacheHttpInfoKeySet(TSCacheHttpInfo infop, TSCacheKey keyp)
{
  // TODO: Check input ?
  CacheHTTPInfo *info = (CacheHTTPInfo *)infop;
  CryptoHash    *key  = (CryptoHash *)keyp;

  info->object_key_set(*key);
}

void
TSCacheHttpInfoSizeSet(TSCacheHttpInfo infop, int64_t size)
{
  // TODO: Check input ?
  CacheHTTPInfo *info = (CacheHTTPInfo *)infop;

  info->object_size_set(size);
}

// this function should be called at TS_EVENT_HTTP_READ_RESPONSE_HDR
void
TSHttpTxnRedirectUrlSet(TSHttpTxn txnp, const char *url, const int url_len)
{
  sdk_assert(sdk_sanity_check_txn(txnp) == TS_SUCCESS);
  sdk_assert(sdk_sanity_check_null_ptr((void *)url) == TS_SUCCESS);

  HttpSM *sm = (HttpSM *)txnp;

  ats_free(sm->redirect_url);
  sm->redirect_url     = nullptr;
  sm->redirect_url_len = 0;

  sm->redirect_url       = (char *)url;
  sm->redirect_url_len   = url_len;
  sm->enable_redirection = true;
  sm->redirection_tries  = 0;

  // Make sure we allow for at least one redirection.
  if (sm->t_state.txn_conf->number_of_redirections <= 0) {
    sm->t_state.setup_per_txn_configs();
    sm->t_state.my_txn_conf().number_of_redirections = 1;
  }
}

const char *
TSHttpTxnRedirectUrlGet(TSHttpTxn txnp, int *url_len_ptr)
{
  sdk_assert(sdk_sanity_check_txn(txnp) == TS_SUCCESS);

  HttpSM *sm = (HttpSM *)txnp;

  *url_len_ptr = sm->redirect_url_len;
  return sm->redirect_url;
}

int
TSHttpTxnRedirectRetries(TSHttpTxn txnp)
{
  sdk_assert(sdk_sanity_check_txn(txnp) == TS_SUCCESS);

  HttpSM *sm = (HttpSM *)txnp;

  return sm->redirection_tries;
}

char *
TSFetchRespGet(TSHttpTxn txnp, int *length)
{
  sdk_assert(sdk_sanity_check_null_ptr((void *)length) == TS_SUCCESS);
  FetchSM *fetch_sm = reinterpret_cast<FetchSM *>(txnp);
  return fetch_sm->resp_get(length);
}

TSReturnCode
TSFetchPageRespGet(TSHttpTxn txnp, TSMBuffer *bufp, TSMLoc *obj)
{
  sdk_assert(sdk_sanity_check_null_ptr((void *)bufp) == TS_SUCCESS);
  sdk_assert(sdk_sanity_check_null_ptr((void *)obj) == TS_SUCCESS);

  HTTPHdr *hptr = (HTTPHdr *)txnp;

  if (hptr->valid()) {
    *(reinterpret_cast<HTTPHdr **>(bufp)) = hptr;
    *obj                                  = reinterpret_cast<TSMLoc>(hptr->m_http);
    return sdk_sanity_check_mbuffer(*bufp);
  }

  return TS_ERROR;
}

void
TSFetchPages(TSFetchUrlParams_t *params)
{
  TSFetchUrlParams_t *myparams = params;

  while (myparams != nullptr) {
    FetchSM  *fetch_sm = FetchSMAllocator.alloc();
    sockaddr *addr     = ats_ip_sa_cast(&myparams->ip);

    fetch_sm->init((Continuation *)myparams->contp, myparams->options, myparams->events, myparams->request, myparams->request_len,
                   addr);
    fetch_sm->httpConnect();
    myparams = myparams->next;
  }
}

TSFetchSM
TSFetchUrl(const char *headers, int request_len, sockaddr const *ip, TSCont contp, TSFetchWakeUpOptions callback_options,
           TSFetchEvent events)
{
  if (callback_options != NO_CALLBACK) {
    sdk_assert(sdk_sanity_check_continuation(contp) == TS_SUCCESS);
  }

  FetchSM *fetch_sm = FetchSMAllocator.alloc();

  fetch_sm->init((Continuation *)contp, callback_options, events, headers, request_len, ip);
  fetch_sm->httpConnect();

  return reinterpret_cast<TSFetchSM>(fetch_sm);
}

void
TSFetchFlagSet(TSFetchSM fetch_sm, int flags)
{
  sdk_assert(sdk_sanity_check_fetch_sm(fetch_sm) == TS_SUCCESS);
  (reinterpret_cast<FetchSM *>(fetch_sm))->set_fetch_flags(flags);
}

TSFetchSM
TSFetchCreate(TSCont contp, const char *method, const char *url, const char *version, struct sockaddr const *client_addr, int flags)
{
  sdk_assert(sdk_sanity_check_continuation(contp) == TS_SUCCESS);
  sdk_assert(ats_is_ip(client_addr));

  FetchSM *fetch_sm = FetchSMAllocator.alloc();

  fetch_sm->ext_init((Continuation *)contp, method, url, version, client_addr, flags);

  return reinterpret_cast<TSFetchSM>(fetch_sm);
}

void
TSFetchHeaderAdd(TSFetchSM fetch_sm, const char *name, int name_len, const char *value, int value_len)
{
  sdk_assert(sdk_sanity_check_fetch_sm(fetch_sm) == TS_SUCCESS);

  (reinterpret_cast<FetchSM *>(fetch_sm))->ext_add_header(name, name_len, value, value_len);
}

void
TSFetchWriteData(TSFetchSM fetch_sm, const void *data, size_t len)
{
  sdk_assert(sdk_sanity_check_fetch_sm(fetch_sm) == TS_SUCCESS);

  (reinterpret_cast<FetchSM *>(fetch_sm))->ext_write_data(data, len);
}

ssize_t
TSFetchReadData(TSFetchSM fetch_sm, void *buf, size_t len)
{
  sdk_assert(sdk_sanity_check_fetch_sm(fetch_sm) == TS_SUCCESS);

  return (reinterpret_cast<FetchSM *>(fetch_sm))->ext_read_data(static_cast<char *>(buf), len);
}

void
TSFetchLaunch(TSFetchSM fetch_sm)
{
  sdk_assert(sdk_sanity_check_fetch_sm(fetch_sm) == TS_SUCCESS);

  (reinterpret_cast<FetchSM *>(fetch_sm))->ext_launch();
}

void
TSFetchDestroy(TSFetchSM fetch_sm)
{
  sdk_assert(sdk_sanity_check_fetch_sm(fetch_sm) == TS_SUCCESS);

  (reinterpret_cast<FetchSM *>(fetch_sm))->ext_destroy();
}

void
TSFetchUserDataSet(TSFetchSM fetch_sm, void *data)
{
  sdk_assert(sdk_sanity_check_fetch_sm(fetch_sm) == TS_SUCCESS);

  (reinterpret_cast<FetchSM *>(fetch_sm))->ext_set_user_data(data);
}

void *
TSFetchUserDataGet(TSFetchSM fetch_sm)
{
  sdk_assert(sdk_sanity_check_fetch_sm(fetch_sm) == TS_SUCCESS);

  return (reinterpret_cast<FetchSM *>(fetch_sm))->ext_get_user_data();
}

TSMBuffer
TSFetchRespHdrMBufGet(TSFetchSM fetch_sm)
{
  sdk_assert(sdk_sanity_check_fetch_sm(fetch_sm) == TS_SUCCESS);

  return ((FetchSM *)fetch_sm)->resp_hdr_bufp();
}

TSMLoc
TSFetchRespHdrMLocGet(TSFetchSM fetch_sm)
{
  sdk_assert(sdk_sanity_check_fetch_sm(fetch_sm) == TS_SUCCESS);

  return ((FetchSM *)fetch_sm)->resp_hdr_mloc();
}

int
TSHttpSsnIsInternal(TSHttpSsn ssnp)
{
  ProxySession *cs = reinterpret_cast<ProxySession *>(ssnp);

  if (!cs) {
    return 0;
  }

  NetVConnection *vc = cs->get_netvc();
  if (!vc) {
    return 0;
  }

  return vc->get_is_internal_request() ? 1 : 0;
}

int
TSHttpTxnIsInternal(TSHttpTxn txnp)
{
  sdk_assert(sdk_sanity_check_txn(txnp) == TS_SUCCESS);
  return TSHttpSsnIsInternal(TSHttpTxnSsnGet(txnp));
}

static void
txn_error_get(TSHttpTxn txnp, bool client, bool sent, uint32_t &error_class, uint64_t &error_code)
{
  sdk_assert(sdk_sanity_check_txn(txnp) == TS_SUCCESS);
  HttpSM                             *sm                    = reinterpret_cast<HttpSM *>(txnp);
  HttpTransact::ConnectionAttributes *connection_attributes = nullptr;

  if (client == true) {
    // client
    connection_attributes = &sm->t_state.client_info;
  } else {
    // server
    connection_attributes = &sm->t_state.server_info;
  }

  if (sent == true) {
    // sent
    error_code  = connection_attributes->tx_error_code.code;
    error_class = static_cast<uint32_t>(connection_attributes->tx_error_code.cls);
  } else {
    // received
    error_code  = connection_attributes->rx_error_code.code;
    error_class = static_cast<uint32_t>(connection_attributes->rx_error_code.cls);
  }
}

void
TSHttpTxnClientReceivedErrorGet(TSHttpTxn txnp, uint32_t *error_class, uint64_t *error_code)
{
  txn_error_get(txnp, true, false, *error_class, *error_code);
}

void
TSHttpTxnClientSentErrorGet(TSHttpTxn txnp, uint32_t *error_class, uint64_t *error_code)
{
  txn_error_get(txnp, true, true, *error_class, *error_code);
}

void
TSHttpTxnServerReceivedErrorGet(TSHttpTxn txnp, uint32_t *error_class, uint64_t *error_code)
{
  txn_error_get(txnp, false, false, *error_class, *error_code);
}

void
TSHttpTxnServerSentErrorGet(TSHttpTxn txnp, uint32_t *error_class, uint64_t *error_code)
{
  txn_error_get(txnp, false, true, *error_class, *error_code);
}

TSReturnCode
TSHttpTxnServerPush(TSHttpTxn txnp, const char *url, int url_len)
{
  sdk_assert(sdk_sanity_check_txn(txnp) == TS_SUCCESS);
  sdk_assert(url != nullptr);

  if (url_len < 0) {
    url_len = strlen(url);
  }

  URL url_obj;
  url_obj.create(nullptr);
  if (url_obj.parse(url, url_len) == PARSE_RESULT_ERROR) {
    url_obj.destroy();
    return TS_ERROR;
  }

  HttpSM      *sm     = reinterpret_cast<HttpSM *>(txnp);
  Http2Stream *stream = dynamic_cast<Http2Stream *>(sm->get_ua_txn());
  if (stream == nullptr) {
    url_obj.destroy();
    return TS_ERROR;
  }

  Http2ClientSession *ua_session = static_cast<Http2ClientSession *>(stream->get_proxy_ssn());
  SCOPED_MUTEX_LOCK(lock, ua_session->mutex, this_ethread());
  if (ua_session->connection_state.is_state_closed() || ua_session->is_url_pushed(url, url_len)) {
    url_obj.destroy();
    return TS_ERROR;
  }

  HTTPHdr *hptr = &(sm->t_state.hdr_info.client_request);
  TSMLoc   obj  = reinterpret_cast<TSMLoc>(hptr->m_http);

  MIMEHdrImpl *mh = _hdr_mloc_to_mime_hdr_impl(obj);
  MIMEField   *f  = mime_hdr_field_find(mh, MIME_FIELD_ACCEPT_ENCODING, MIME_LEN_ACCEPT_ENCODING);
  if (!stream->push_promise(url_obj, f)) {
    url_obj.destroy();
    return TS_ERROR;
  }

  ua_session->add_url_to_pushed_table(url, url_len);

  url_obj.destroy();
  return TS_SUCCESS;
}

TSReturnCode
TSHttpTxnClientStreamIdGet(TSHttpTxn txnp, uint64_t *stream_id)
{
  sdk_assert(sdk_sanity_check_txn(txnp) == TS_SUCCESS);
  sdk_assert(stream_id != nullptr);

  auto *sm     = reinterpret_cast<HttpSM *>(txnp);
  auto *stream = dynamic_cast<Http2Stream *>(sm->get_ua_txn());
  if (stream == nullptr) {
    return TS_ERROR;
  }
  *stream_id = stream->get_id();
  return TS_SUCCESS;
}

TSReturnCode
TSHttpTxnClientStreamPriorityGet(TSHttpTxn txnp, TSHttpPriority *priority)
{
  static_assert(sizeof(TSHttpPriority) >= sizeof(TSHttp2Priority),
                "TSHttpPriorityType is incorrectly smaller than TSHttp2Priority.");
  sdk_assert(sdk_sanity_check_txn(txnp) == TS_SUCCESS);
  sdk_assert(priority != nullptr);

  auto *sm     = reinterpret_cast<HttpSM *>(txnp);
  auto *stream = dynamic_cast<Http2Stream *>(sm->get_ua_txn());
  if (stream == nullptr) {
    return TS_ERROR;
  }

  auto *priority_out              = reinterpret_cast<TSHttp2Priority *>(priority);
  priority_out->priority_type     = HTTP_PRIORITY_TYPE_HTTP_2;
  priority_out->stream_dependency = stream->get_transaction_priority_dependence();
  priority_out->weight            = stream->get_transaction_priority_weight();

  return TS_SUCCESS;
}

TSReturnCode
TSAIORead(int fd, off_t offset, char *buf, size_t buffSize, TSCont contp)
{
  sdk_assert(sdk_sanity_check_iocore_structure(contp) == TS_SUCCESS);

  Continuation *pCont = (Continuation *)contp;
  AIOCallback  *pAIO  = new_AIOCallback();

  if (pAIO == nullptr) {
    return TS_ERROR;
  }

  pAIO->aiocb.aio_fildes = fd;
  pAIO->aiocb.aio_offset = offset;
  pAIO->aiocb.aio_nbytes = buffSize;

  pAIO->aiocb.aio_buf = buf;
  pAIO->action        = pCont;
  pAIO->thread        = pCont->mutex->thread_holding;

  if (ink_aio_read(pAIO, 1) == 1) {
    return TS_SUCCESS;
  }

  return TS_ERROR;
}

char *
TSAIOBufGet(TSAIOCallback data)
{
  AIOCallback *pAIO = (AIOCallback *)data;
  return (char *)pAIO->aiocb.aio_buf;
}

int
TSAIONBytesGet(TSAIOCallback data)
{
  AIOCallback *pAIO = (AIOCallback *)data;
  return (int)pAIO->aio_result;
}

TSReturnCode
TSAIOWrite(int fd, off_t offset, char *buf, const size_t bufSize, TSCont contp)
{
  sdk_assert(sdk_sanity_check_iocore_structure(contp) == TS_SUCCESS);

  Continuation *pCont = (Continuation *)contp;
  AIOCallback  *pAIO  = new_AIOCallback();

  // TODO: Might be able to remove this when allocations can never fail.
  sdk_assert(sdk_sanity_check_null_ptr((void *)pAIO) == TS_SUCCESS);

  pAIO->aiocb.aio_fildes = fd;
  pAIO->aiocb.aio_offset = offset;
  pAIO->aiocb.aio_buf    = buf;
  pAIO->aiocb.aio_nbytes = bufSize;
  pAIO->action           = pCont;
  pAIO->thread           = pCont->mutex->thread_holding;

  if (ink_aio_write(pAIO, 1) == 1) {
    return TS_SUCCESS;
  }

  return TS_ERROR;
}

TSReturnCode
TSAIOThreadNumSet(int thread_num)
{
  if (ink_aio_thread_num_set(thread_num)) {
    return TS_SUCCESS;
  }

  return TS_ERROR;
}

void
TSRecordDump(int rec_type, TSRecordDumpCb callback, void *edata)
{
  RecDumpRecords((RecT)rec_type, (RecDumpEntryCb)callback, edata);
}

/* ability to skip the remap phase of the State Machine
   this only really makes sense in TS_HTTP_READ_REQUEST_HDR_HOOK
*/
void
TSSkipRemappingSet(TSHttpTxn txnp, int flag)
{
  sdk_assert(sdk_sanity_check_txn(txnp) == TS_SUCCESS);

  HttpSM *sm                         = (HttpSM *)txnp;
  sm->t_state.api_skip_all_remapping = (flag != 0);
}

/* These are the default converter function sets for management data types. If those are used the
 * proper converters can be determined here. For other types the converters must be explicitly
 * specified.
 *
 * The purpose of these are to allow configuration elements to not be management types but more
 * natural types (e.g., an enumeration can be the actual enumeration, not an @c MgmtInt that needs
 * frequent casting). In effect the converter does the casting for the plugin API, isolating that
 * to this API handling, with the rest of the code base using the natural types.
 */

/// Unhandled API conversions.
/// Because the code around the specially handled types still uses this in the default case,
/// it must compile for those cases. To indicate unhandled, return @c nullptr for @a conv.
/// @internal This should be a temporary state, eventually the other cases should be handled
/// via specializations here.
/// @internal C++ note - THIS MUST BE FIRST IN THE DECLARATIONS or it might be falsely used.
template <typename T>
inline void *
_memberp_to_generic(T *ptr, MgmtConverter const *&conv)
{
  conv = nullptr;
  return ptr;
}

/// API conversion for @c MgmtInt, identify conversion as integer.
inline void *
_memberp_to_generic(MgmtInt *ptr, MgmtConverter const *&conv)
{
  static const MgmtConverter converter([](const void *data) -> MgmtInt { return *static_cast<const MgmtInt *>(data); },
                                       [](void *data, MgmtInt i) -> void { *static_cast<MgmtInt *>(data) = i; });

  conv = &converter;
  return ptr;
}

/// API conversion for @c MgmtByte, handles integer / byte size differences.
inline void *
_memberp_to_generic(MgmtByte *ptr, MgmtConverter const *&conv)
{
  static const MgmtConverter converter{[](const void *data) -> MgmtInt { return *static_cast<const MgmtByte *>(data); },
                                       [](void *data, MgmtInt i) -> void { *static_cast<MgmtByte *>(data) = i; }};

  conv = &converter;
  return ptr;
}

/// API conversion for @c MgmtFloat, identity conversion as float.
inline void *
_memberp_to_generic(MgmtFloat *ptr, MgmtConverter const *&conv)
{
  static const MgmtConverter converter{[](const void *data) -> MgmtFloat { return *static_cast<const MgmtFloat *>(data); },
                                       [](void *data, MgmtFloat f) -> void { *static_cast<MgmtFloat *>(data) = f; }};

  conv = &converter;
  return ptr;
}

/// API conversion for arbitrary enum.
/// Handle casting to and from the enum type @a E.
template <typename E>
inline auto
_memberp_to_generic(MgmtFloat *ptr, MgmtConverter const *&conv) -> typename std::enable_if<std::is_enum<E>::value, void *>::type
{
  static const MgmtConverter converter{
    [](const void *data) -> MgmtInt { return static_cast<MgmtInt>(*static_cast<const E *>(data)); },
    [](void *data, MgmtInt i) -> void { *static_cast<E *>(data) = static_cast<E>(i); }};

  conv = &converter;
  return ptr;
}

// Little helper function to find the struct member
static void *
_conf_to_memberp(TSOverridableConfigKey conf, OverridableHttpConfigParams *overridableHttpConfig, MgmtConverter const *&conv)
{
  void *ret = nullptr;
  conv      = nullptr;

  switch (conf) {
  case TS_CONFIG_URL_REMAP_PRISTINE_HOST_HDR:
    ret = _memberp_to_generic(&overridableHttpConfig->maintain_pristine_host_hdr, conv);
    break;
  case TS_CONFIG_HTTP_CHUNKING_ENABLED:
    ret = _memberp_to_generic(&overridableHttpConfig->chunking_enabled, conv);
    break;
  case TS_CONFIG_HTTP_NEGATIVE_CACHING_ENABLED:
    ret = _memberp_to_generic(&overridableHttpConfig->negative_caching_enabled, conv);
    break;
  case TS_CONFIG_HTTP_NEGATIVE_CACHING_LIFETIME:
    ret = _memberp_to_generic(&overridableHttpConfig->negative_caching_lifetime, conv);
    break;
  case TS_CONFIG_HTTP_CACHE_WHEN_TO_REVALIDATE:
    ret = _memberp_to_generic(&overridableHttpConfig->cache_when_to_revalidate, conv);
    break;
  case TS_CONFIG_HTTP_KEEP_ALIVE_ENABLED_IN:
    ret = _memberp_to_generic(&overridableHttpConfig->keep_alive_enabled_in, conv);
    break;
  case TS_CONFIG_HTTP_KEEP_ALIVE_ENABLED_OUT:
    ret = _memberp_to_generic(&overridableHttpConfig->keep_alive_enabled_out, conv);
    break;
  case TS_CONFIG_HTTP_KEEP_ALIVE_POST_OUT:
    ret = _memberp_to_generic(&overridableHttpConfig->keep_alive_post_out, conv);
    break;
  case TS_CONFIG_HTTP_SERVER_SESSION_SHARING_MATCH:
    ret = _memberp_to_generic(&overridableHttpConfig->server_session_sharing_match, conv);
    break;
  case TS_CONFIG_NET_SOCK_RECV_BUFFER_SIZE_OUT:
    ret = _memberp_to_generic(&overridableHttpConfig->sock_recv_buffer_size_out, conv);
    break;
  case TS_CONFIG_NET_SOCK_SEND_BUFFER_SIZE_OUT:
    ret = _memberp_to_generic(&overridableHttpConfig->sock_send_buffer_size_out, conv);
    break;
  case TS_CONFIG_NET_SOCK_OPTION_FLAG_OUT:
    ret = _memberp_to_generic(&overridableHttpConfig->sock_option_flag_out, conv);
    break;
  case TS_CONFIG_HTTP_FORWARD_PROXY_AUTH_TO_PARENT:
    ret = _memberp_to_generic(&overridableHttpConfig->fwd_proxy_auth_to_parent, conv);
    break;
  case TS_CONFIG_HTTP_ANONYMIZE_REMOVE_FROM:
    ret = _memberp_to_generic(&overridableHttpConfig->anonymize_remove_from, conv);
    break;
  case TS_CONFIG_HTTP_ANONYMIZE_REMOVE_REFERER:
    ret = _memberp_to_generic(&overridableHttpConfig->anonymize_remove_referer, conv);
    break;
  case TS_CONFIG_HTTP_ANONYMIZE_REMOVE_USER_AGENT:
    ret = _memberp_to_generic(&overridableHttpConfig->anonymize_remove_user_agent, conv);
    break;
  case TS_CONFIG_HTTP_ANONYMIZE_REMOVE_COOKIE:
    ret = _memberp_to_generic(&overridableHttpConfig->anonymize_remove_cookie, conv);
    break;
  case TS_CONFIG_HTTP_ANONYMIZE_REMOVE_CLIENT_IP:
    ret = _memberp_to_generic(&overridableHttpConfig->anonymize_remove_client_ip, conv);
    break;
  case TS_CONFIG_HTTP_ANONYMIZE_INSERT_CLIENT_IP:
    ret = _memberp_to_generic(&overridableHttpConfig->anonymize_insert_client_ip, conv);
    break;
  case TS_CONFIG_HTTP_RESPONSE_SERVER_ENABLED:
    ret = _memberp_to_generic(&overridableHttpConfig->proxy_response_server_enabled, conv);
    break;
  case TS_CONFIG_HTTP_INSERT_SQUID_X_FORWARDED_FOR:
    ret = _memberp_to_generic(&overridableHttpConfig->insert_squid_x_forwarded_for, conv);
    break;
  case TS_CONFIG_HTTP_INSERT_FORWARDED:
    ret = _memberp_to_generic(&overridableHttpConfig->insert_forwarded, conv);
    break;
  case TS_CONFIG_HTTP_PROXY_PROTOCOL_OUT:
    ret = _memberp_to_generic(&overridableHttpConfig->proxy_protocol_out, conv);
    break;
  case TS_CONFIG_HTTP_SEND_HTTP11_REQUESTS:
    ret = _memberp_to_generic(&overridableHttpConfig->send_http11_requests, conv);
    break;
  case TS_CONFIG_HTTP_CACHE_HTTP:
    ret = _memberp_to_generic(&overridableHttpConfig->cache_http, conv);
    break;
  case TS_CONFIG_HTTP_CACHE_IGNORE_CLIENT_NO_CACHE:
    ret = _memberp_to_generic(&overridableHttpConfig->cache_ignore_client_no_cache, conv);
    break;
  case TS_CONFIG_HTTP_CACHE_IGNORE_CLIENT_CC_MAX_AGE:
    ret = _memberp_to_generic(&overridableHttpConfig->cache_ignore_client_cc_max_age, conv);
    break;
  case TS_CONFIG_HTTP_CACHE_IMS_ON_CLIENT_NO_CACHE:
    ret = _memberp_to_generic(&overridableHttpConfig->cache_ims_on_client_no_cache, conv);
    break;
  case TS_CONFIG_HTTP_CACHE_IGNORE_SERVER_NO_CACHE:
    ret = _memberp_to_generic(&overridableHttpConfig->cache_ignore_server_no_cache, conv);
    break;
  case TS_CONFIG_HTTP_CACHE_CACHE_RESPONSES_TO_COOKIES:
    ret = _memberp_to_generic(&overridableHttpConfig->cache_responses_to_cookies, conv);
    break;
  case TS_CONFIG_HTTP_CACHE_IGNORE_AUTHENTICATION:
    ret = _memberp_to_generic(&overridableHttpConfig->cache_ignore_auth, conv);
    break;
  case TS_CONFIG_HTTP_CACHE_IGNORE_QUERY:
    ret = _memberp_to_generic(&overridableHttpConfig->cache_ignore_query, conv);
    break;
  case TS_CONFIG_HTTP_CACHE_REQUIRED_HEADERS:
    ret = _memberp_to_generic(&overridableHttpConfig->cache_required_headers, conv);
    break;
  case TS_CONFIG_HTTP_INSERT_REQUEST_VIA_STR:
    ret = _memberp_to_generic(&overridableHttpConfig->insert_request_via_string, conv);
    break;
  case TS_CONFIG_HTTP_INSERT_RESPONSE_VIA_STR:
    ret = _memberp_to_generic(&overridableHttpConfig->insert_response_via_string, conv);
    break;
  case TS_CONFIG_HTTP_CACHE_HEURISTIC_MIN_LIFETIME:
    ret = _memberp_to_generic(&overridableHttpConfig->cache_heuristic_min_lifetime, conv);
    break;
  case TS_CONFIG_HTTP_CACHE_HEURISTIC_MAX_LIFETIME:
    ret = _memberp_to_generic(&overridableHttpConfig->cache_heuristic_max_lifetime, conv);
    break;
  case TS_CONFIG_HTTP_CACHE_GUARANTEED_MIN_LIFETIME:
    ret = _memberp_to_generic(&overridableHttpConfig->cache_guaranteed_min_lifetime, conv);
    break;
  case TS_CONFIG_HTTP_CACHE_GUARANTEED_MAX_LIFETIME:
    ret = _memberp_to_generic(&overridableHttpConfig->cache_guaranteed_max_lifetime, conv);
    break;
  case TS_CONFIG_HTTP_CACHE_MAX_STALE_AGE:
    ret = _memberp_to_generic(&overridableHttpConfig->cache_max_stale_age, conv);
    break;
  case TS_CONFIG_HTTP_KEEP_ALIVE_NO_ACTIVITY_TIMEOUT_IN:
    ret = _memberp_to_generic(&overridableHttpConfig->keep_alive_no_activity_timeout_in, conv);
    break;
  case TS_CONFIG_HTTP_KEEP_ALIVE_NO_ACTIVITY_TIMEOUT_OUT:
    ret = _memberp_to_generic(&overridableHttpConfig->keep_alive_no_activity_timeout_out, conv);
    break;
  case TS_CONFIG_HTTP_TRANSACTION_NO_ACTIVITY_TIMEOUT_IN:
    ret = _memberp_to_generic(&overridableHttpConfig->transaction_no_activity_timeout_in, conv);
    break;
  case TS_CONFIG_HTTP_TRANSACTION_NO_ACTIVITY_TIMEOUT_OUT:
    ret = _memberp_to_generic(&overridableHttpConfig->transaction_no_activity_timeout_out, conv);
    break;
  case TS_CONFIG_HTTP_TRANSACTION_ACTIVE_TIMEOUT_OUT:
    ret = _memberp_to_generic(&overridableHttpConfig->transaction_active_timeout_out, conv);
    break;
  case TS_CONFIG_HTTP_CONNECT_ATTEMPTS_MAX_RETRIES:
    ret = _memberp_to_generic(&overridableHttpConfig->connect_attempts_max_retries, conv);
    break;
  case TS_CONFIG_HTTP_CONNECT_ATTEMPTS_MAX_RETRIES_DOWN_SERVER:
    ret = _memberp_to_generic(&overridableHttpConfig->connect_attempts_max_retries_down_server, conv);
    break;
  case TS_CONFIG_HTTP_CONNECT_DOWN_POLICY:
    ret = _memberp_to_generic(&overridableHttpConfig->connect_down_policy, conv);
    break;
  case TS_CONFIG_HTTP_CONNECT_ATTEMPTS_RR_RETRIES:
    ret = _memberp_to_generic(&overridableHttpConfig->connect_attempts_rr_retries, conv);
    break;
  case TS_CONFIG_HTTP_CONNECT_ATTEMPTS_TIMEOUT:
    ret = _memberp_to_generic(&overridableHttpConfig->connect_attempts_timeout, conv);
    break;
  case TS_CONFIG_HTTP_DOWN_SERVER_CACHE_TIME:
    conv = &HttpDownServerCacheTimeConv;
    ret  = &overridableHttpConfig->down_server_timeout;
    break;
  case TS_CONFIG_HTTP_DOC_IN_CACHE_SKIP_DNS:
    ret = _memberp_to_generic(&overridableHttpConfig->doc_in_cache_skip_dns, conv);
    break;
  case TS_CONFIG_HTTP_BACKGROUND_FILL_ACTIVE_TIMEOUT:
    ret = _memberp_to_generic(&overridableHttpConfig->background_fill_active_timeout, conv);
    break;
  case TS_CONFIG_HTTP_RESPONSE_SERVER_STR:
    ret = _memberp_to_generic(&overridableHttpConfig->proxy_response_server_string, conv);
    break;
  case TS_CONFIG_HTTP_CACHE_HEURISTIC_LM_FACTOR:
    ret = _memberp_to_generic(&overridableHttpConfig->cache_heuristic_lm_factor, conv);
    break;
  case TS_CONFIG_HTTP_BACKGROUND_FILL_COMPLETED_THRESHOLD:
    ret = _memberp_to_generic(&overridableHttpConfig->background_fill_threshold, conv);
    break;
  case TS_CONFIG_NET_SOCK_PACKET_MARK_OUT:
    ret = _memberp_to_generic(&overridableHttpConfig->sock_packet_mark_out, conv);
    break;
  case TS_CONFIG_NET_SOCK_PACKET_TOS_OUT:
    ret = _memberp_to_generic(&overridableHttpConfig->sock_packet_tos_out, conv);
    break;
  case TS_CONFIG_HTTP_INSERT_AGE_IN_RESPONSE:
    ret = _memberp_to_generic(&overridableHttpConfig->insert_age_in_response, conv);
    break;
  case TS_CONFIG_HTTP_CHUNKING_SIZE:
    ret = _memberp_to_generic(&overridableHttpConfig->http_chunking_size, conv);
    break;
  case TS_CONFIG_HTTP_DROP_CHUNKED_TRAILERS:
    ret = _memberp_to_generic(&overridableHttpConfig->http_drop_chunked_trailers, conv);
    break;
  case TS_CONFIG_HTTP_FLOW_CONTROL_ENABLED:
    ret = _memberp_to_generic(&overridableHttpConfig->flow_control_enabled, conv);
    break;
  case TS_CONFIG_HTTP_FLOW_CONTROL_LOW_WATER_MARK:
    ret = _memberp_to_generic(&overridableHttpConfig->flow_low_water_mark, conv);
    break;
  case TS_CONFIG_HTTP_FLOW_CONTROL_HIGH_WATER_MARK:
    ret = _memberp_to_generic(&overridableHttpConfig->flow_high_water_mark, conv);
    break;
  case TS_CONFIG_HTTP_CACHE_RANGE_LOOKUP:
    ret = _memberp_to_generic(&overridableHttpConfig->cache_range_lookup, conv);
    break;
  case TS_CONFIG_HTTP_NORMALIZE_AE:
    ret = _memberp_to_generic(&overridableHttpConfig->normalize_ae, conv);
    break;
  case TS_CONFIG_HTTP_DEFAULT_BUFFER_SIZE:
    ret = _memberp_to_generic(&overridableHttpConfig->default_buffer_size_index, conv);
    break;
  case TS_CONFIG_HTTP_DEFAULT_BUFFER_WATER_MARK:
    ret = _memberp_to_generic(&overridableHttpConfig->default_buffer_water_mark, conv);
    break;
  case TS_CONFIG_HTTP_REQUEST_HEADER_MAX_SIZE:
    ret = _memberp_to_generic(&overridableHttpConfig->request_hdr_max_size, conv);
    break;
  case TS_CONFIG_HTTP_RESPONSE_HEADER_MAX_SIZE:
    ret = _memberp_to_generic(&overridableHttpConfig->response_hdr_max_size, conv);
    break;
  case TS_CONFIG_HTTP_NEGATIVE_REVALIDATING_ENABLED:
    ret = _memberp_to_generic(&overridableHttpConfig->negative_revalidating_enabled, conv);
    break;
  case TS_CONFIG_HTTP_NEGATIVE_REVALIDATING_LIFETIME:
    ret = _memberp_to_generic(&overridableHttpConfig->negative_revalidating_lifetime, conv);
    break;
  case TS_CONFIG_SSL_HSTS_MAX_AGE:
    ret = _memberp_to_generic(&overridableHttpConfig->proxy_response_hsts_max_age, conv);
    break;
  case TS_CONFIG_SSL_HSTS_INCLUDE_SUBDOMAINS:
    ret = _memberp_to_generic(&overridableHttpConfig->proxy_response_hsts_include_subdomains, conv);
    break;
  case TS_CONFIG_HTTP_CACHE_OPEN_READ_RETRY_TIME:
    ret = _memberp_to_generic(&overridableHttpConfig->cache_open_read_retry_time, conv);
    break;
  case TS_CONFIG_HTTP_CACHE_MAX_OPEN_READ_RETRIES:
    ret = _memberp_to_generic(&overridableHttpConfig->max_cache_open_read_retries, conv);
    break;
  case TS_CONFIG_HTTP_CACHE_RANGE_WRITE:
    ret = _memberp_to_generic(&overridableHttpConfig->cache_range_write, conv);
    break;
  case TS_CONFIG_HTTP_POST_CHECK_CONTENT_LENGTH_ENABLED:
    ret = _memberp_to_generic(&overridableHttpConfig->post_check_content_length_enabled, conv);
    break;
  case TS_CONFIG_HTTP_CACHE_POST_METHOD:
    ret = _memberp_to_generic(&overridableHttpConfig->cache_post_method, conv);
    break;
  case TS_CONFIG_HTTP_REQUEST_BUFFER_ENABLED:
    ret = _memberp_to_generic(&overridableHttpConfig->request_buffer_enabled, conv);
    break;
  case TS_CONFIG_HTTP_GLOBAL_USER_AGENT_HEADER:
    ret = _memberp_to_generic(&overridableHttpConfig->global_user_agent_header, conv);
    break;
  case TS_CONFIG_HTTP_AUTH_SERVER_SESSION_PRIVATE:
    ret = _memberp_to_generic(&overridableHttpConfig->auth_server_session_private, conv);
    break;
  case TS_CONFIG_HTTP_SLOW_LOG_THRESHOLD:
    ret = _memberp_to_generic(&overridableHttpConfig->slow_log_threshold, conv);
    break;
  case TS_CONFIG_HTTP_CACHE_GENERATION:
    ret = _memberp_to_generic(&overridableHttpConfig->cache_generation_number, conv);
    break;
  case TS_CONFIG_BODY_FACTORY_TEMPLATE_BASE:
    ret = _memberp_to_generic(&overridableHttpConfig->body_factory_template_base, conv);
    break;
  case TS_CONFIG_HTTP_CACHE_OPEN_WRITE_FAIL_ACTION:
    ret = _memberp_to_generic(&overridableHttpConfig->cache_open_write_fail_action, conv);
    break;
  case TS_CONFIG_HTTP_NUMBER_OF_REDIRECTIONS:
    ret = _memberp_to_generic(&overridableHttpConfig->number_of_redirections, conv);
    break;
  case TS_CONFIG_HTTP_CACHE_MAX_OPEN_WRITE_RETRIES:
    ret = _memberp_to_generic(&overridableHttpConfig->max_cache_open_write_retries, conv);
    break;
  case TS_CONFIG_HTTP_CACHE_MAX_OPEN_WRITE_RETRY_TIMEOUT:
    ret = _memberp_to_generic(&overridableHttpConfig->max_cache_open_write_retry_timeout, conv);
    break;
  case TS_CONFIG_HTTP_REDIRECT_USE_ORIG_CACHE_KEY:
    ret = _memberp_to_generic(&overridableHttpConfig->redirect_use_orig_cache_key, conv);
    break;
  case TS_CONFIG_HTTP_ATTACH_SERVER_SESSION_TO_CLIENT:
    ret = _memberp_to_generic(&overridableHttpConfig->attach_server_session_to_client, conv);
    break;
  case TS_CONFIG_HTTP_MAX_PROXY_CYCLES:
    ret = _memberp_to_generic(&overridableHttpConfig->max_proxy_cycles, conv);
    break;
  case TS_CONFIG_WEBSOCKET_NO_ACTIVITY_TIMEOUT:
    ret = _memberp_to_generic(&overridableHttpConfig->websocket_inactive_timeout, conv);
    break;
  case TS_CONFIG_WEBSOCKET_ACTIVE_TIMEOUT:
    ret = _memberp_to_generic(&overridableHttpConfig->websocket_active_timeout, conv);
    break;
  case TS_CONFIG_HTTP_UNCACHEABLE_REQUESTS_BYPASS_PARENT:
    ret = _memberp_to_generic(&overridableHttpConfig->uncacheable_requests_bypass_parent, conv);
    break;
  case TS_CONFIG_HTTP_PARENT_PROXY_TOTAL_CONNECT_ATTEMPTS:
    ret = _memberp_to_generic(&overridableHttpConfig->parent_connect_attempts, conv);
    break;
  case TS_CONFIG_HTTP_TRANSACTION_ACTIVE_TIMEOUT_IN:
    ret = _memberp_to_generic(&overridableHttpConfig->transaction_active_timeout_in, conv);
    break;
  case TS_CONFIG_SRV_ENABLED:
    ret = _memberp_to_generic(&overridableHttpConfig->srv_enabled, conv);
    break;
  case TS_CONFIG_HTTP_FORWARD_CONNECT_METHOD:
    ret = _memberp_to_generic(&overridableHttpConfig->forward_connect_method, conv);
    break;
  case TS_CONFIG_SSL_CLIENT_VERIFY_SERVER_POLICY:
  case TS_CONFIG_SSL_CLIENT_VERIFY_SERVER_PROPERTIES:
  case TS_CONFIG_SSL_CLIENT_SNI_POLICY:
  case TS_CONFIG_SSL_CLIENT_CERT_FILENAME:
  case TS_CONFIG_SSL_CERT_FILEPATH:
  case TS_CONFIG_SSL_CLIENT_PRIVATE_KEY_FILENAME:
  case TS_CONFIG_SSL_CLIENT_CA_CERT_FILENAME:
  case TS_CONFIG_SSL_CLIENT_ALPN_PROTOCOLS:
    // String, must be handled elsewhere
    break;
  case TS_CONFIG_PARENT_FAILURES_UPDATE_HOSTDB:
    ret = _memberp_to_generic(&overridableHttpConfig->parent_failures_update_hostdb, conv);
    break;
  case TS_CONFIG_HTTP_CACHE_IGNORE_ACCEPT_MISMATCH:
    ret = _memberp_to_generic(&overridableHttpConfig->ignore_accept_mismatch, conv);
    break;
  case TS_CONFIG_HTTP_CACHE_IGNORE_ACCEPT_LANGUAGE_MISMATCH:
    ret = _memberp_to_generic(&overridableHttpConfig->ignore_accept_language_mismatch, conv);
    break;
  case TS_CONFIG_HTTP_CACHE_IGNORE_ACCEPT_ENCODING_MISMATCH:
    ret = _memberp_to_generic(&overridableHttpConfig->ignore_accept_encoding_mismatch, conv);
    break;
  case TS_CONFIG_HTTP_CACHE_IGNORE_ACCEPT_CHARSET_MISMATCH:
    ret = _memberp_to_generic(&overridableHttpConfig->ignore_accept_charset_mismatch, conv);
    break;
  case TS_CONFIG_HTTP_PARENT_PROXY_FAIL_THRESHOLD:
    ret = _memberp_to_generic(&overridableHttpConfig->parent_fail_threshold, conv);
    break;
  case TS_CONFIG_HTTP_PARENT_PROXY_RETRY_TIME:
    ret = _memberp_to_generic(&overridableHttpConfig->parent_retry_time, conv);
    break;
  case TS_CONFIG_HTTP_PER_PARENT_CONNECT_ATTEMPTS:
    ret = _memberp_to_generic(&overridableHttpConfig->per_parent_connect_attempts, conv);
    break;
  case TS_CONFIG_HTTP_ALLOW_MULTI_RANGE:
    ret = _memberp_to_generic(&overridableHttpConfig->allow_multi_range, conv);
    break;
  case TS_CONFIG_HTTP_ALLOW_HALF_OPEN:
    ret = _memberp_to_generic(&overridableHttpConfig->allow_half_open, conv);
    break;
  case TS_CONFIG_HTTP_PER_SERVER_CONNECTION_MAX:
    ret  = &overridableHttpConfig->connection_tracker_config.server_max;
    conv = &ConnectionTracker::MAX_SERVER_CONV;
    break;
  case TS_CONFIG_HTTP_SERVER_MIN_KEEP_ALIVE_CONNS:
    ret  = &overridableHttpConfig->connection_tracker_config.server_min;
    conv = &ConnectionTracker::MIN_SERVER_CONV;
    break;
  case TS_CONFIG_HTTP_PER_SERVER_CONNECTION_MATCH:
    ret  = &overridableHttpConfig->connection_tracker_config.server_match;
    conv = &ConnectionTracker::SERVER_MATCH_CONV;
    break;
  case TS_CONFIG_HTTP_HOST_RESOLUTION_PREFERENCE:
    ret  = &overridableHttpConfig->host_res_data;
    conv = &HttpTransact::HOST_RES_CONV;
    break;
  case TS_CONFIG_HTTP_NO_DNS_JUST_FORWARD_TO_PARENT:
    ret = _memberp_to_generic(&overridableHttpConfig->no_dns_forward_to_parent, conv);
    break;
  case TS_CONFIG_PLUGIN_VC_DEFAULT_BUFFER_INDEX:
    ret = _memberp_to_generic(&overridableHttpConfig->plugin_vc_default_buffer_index, conv);
    break;
  case TS_CONFIG_PLUGIN_VC_DEFAULT_BUFFER_WATER_MARK:
    ret = _memberp_to_generic(&overridableHttpConfig->plugin_vc_default_buffer_water_mark, conv);
    break;
  case TS_CONFIG_NET_SOCK_NOTSENT_LOWAT:
    ret = _memberp_to_generic(&overridableHttpConfig->sock_packet_notsent_lowat, conv);
    break;
  case TS_CONFIG_BODY_FACTORY_RESPONSE_SUPPRESSION_MODE:
    ret = _memberp_to_generic(&overridableHttpConfig->response_suppression_mode, conv);
    break;
  case TS_CONFIG_HTTP_ENABLE_PARENT_TIMEOUT_MARKDOWNS:
    ret = _memberp_to_generic(&overridableHttpConfig->enable_parent_timeout_markdowns, conv);
    break;
  case TS_CONFIG_HTTP_DISABLE_PARENT_MARKDOWNS:
    ret = _memberp_to_generic(&overridableHttpConfig->disable_parent_markdowns, conv);
    break;
  case TS_CONFIG_NET_DEFAULT_INACTIVITY_TIMEOUT:
    ret = _memberp_to_generic(&overridableHttpConfig->default_inactivity_timeout, conv);
    break;
  case TS_CONFIG_HTTP_CACHE_CACHE_URLS_THAT_LOOK_DYNAMIC:
    ret = _memberp_to_generic(&overridableHttpConfig->cache_urls_that_look_dynamic, conv);
    break;

  // This helps avoiding compiler warnings, yet detect unhandled enum members.
  case TS_CONFIG_NULL:
  case TS_CONFIG_LAST_ENTRY:
    break;
  }

  return ret;
}

// 2nd little helper function to find the struct member for getting.
static const void *
_conf_to_memberp(TSOverridableConfigKey conf, const OverridableHttpConfigParams *overridableHttpConfig, MgmtConverter const *&conv)
{
  return _conf_to_memberp(conf, const_cast<OverridableHttpConfigParams *>(overridableHttpConfig), conv);
}

/* APIs to manipulate the overridable configuration options.
 */
TSReturnCode
TSHttpTxnConfigIntSet(TSHttpTxn txnp, TSOverridableConfigKey conf, TSMgmtInt value)
{
  sdk_assert(sdk_sanity_check_txn(txnp) == TS_SUCCESS);

  HttpSM              *s = reinterpret_cast<HttpSM *>(txnp);
  MgmtConverter const *conv;

  s->t_state.setup_per_txn_configs();

  void *dest = _conf_to_memberp(conf, &(s->t_state.my_txn_conf()), conv);

  if (!dest || !conv->store_int) {
    return TS_ERROR;
  }

  conv->store_int(dest, value);

  return TS_SUCCESS;
}

TSReturnCode
TSHttpTxnConfigIntGet(TSHttpTxn txnp, TSOverridableConfigKey conf, TSMgmtInt *value)
{
  sdk_assert(sdk_sanity_check_txn(txnp) == TS_SUCCESS);
  sdk_assert(sdk_sanity_check_null_ptr((void *)value) == TS_SUCCESS);

  HttpSM              *s = reinterpret_cast<HttpSM *>(txnp);
  MgmtConverter const *conv;
  const void          *src = _conf_to_memberp(conf, s->t_state.txn_conf, conv);

  if (!src || !conv->load_int) {
    return TS_ERROR;
  }

  *value = conv->load_int(src);

  return TS_SUCCESS;
}

TSReturnCode
TSHttpTxnConfigFloatSet(TSHttpTxn txnp, TSOverridableConfigKey conf, TSMgmtFloat value)
{
  sdk_assert(sdk_sanity_check_txn(txnp) == TS_SUCCESS);

  HttpSM              *s = reinterpret_cast<HttpSM *>(txnp);
  MgmtConverter const *conv;

  s->t_state.setup_per_txn_configs();

  void *dest = _conf_to_memberp(conf, &(s->t_state.my_txn_conf()), conv);

  if (!dest || !conv->store_float) {
    return TS_ERROR;
  }

  conv->store_float(dest, value);

  return TS_SUCCESS;
}

TSReturnCode
TSHttpTxnConfigFloatGet(TSHttpTxn txnp, TSOverridableConfigKey conf, TSMgmtFloat *value)
{
  sdk_assert(sdk_sanity_check_txn(txnp) == TS_SUCCESS);
  sdk_assert(sdk_sanity_check_null_ptr(static_cast<void *>(value)) == TS_SUCCESS);

  MgmtConverter const *conv;
  const void          *src = _conf_to_memberp(conf, reinterpret_cast<HttpSM *>(txnp)->t_state.txn_conf, conv);

  if (!src || !conv->load_float) {
    return TS_ERROR;
  }
  *value = conv->load_float(src);

  return TS_SUCCESS;
}

TSReturnCode
TSHttpTxnConfigStringSet(TSHttpTxn txnp, TSOverridableConfigKey conf, const char *value, int length)
{
  sdk_assert(sdk_sanity_check_txn(txnp) == TS_SUCCESS);

  if (length == -1) {
    length = strlen(value);
  }

  HttpSM *s = reinterpret_cast<HttpSM *>(txnp);

  s->t_state.setup_per_txn_configs();

  switch (conf) {
  case TS_CONFIG_HTTP_RESPONSE_SERVER_STR:
    if (value && length > 0) {
      s->t_state.my_txn_conf().proxy_response_server_string     = const_cast<char *>(value); // The "core" likes non-const char*
      s->t_state.my_txn_conf().proxy_response_server_string_len = length;
    } else {
      s->t_state.my_txn_conf().proxy_response_server_string     = nullptr;
      s->t_state.my_txn_conf().proxy_response_server_string_len = 0;
    }
    break;
  case TS_CONFIG_HTTP_GLOBAL_USER_AGENT_HEADER:
    if (value && length > 0) {
      s->t_state.my_txn_conf().global_user_agent_header      = const_cast<char *>(value); // The "core" likes non-const char*
      s->t_state.my_txn_conf().global_user_agent_header_size = length;
    } else {
      s->t_state.my_txn_conf().global_user_agent_header      = nullptr;
      s->t_state.my_txn_conf().global_user_agent_header_size = 0;
    }
    break;
  case TS_CONFIG_BODY_FACTORY_TEMPLATE_BASE:
    if (value && length > 0) {
      s->t_state.my_txn_conf().body_factory_template_base     = const_cast<char *>(value);
      s->t_state.my_txn_conf().body_factory_template_base_len = length;
    } else {
      s->t_state.my_txn_conf().body_factory_template_base     = nullptr;
      s->t_state.my_txn_conf().body_factory_template_base_len = 0;
    }
    break;
  case TS_CONFIG_HTTP_INSERT_FORWARDED:
    if (value && length > 0) {
      swoc::LocalBufferWriter<1024> error;
      HttpForwarded::OptionBitSet   bs = HttpForwarded::optStrToBitset(std::string_view(value, length), error);
      if (!error.size()) {
        s->t_state.my_txn_conf().insert_forwarded = bs;
      } else {
        Error("HTTP %.*s", static_cast<int>(error.size()), error.data());
      }
    }
    break;
  case TS_CONFIG_HTTP_SERVER_SESSION_SHARING_MATCH:
    if (value && length > 0) {
      HttpConfig::load_server_session_sharing_match(value, s->t_state.my_txn_conf().server_session_sharing_match);
      s->t_state.my_txn_conf().server_session_sharing_match_str = const_cast<char *>(value);
    }
    break;
  case TS_CONFIG_SSL_CLIENT_VERIFY_SERVER_POLICY:
    if (value && length > 0) {
      s->t_state.my_txn_conf().ssl_client_verify_server_policy = const_cast<char *>(value);
    }
    break;
  case TS_CONFIG_SSL_CLIENT_VERIFY_SERVER_PROPERTIES:
    if (value && length > 0) {
      s->t_state.my_txn_conf().ssl_client_verify_server_properties = const_cast<char *>(value);
    }
    break;
  case TS_CONFIG_SSL_CLIENT_SNI_POLICY:
    if (value && length > 0) {
      s->t_state.my_txn_conf().ssl_client_sni_policy = const_cast<char *>(value);
    }
    break;
  case TS_CONFIG_SSL_CLIENT_CERT_FILENAME:
    if (value && length > 0) {
      s->t_state.my_txn_conf().ssl_client_cert_filename = const_cast<char *>(value);
    }
    break;
  case TS_CONFIG_SSL_CLIENT_PRIVATE_KEY_FILENAME:
    if (value && length > 0) {
      s->t_state.my_txn_conf().ssl_client_private_key_filename = const_cast<char *>(value);
    }
    break;
  case TS_CONFIG_SSL_CLIENT_CA_CERT_FILENAME:
    if (value && length > 0) {
      s->t_state.my_txn_conf().ssl_client_ca_cert_filename = const_cast<char *>(value);
    }
    break;
  case TS_CONFIG_SSL_CLIENT_ALPN_PROTOCOLS:
    if (value && length > 0) {
      s->t_state.my_txn_conf().ssl_client_alpn_protocols = const_cast<char *>(value);
    }
    break;
  case TS_CONFIG_SSL_CERT_FILEPATH:
    /* noop */
    break;
  case TS_CONFIG_HTTP_HOST_RESOLUTION_PREFERENCE:
    if (value && length > 0) {
      s->t_state.my_txn_conf().host_res_data.conf_value = const_cast<char *>(value);
    }
    [[fallthrough]];
  default: {
    if (value && length > 0) {
      MgmtConverter const *conv;
      void                *dest = _conf_to_memberp(conf, &(s->t_state.my_txn_conf()), conv);
      if (dest != nullptr && conv != nullptr && conv->store_string) {
        conv->store_string(dest, std::string_view(value, length));
      } else {
        return TS_ERROR;
      }
    }
    break;
  }
  }

  return TS_SUCCESS;
}

TSReturnCode
TSHttpTxnConfigStringGet(TSHttpTxn txnp, TSOverridableConfigKey conf, const char **value, int *length)
{
  sdk_assert(sdk_sanity_check_txn(txnp) == TS_SUCCESS);
  sdk_assert(sdk_sanity_check_null_ptr((void **)value) == TS_SUCCESS);
  sdk_assert(sdk_sanity_check_null_ptr((void *)length) == TS_SUCCESS);

  HttpSM *sm = reinterpret_cast<HttpSM *>(txnp);

  switch (conf) {
  case TS_CONFIG_HTTP_RESPONSE_SERVER_STR:
    *value  = sm->t_state.txn_conf->proxy_response_server_string;
    *length = sm->t_state.txn_conf->proxy_response_server_string_len;
    break;
  case TS_CONFIG_HTTP_GLOBAL_USER_AGENT_HEADER:
    *value  = sm->t_state.txn_conf->global_user_agent_header;
    *length = sm->t_state.txn_conf->global_user_agent_header_size;
    break;
  case TS_CONFIG_BODY_FACTORY_TEMPLATE_BASE:
    *value  = sm->t_state.txn_conf->body_factory_template_base;
    *length = sm->t_state.txn_conf->body_factory_template_base_len;
    break;
  case TS_CONFIG_HTTP_SERVER_SESSION_SHARING_MATCH:
    *value  = sm->t_state.txn_conf->server_session_sharing_match_str;
    *length = *value ? strlen(*value) : 0;
    break;
  default: {
    MgmtConverter const *conv;
    const void          *src = _conf_to_memberp(conf, sm->t_state.txn_conf, conv);
    if (src != nullptr && conv != nullptr && conv->load_string) {
      auto sv = conv->load_string(src);
      *value  = sv.data();
      *length = sv.size();
    } else {
      return TS_ERROR;
    }
    break;
  }
  }

  return TS_SUCCESS;
}

TSReturnCode
TSHttpTxnConfigFind(const char *name, int length, TSOverridableConfigKey *conf, TSRecordDataType *type)
{
  sdk_assert(sdk_sanity_check_null_ptr(name) == TS_SUCCESS);
  sdk_assert(sdk_sanity_check_null_ptr(conf) == TS_SUCCESS);

  std::string_view name_sv(name, length < 0 ? strlen(name) : length);
  if (auto config = ts::Overridable_Txn_Vars.find(name_sv); config != ts::Overridable_Txn_Vars.end()) {
    std::tie(*conf, *type) = config->second;
    return TS_SUCCESS;
  }

  return TS_ERROR;
}

TSReturnCode
TSHttpTxnPrivateSessionSet(TSHttpTxn txnp, int private_session)
{
  if (sdk_sanity_check_txn(txnp) != TS_SUCCESS) {
    return TS_ERROR;
  }
  HttpSM *sm = (HttpSM *)txnp;
  if (sm->set_server_session_private(private_session)) {
    return TS_SUCCESS;
  }
  return TS_ERROR;
}

// APIs to register new Mgmt (records) entries.
TSReturnCode
TSMgmtStringCreate(TSRecordType rec_type, const char *name, const TSMgmtString data_default, TSRecordUpdateType update_type,
                   TSRecordCheckType check_type, const char *check_regex, TSRecordAccessType access_type)
{
  if (check_regex == nullptr && check_type != TS_RECORDCHECK_NULL) {
    return TS_ERROR;
  }
  if (REC_ERR_OKAY != RecRegisterConfigString((enum RecT)rec_type, name, data_default, (enum RecUpdateT)update_type,
                                              (enum RecCheckT)check_type, check_regex, REC_SOURCE_PLUGIN,
                                              (enum RecAccessT)access_type)) {
    return TS_ERROR;
  }

  return TS_SUCCESS;
}

TSReturnCode
TSMgmtIntCreate(TSRecordType rec_type, const char *name, TSMgmtInt data_default, TSRecordUpdateType update_type,
                TSRecordCheckType check_type, const char *check_regex, TSRecordAccessType access_type)
{
  if (check_regex == nullptr && check_type != TS_RECORDCHECK_NULL) {
    return TS_ERROR;
  }
  if (REC_ERR_OKAY != RecRegisterConfigInt((enum RecT)rec_type, name, (RecInt)data_default, (enum RecUpdateT)update_type,
                                           (enum RecCheckT)check_type, check_regex, REC_SOURCE_PLUGIN,
                                           (enum RecAccessT)access_type)) {
    return TS_ERROR;
  }

  return TS_SUCCESS;
}

TSReturnCode
TSHttpTxnCloseAfterResponse(TSHttpTxn txnp, int should_close)
{
  if (sdk_sanity_check_txn(txnp) != TS_SUCCESS) {
    return TS_ERROR;
  }

  HttpSM *sm = (HttpSM *)txnp;
  if (should_close) {
    sm->t_state.client_info.keep_alive = HTTP_NO_KEEPALIVE;
    if (sm->get_ua_txn()) {
      sm->set_ua_half_close_flag();
    }
  }
  // Don't change if PIPELINE is set...
  else if (sm->t_state.client_info.keep_alive == HTTP_NO_KEEPALIVE) {
    sm->t_state.client_info.keep_alive = HTTP_KEEPALIVE;
  }

  return TS_SUCCESS;
}

// Parse a port descriptor for the proxy.config.http.server_ports descriptor format.
TSPortDescriptor
TSPortDescriptorParse(const char *descriptor)
{
  HttpProxyPort *port = new HttpProxyPort();

  if (descriptor && port->processOptions(descriptor)) {
    return (TSPortDescriptor)port;
  }

  delete port;
  return nullptr;
}

TSReturnCode
TSPortDescriptorAccept(TSPortDescriptor descp, TSCont contp)
{
  Action                     *action = nullptr;
  HttpProxyPort              *port   = (HttpProxyPort *)descp;
  NetProcessor::AcceptOptions net(make_net_accept_options(port, -1 /* nthreads */));

  if (port->isSSL()) {
    action = sslNetProcessor.main_accept((INKContInternal *)contp, port->m_fd, net);
  } else {
    action = netProcessor.main_accept((INKContInternal *)contp, port->m_fd, net);
  }

  return action ? TS_SUCCESS : TS_ERROR;
}

TSReturnCode
TSPluginDescriptorAccept(TSCont contp)
{
  Action *action = nullptr;

  HttpProxyPort::Group &proxy_ports = HttpProxyPort::global();
  for (auto &port : proxy_ports) {
    if (port.isPlugin()) {
      NetProcessor::AcceptOptions net(make_net_accept_options(&port, -1 /* nthreads */));
      action = netProcessor.main_accept((INKContInternal *)contp, port.m_fd, net);
    }
  }
  return action ? TS_SUCCESS : TS_ERROR;
}

int
TSHttpTxnBackgroundFillStarted(TSHttpTxn txnp)
{
  sdk_assert(sdk_sanity_check_txn(txnp) == TS_SUCCESS);
  HttpSM *s = (HttpSM *)txnp;

  return (s->background_fill == BACKGROUND_FILL_STARTED);
}

int
TSHttpTxnIsCacheable(TSHttpTxn txnp, TSMBuffer request, TSMBuffer response)
{
  sdk_assert(sdk_sanity_check_txn(txnp) == TS_SUCCESS);
  HttpSM  *sm = (HttpSM *)txnp;
  HTTPHdr *req, *resp;

  // We allow for either request or response to be empty (or both), in
  // which case we default to the transactions request or response.
  if (request) {
    sdk_assert(sdk_sanity_check_mbuffer(request) == TS_SUCCESS);
    req = reinterpret_cast<HTTPHdr *>(request);
  } else {
    req = &(sm->t_state.hdr_info.client_request);
  }
  if (response) {
    sdk_assert(sdk_sanity_check_mbuffer(response) == TS_SUCCESS);
    resp = reinterpret_cast<HTTPHdr *>(response);
  } else {
    resp = &(sm->t_state.hdr_info.server_response);
  }

  // Make sure these are valid response / requests, then verify if it's cacheable.
  return (req->valid() && resp->valid() && HttpTransact::is_response_cacheable(&(sm->t_state), req, resp)) ? 1 : 0;
}

int
TSHttpTxnGetMaxAge(TSHttpTxn txnp, TSMBuffer response)
{
  sdk_assert(sdk_sanity_check_txn(txnp) == TS_SUCCESS);
  HttpSM  *sm = (HttpSM *)txnp;
  HTTPHdr *resp;

  if (response) {
    // Make sure the response we got as a parameter is valid
    sdk_assert(sdk_sanity_check_mbuffer(response) == TS_SUCCESS);
    resp = reinterpret_cast<HTTPHdr *>(response);
  } else {
    // Use the transactions origin response if the user passed null
    resp = &(sm->t_state.hdr_info.server_response);
  }

  if (!resp || !resp->valid()) {
    return -1;
  }

  // We have a valid response, return max_age
  return HttpTransact::get_max_age(resp);
}

// Lookup various debug names for common HTTP types.
const char *
TSHttpServerStateNameLookup(TSServerState state)
{
  return HttpDebugNames::get_server_state_name(static_cast<HttpTransact::ServerState_t>(state));
}

const char *
TSHttpHookNameLookup(TSHttpHookID hook)
{
  return HttpDebugNames::get_api_hook_name(static_cast<TSHttpHookID>(hook));
}

const char *
TSHttpEventNameLookup(TSEvent event)
{
  return HttpDebugNames::get_event_name(static_cast<int>(event));
}

/// Re-enable NetVC that has TLSEventSupport.
class TSSslCallback : public Continuation
{
public:
  TSSslCallback(TLSEventSupport *tes, TSEvent event) : Continuation(tes->getMutexForTLSEvents().get()), m_tes(tes), m_event(event)
  {
    SET_HANDLER(&TSSslCallback::event_handler);
  }
  int
  event_handler(int /* event ATS_UNUSED */, void *)
  {
    m_tes->reenable(m_event);
    delete this;
    return 0;
  }

private:
  TLSEventSupport *m_tes;
  TSEvent          m_event;
};

/// SSL Hooks
TSReturnCode
TSVConnTunnel(TSVConn sslp)
{
  NetVConnection    *vc     = reinterpret_cast<NetVConnection *>(sslp);
  SSLNetVConnection *ssl_vc = dynamic_cast<SSLNetVConnection *>(vc);
  TSReturnCode       zret   = TS_SUCCESS;
  if (nullptr != ssl_vc) {
    ssl_vc->hookOpRequested = SSL_HOOK_OP_TUNNEL;
  } else {
    zret = TS_ERROR;
  }
  return zret;
}

TSSslConnection
TSVConnSslConnectionGet(TSVConn sslp)
{
  TSSslConnection ssl   = nullptr;
  NetVConnection *netvc = reinterpret_cast<NetVConnection *>(sslp);
  if (auto tbs = netvc->get_service<TLSBasicSupport>(); tbs) {
    ssl = reinterpret_cast<TSSslConnection>(tbs->get_tls_handle());
  }
  return ssl;
}

int
TSVConnFdGet(TSVConn vconnp)
{
  sdk_assert(sdk_sanity_check_null_ptr(vconnp) == TS_SUCCESS);
  NetVConnection *vc = reinterpret_cast<NetVConnection *>(vconnp);
  return vc->get_socket();
}

const char *
TSVConnSslSniGet(TSVConn sslp, int *length)
{
  if (sslp == nullptr) {
    if (length) {
      *length = 0;
    }
    return nullptr;
  }

  char const     *server_name = nullptr;
  NetVConnection *vc          = reinterpret_cast<NetVConnection *>(sslp);
  if (auto snis = vc->get_service<TLSSNISupport>(); snis) {
    server_name = snis->get_sni_server_name();
    if (length) {
      *length = server_name ? strlen(server_name) : 0;
    }
  }

  return server_name;
}

TSSslVerifyCTX
TSVConnSslVerifyCTXGet(TSVConn sslp)
{
  NetVConnection  *vc    = reinterpret_cast<NetVConnection *>(sslp);
  TLSBasicSupport *tlsbs = vc->get_service<TLSBasicSupport>();
  if (tlsbs != nullptr) {
    return reinterpret_cast<TSSslVerifyCTX>(tlsbs->get_tls_cert_to_verify());
  }
  return nullptr;
}

TSSslContext
TSSslContextFindByName(const char *name)
{
  if (nullptr == name || 0 == strlen(name)) {
    // an empty name is an invalid input
    return nullptr;
  }
  TSSslContext   ret    = nullptr;
  SSLCertLookup *lookup = SSLCertificateConfig::acquire();
  if (lookup != nullptr) {
    SSLCertContext *cc = lookup->find(name);
    if (cc) {
      shared_SSL_CTX ctx = cc->getCtx();
      if (ctx) {
        ret = reinterpret_cast<TSSslContext>(ctx.get());
      }
    }
    SSLCertificateConfig::release(lookup);
  }
  return ret;
}
TSSslContext
TSSslContextFindByAddr(struct sockaddr const *addr)
{
  TSSslContext   ret    = nullptr;
  SSLCertLookup *lookup = SSLCertificateConfig::acquire();
  if (lookup != nullptr) {
    IpEndpoint ip;
    ip.assign(addr);
    SSLCertContext *cc = lookup->find(ip);
    if (cc) {
      shared_SSL_CTX ctx = cc->getCtx();
      if (ctx) {
        ret = reinterpret_cast<TSSslContext>(ctx.get());
      }
    }
    SSLCertificateConfig::release(lookup);
  }
  return ret;
}

/**
 * This function sets the secret cache value for a given secret name.  This allows
 * plugins to load cert/key PEM information on for use by the TLS core
 */
TSReturnCode
TSSslSecretSet(const char *secret_name, int secret_name_length, const char *secret_data, int secret_data_len)
{
  TSReturnCode      retval = TS_SUCCESS;
  std::string const secret_name_str{secret_name, unsigned(secret_name_length)};
  SSLConfigParams  *load_params = SSLConfig::load_acquire();
  SSLConfigParams  *params      = SSLConfig::acquire();
  if (load_params != nullptr) { // Update the current data structure
    Dbg(dbg_ctl_ssl_cert_update, "Setting secrets in SSLConfig load for: %.*s", secret_name_length, secret_name);
    load_params->secrets.setSecret(secret_name_str, std::string_view(secret_data, secret_data_len));
    load_params->updateCTX(secret_name_str);
    SSLConfig::load_release(load_params);
  }
  if (params != nullptr) {
    Dbg(dbg_ctl_ssl_cert_update, "Setting secrets in SSLConfig for: %.*s", secret_name_length, secret_name);
    params->secrets.setSecret(secret_name_str, std::string_view(secret_data, secret_data_len));
    params->updateCTX(secret_name_str);
    SSLConfig::release(params);
  }
  return retval;
}

TSReturnCode
TSSslSecretUpdate(const char *secret_name, int secret_name_length)
{
  TSReturnCode     retval = TS_SUCCESS;
  SSLConfigParams *params = SSLConfig::acquire();
  if (params != nullptr) {
    params->updateCTX(std::string(secret_name, secret_name_length));
  }
  SSLConfig::release(params);
  return retval;
}

char *
TSSslSecretGet(const char *secret_name, int secret_name_length, int *secret_data_length)
{
  sdk_assert(secret_name != nullptr);
  sdk_assert(secret_data_length != nullptr);

  bool             loading = true;
  SSLConfigParams *params  = SSLConfig::load_acquire();
  if (params == nullptr) {
    params  = SSLConfig::acquire();
    loading = false;
  }
  std::string const secret_data = params->secrets.getSecret(std::string(secret_name, secret_name_length));
  char             *data{nullptr};
  if (secret_data.empty()) {
    *secret_data_length = 0;

  } else {
    data = static_cast<char *>(ats_malloc(secret_data.size()));
    memcpy(data, secret_data.data(), secret_data.size());
    *secret_data_length = secret_data.size();
  }
  if (loading) {
    SSLConfig::load_release(params);
  } else {
    SSLConfig::release(params);
  }
  return data;
}

/**
 * This function retrieves an array of lookup keys for client contexts loaded in
 * traffic server. Given a 2-level mapping for client contexts, every 2 lookup keys
 * can be used to locate and identify 1 context.
 * @param n Allocated size for result array.
 * @param result Const char pointer arrays to be filled with lookup keys.
 * @param actual Total number of lookup keys.
 */
TSReturnCode
TSSslClientContextsNamesGet(int n, const char **result, int *actual)
{
  sdk_assert(n == 0 || result != nullptr);
  int              idx = 0, count = 0;
  SSLConfigParams *params = SSLConfig::acquire();

  if (params) {
    auto &ctx_map_lock = params->ctxMapLock;
    auto &ca_map       = params->top_level_ctx_map;
    auto  mem          = static_cast<std::string_view *>(alloca(sizeof(std::string_view) * n));
    ink_mutex_acquire(&ctx_map_lock);
    for (auto &ca_pair : ca_map) {
      // Populate mem array with 2 strings each time
      for (auto &ctx_pair : ca_pair.second) {
        if (idx + 1 < n) {
          mem[idx++] = ca_pair.first;
          mem[idx++] = ctx_pair.first;
        }
        count += 2;
      }
    }
    ink_mutex_release(&ctx_map_lock);
    for (int i = 0; i < idx; i++) {
      result[i] = mem[i].data();
    }
  }
  if (actual) {
    *actual = count;
  }
  SSLConfig::release(params);
  return TS_SUCCESS;
}

/**
 * This function returns the client context corresponding to the lookup keys provided.
 * User should call TSSslClientContextsGet() first to determine which lookup keys are
 * present before querying for them. User will need to release the context returned
 * from this function.
 * Returns valid TSSslContext on success and nullptr on failure.
 * @param first_key Key string for the top level.
 * @param second_key Key string for the second level.
 */
TSSslContext
TSSslClientContextFindByName(const char *ca_paths, const char *ck_paths)
{
  if (!ca_paths || !ck_paths || ca_paths[0] == '\0' || ck_paths[0] == '\0') {
    return nullptr;
  }
  SSLConfigParams *params = SSLConfig::acquire();
  TSSslContext     retval = nullptr;
  if (params) {
    ink_mutex_acquire(&params->ctxMapLock);
    auto ca_iter = params->top_level_ctx_map.find(ca_paths);
    if (ca_iter != params->top_level_ctx_map.end()) {
      auto ctx_iter = ca_iter->second.find(ck_paths);
      if (ctx_iter != ca_iter->second.end()) {
        SSL_CTX_up_ref(ctx_iter->second.get());
        retval = reinterpret_cast<TSSslContext>(ctx_iter->second.get());
      }
    }
    ink_mutex_release(&params->ctxMapLock);
  }
  SSLConfig::release(params);
  return retval;
}

TSSslContext
TSSslServerContextCreate(TSSslX509 cert, const char *certname, const char *rsp_file)
{
  TSSslContext     ret    = nullptr;
  SSLConfigParams *config = SSLConfig::acquire();
  if (config != nullptr) {
    ret = reinterpret_cast<TSSslContext>(SSLCreateServerContext(config, nullptr));
    if (ret && SSLConfigParams::ssl_ocsp_enabled && cert && certname) {
      if (SSL_CTX_set_tlsext_status_cb(reinterpret_cast<SSL_CTX *>(ret), ssl_callback_ocsp_stapling)) {
        if (!ssl_stapling_init_cert(reinterpret_cast<SSL_CTX *>(ret), reinterpret_cast<X509 *>(cert), certname, rsp_file)) {
          Warning("failed to configure SSL_CTX for OCSP Stapling info for certificate at %s", (const char *)certname);
        }
      }
    }
    SSLConfig::release(config);
  }
  return ret;
}

void
TSSslContextDestroy(TSSslContext ctx)
{
  SSLReleaseContext(reinterpret_cast<SSL_CTX *>(ctx));
}

TSReturnCode
TSSslClientCertUpdate(const char *cert_path, const char *key_path)
{
  if (nullptr == cert_path) {
    return TS_ERROR;
  }

  std::string      key;
  shared_SSL_CTX   client_ctx = nullptr;
  SSLConfigParams *params     = SSLConfig::acquire();

  // Generate second level key for client context lookup
  swoc::bwprint(key, "{}:{}", cert_path, key_path);
  Dbg(dbg_ctl_ssl_cert_update, "TSSslClientCertUpdate(): Use %.*s as key for lookup", static_cast<int>(key.size()), key.data());

  if (nullptr != params) {
    // Try to update client contexts maps
    auto       &ca_paths_map = params->top_level_ctx_map;
    auto       &map_lock     = params->ctxMapLock;
    std::string ca_paths_key;
    // First try to locate the client context and its CA path (by top level)
    ink_mutex_acquire(&map_lock);
    for (auto &ca_paths_pair : ca_paths_map) {
      auto &ctx_map = ca_paths_pair.second;
      auto  iter    = ctx_map.find(key);
      if (iter != ctx_map.end() && iter->second != nullptr) {
        ca_paths_key = ca_paths_pair.first;
        break;
      }
    }
    ink_mutex_release(&map_lock);

    // Only update on existing
    if (ca_paths_key.empty()) {
      return TS_ERROR;
    }

    // Extract CA related paths
    size_t      sep            = ca_paths_key.find(':');
    std::string ca_bundle_file = ca_paths_key.substr(0, sep);
    std::string ca_bundle_path = ca_paths_key.substr(sep + 1);

    // Build new client context
    client_ctx =
      shared_SSL_CTX(SSLCreateClientContext(params, ca_bundle_path.empty() ? nullptr : ca_bundle_path.c_str(),
                                            ca_bundle_file.empty() ? nullptr : ca_bundle_file.c_str(), cert_path, key_path),
                     SSL_CTX_free);

    // Successfully generates a client context, update in the map
    ink_mutex_acquire(&map_lock);
    auto iter = ca_paths_map.find(ca_paths_key);
    if (iter != ca_paths_map.end() && iter->second.count(key)) {
      iter->second[key] = client_ctx;
    } else {
      client_ctx = nullptr;
    }
    ink_mutex_release(&map_lock);
  }

  return client_ctx ? TS_SUCCESS : TS_ERROR;
}

TSReturnCode
TSSslServerCertUpdate(const char *cert_path, const char *key_path)
{
  if (nullptr == cert_path) {
    return TS_ERROR;
  }

  if (!key_path || key_path[0] == '\0') {
    key_path = cert_path;
  }

  SSLCertContext       *cc       = nullptr;
  shared_SSL_CTX        test_ctx = nullptr;
  std::shared_ptr<X509> cert     = nullptr;

  SSLConfig::scoped_config            config;
  SSLCertificateConfig::scoped_config lookup;

  if (lookup && config) {
    // Read cert from path to extract lookup key (common name)
    scoped_BIO bio(BIO_new_file(cert_path, "r"));
    if (bio) {
      cert = std::shared_ptr<X509>(PEM_read_bio_X509(bio.get(), nullptr, nullptr, nullptr), X509_free);
    }
    if (!bio || !cert) {
      SSLError("Failed to load certificate/key from %s", cert_path);
      return TS_ERROR;
    }

    // Extract common name
    int              pos              = X509_NAME_get_index_by_NID(X509_get_subject_name(cert.get()), NID_commonName, -1);
    X509_NAME_ENTRY *common_name      = X509_NAME_get_entry(X509_get_subject_name(cert.get()), pos);
    ASN1_STRING     *common_name_asn1 = X509_NAME_ENTRY_get_data(common_name);
    char *common_name_str = reinterpret_cast<char *>(const_cast<unsigned char *>(ASN1_STRING_get0_data(common_name_asn1)));
    if (ASN1_STRING_length(common_name_asn1) != static_cast<int>(strlen(common_name_str))) {
      // Embedded null char
      return TS_ERROR;
    }
    Dbg(dbg_ctl_ssl_cert_update, "Updating from %s with common name %s", cert_path, common_name_str);

    // Update context to use cert
    cc = lookup->find(common_name_str);
    if (cc && cc->getCtx()) {
      test_ctx = shared_SSL_CTX(SSLCreateServerContext(config, cc->userconfig.get(), cert_path, key_path), SSLReleaseContext);
      if (!test_ctx) {
        return TS_ERROR;
      }
      // Atomic Swap
      cc->setCtx(test_ctx);
      return TS_SUCCESS;
    }
  }

  return TS_ERROR;
}

TSReturnCode
TSSslTicketKeyUpdate(char *ticketData, int ticketDataLen)
{
  return SSLTicketKeyConfig::reconfigure_data(ticketData, ticketDataLen) ? TS_SUCCESS : TS_ERROR;
}

TSReturnCode
TSVConnProtocolEnable(TSVConn connp, const char *protocol_name)
{
  TSReturnCode retval       = TS_ERROR;
  int          protocol_idx = globalSessionProtocolNameRegistry.toIndexConst(std::string_view{protocol_name});
  auto         net_vc       = reinterpret_cast<UnixNetVConnection *>(connp);
  if (auto alpn = net_vc->get_service<ALPNSupport>(); alpn) {
    alpn->enableProtocol(protocol_idx);
    retval = TS_SUCCESS;
  }
  return retval;
}

TSReturnCode
TSVConnProtocolDisable(TSVConn connp, const char *protocol_name)
{
  TSReturnCode retval       = TS_ERROR;
  int          protocol_idx = globalSessionProtocolNameRegistry.toIndexConst(std::string_view{protocol_name});
  auto         net_vc       = reinterpret_cast<UnixNetVConnection *>(connp);
  if (auto alpn = net_vc->get_service<ALPNSupport>(); alpn) {
    alpn->disableProtocol(protocol_idx);
    retval = TS_SUCCESS;
  }
  return retval;
}

TSAcceptor
TSAcceptorGet(TSVConn sslp)
{
  NetVConnection    *vc     = reinterpret_cast<NetVConnection *>(sslp);
  SSLNetVConnection *ssl_vc = dynamic_cast<SSLNetVConnection *>(vc);
  return ssl_vc ? reinterpret_cast<TSAcceptor>(ssl_vc->accept_object) : nullptr;
}

TSAcceptor
TSAcceptorGetbyID(int ID)
{
  SCOPED_MUTEX_LOCK(lock, naVecMutex, this_ethread());
  auto ret = naVec.at(ID);
  Dbg(dbg_ctl_ssl, "getNetAccept in INK API.cc %p", ret);
  return reinterpret_cast<TSAcceptor>(ret);
}

int
TSAcceptorIDGet(TSAcceptor acceptor)
{
  NetAccept *na = reinterpret_cast<NetAccept *>(acceptor);
  return na ? na->id : -1;
}

int
TSAcceptorCount()
{
  SCOPED_MUTEX_LOCK(lock, naVecMutex, this_ethread());
  return naVec.size();
}

int
TSVConnIsSsl(TSVConn sslp)
{
  NetVConnection    *vc     = reinterpret_cast<NetVConnection *>(sslp);
  SSLNetVConnection *ssl_vc = dynamic_cast<SSLNetVConnection *>(vc);
  return ssl_vc != nullptr;
}

int
TSVConnProvidedSslCert(TSVConn sslp)
{
  NetVConnection *vc = reinterpret_cast<NetVConnection *>(sslp);
  return vc->provided_cert();
}

void
TSVConnReenable(TSVConn vconn)
{
  TSVConnReenableEx(vconn, TS_EVENT_CONTINUE);
}

void
TSVConnReenableEx(TSVConn vconn, TSEvent event)
{
  NetVConnection *vc = reinterpret_cast<NetVConnection *>(vconn);

  if (auto tes = vc->get_service<TLSEventSupport>(); tes) {
    EThread *eth = this_ethread();

    // We use the mutex of VC's NetHandler so we can put the VC into ready_list by reenable()
    Ptr<ProxyMutex> m = tes->getMutexForTLSEvents();
    MUTEX_TRY_LOCK(trylock, m, eth);
    if (trylock.is_locked()) {
      tes->reenable(event);
    } else {
      // We schedule the reenable to the home thread of ssl_vc.
      tes->getThreadForTLSEvents()->schedule_imm(new TSSslCallback(tes, event));
    }
  }
}

<<<<<<< HEAD
=======
TSSslSession
TSSslSessionGet(const TSSslSessionID *session_id)
{
  SSL_SESSION *session = nullptr;
  if (session_id && session_cache) {
    session_cache->getSession(reinterpret_cast<const SSLSessionID &>(*session_id), &session, nullptr);
  }
  return reinterpret_cast<TSSslSession>(session);
}

int
TSSslSessionGetBuffer(const TSSslSessionID *session_id, char *buffer, int *len_ptr)
{
  int true_len = 0;
  // Don't get if there is no session id or the cache is not yet set up
  if (session_id && session_cache && len_ptr) {
    true_len = session_cache->getSessionBuffer(reinterpret_cast<const SSLSessionID &>(*session_id), buffer, *len_ptr);
  }
  return true_len;
}

TSReturnCode
TSSslSessionInsert(const TSSslSessionID *session_id, TSSslSession add_session, TSSslConnection ssl_conn)
{
  // Don't insert if there is no session id or the cache is not yet set up
  if (session_id && session_cache) {
    if (dbg_ctl_ssl_session_cache_insert.on()) {
      const SSLSessionID *sid = reinterpret_cast<const SSLSessionID *>(session_id);
      char                buf[sid->len * 2 + 1];
      sid->toString(buf, sizeof(buf));
      DbgPrint(dbg_ctl_ssl_session_cache_insert, "TSSslSessionInsert: Inserting session '%s' ", buf);
    }
    SSL_SESSION *session = reinterpret_cast<SSL_SESSION *>(add_session);
    SSL         *ssl     = reinterpret_cast<SSL *>(ssl_conn);
    session_cache->insertSession(reinterpret_cast<const SSLSessionID &>(*session_id), session, ssl);
    // insertSession returns void, assume all went well
    return TS_SUCCESS;
  } else {
    return TS_ERROR;
  }
}

TSReturnCode
TSSslSessionRemove(const TSSslSessionID *session_id)
{
  // Don't remove if there is no session id or the cache is not yet set up
  if (session_id && session_cache) {
    session_cache->removeSession(reinterpret_cast<const SSLSessionID &>(*session_id));
    // removeSession returns void, assume all went well
    return TS_SUCCESS;
  } else {
    return TS_ERROR;
  }
}

>>>>>>> 43b68ee6
// APIs for managing and using UUIDs.
TSUuid
TSUuidCreate()
{
  ATSUuid *uuid = new ATSUuid();
  return (TSUuid)uuid;
}

void
TSUuidDestroy(TSUuid uuid)
{
  sdk_assert(sdk_sanity_check_null_ptr((void *)uuid) == TS_SUCCESS);
  delete (ATSUuid *)uuid;
}

TSReturnCode
TSUuidCopy(TSUuid dest, const TSUuid src)
{
  sdk_assert(sdk_sanity_check_null_ptr((void *)dest) == TS_SUCCESS);
  sdk_assert(sdk_sanity_check_null_ptr((void *)src) == TS_SUCCESS);
  ATSUuid *d = (ATSUuid *)dest;
  ATSUuid *s = (ATSUuid *)src;

  if (s->valid()) {
    *d = *s;
    return TS_SUCCESS;
  }

  return TS_ERROR;
}

TSReturnCode
TSUuidInitialize(TSUuid uuid, TSUuidVersion v)
{
  sdk_assert(sdk_sanity_check_null_ptr((void *)uuid) == TS_SUCCESS);
  ATSUuid *u = (ATSUuid *)uuid;

  u->initialize(v);
  return u->valid() ? TS_SUCCESS : TS_ERROR;
}

TSUuid
TSProcessUuidGet()
{
  Machine *machine = Machine::instance();
  return (TSUuid)(&machine->uuid);
}

const char *
TSUuidStringGet(const TSUuid uuid)
{
  sdk_assert(sdk_sanity_check_null_ptr((void *)uuid) == TS_SUCCESS);
  ATSUuid *u = (ATSUuid *)(uuid);

  if (u->valid()) {
    return u->getString();
  }

  return nullptr;
}

TSReturnCode
TSClientRequestUuidGet(TSHttpTxn txnp, char *uuid_str)
{
  sdk_assert(sdk_sanity_check_null_ptr((void *)uuid_str) == TS_SUCCESS);

  HttpSM     *sm      = (HttpSM *)txnp;
  const char *machine = (char *)Machine::instance()->uuid.getString();
  int         len;

  len = snprintf(uuid_str, TS_CRUUID_STRING_LEN + 1, "%s-%" PRId64 "", machine, sm->sm_id);
  if (len > TS_CRUUID_STRING_LEN) {
    return TS_ERROR;
  }

  return TS_SUCCESS;
}

TSReturnCode
TSUuidStringParse(TSUuid uuid, const char *str)
{
  sdk_assert(sdk_sanity_check_null_ptr((void *)uuid) == TS_SUCCESS);
  sdk_assert(sdk_sanity_check_null_ptr((void *)str) == TS_SUCCESS);
  ATSUuid *u = (ATSUuid *)uuid;

  if (u->parseString(str)) {
    return TS_SUCCESS;
  }

  return TS_ERROR;
}

TSUuidVersion
TSUuidVersionGet(TSUuid uuid)
{
  sdk_assert(sdk_sanity_check_null_ptr((void *)uuid) == TS_SUCCESS);
  ATSUuid *u = (ATSUuid *)uuid;

  return u->version();
}

// Expose the HttpSM's sequence number (ID)
uint64_t
TSHttpTxnIdGet(TSHttpTxn txnp)
{
  sdk_assert(sdk_sanity_check_txn(txnp) == TS_SUCCESS);
  HttpSM *sm = (HttpSM *)txnp;

  return (uint64_t)sm->sm_id;
}

// Returns unique client session identifier
int64_t
TSHttpSsnIdGet(TSHttpSsn ssnp)
{
  sdk_assert(sdk_sanity_check_http_ssn(ssnp) == TS_SUCCESS);
  ProxySession const *cs = reinterpret_cast<ProxySession *>(ssnp);
  return cs->connection_id();
}

// Return information about the protocols used by the client
TSReturnCode
TSHttpTxnClientProtocolStackGet(TSHttpTxn txnp, int count, const char **result, int *actual)
{
  sdk_assert(sdk_sanity_check_txn(txnp) == TS_SUCCESS);
  sdk_assert(count == 0 || result != nullptr);
  HttpSM *sm        = reinterpret_cast<HttpSM *>(txnp);
  int     new_count = 0;
  if (sm && count > 0) {
    auto mem  = static_cast<std::string_view *>(alloca(sizeof(std::string_view) * count));
    new_count = sm->populate_client_protocol(mem, count);
    for (int i = 0; i < new_count; ++i) {
      result[i] = mem[i].data();
    }
  }
  if (actual) {
    *actual = new_count;
  }
  return TS_SUCCESS;
}

TSReturnCode
TSHttpSsnClientProtocolStackGet(TSHttpSsn ssnp, int count, const char **result, int *actual)
{
  sdk_assert(sdk_sanity_check_http_ssn(ssnp) == TS_SUCCESS);
  sdk_assert(count == 0 || result != nullptr);
  auto const *cs        = reinterpret_cast<ProxySession *>(ssnp);
  int         new_count = 0;
  if (cs && count > 0) {
    auto mem  = static_cast<std::string_view *>(alloca(sizeof(std::string_view) * count));
    new_count = cs->populate_protocol(mem, count);
    for (int i = 0; i < new_count; ++i) {
      result[i] = mem[i].data();
    }
  }
  if (actual) {
    *actual = new_count;
  }
  return TS_SUCCESS;
}

// Return information about the protocols used by the server
TSReturnCode
TSHttpTxnServerProtocolStackGet(TSHttpTxn txnp, int count, const char **result, int *actual)
{
  sdk_assert(sdk_sanity_check_txn(txnp) == TS_SUCCESS);
  sdk_assert(count == 0 || result != nullptr);
  HttpSM *sm        = reinterpret_cast<HttpSM *>(txnp);
  int     new_count = 0;
  if (sm && count > 0) {
    auto mem  = static_cast<std::string_view *>(alloca(sizeof(std::string_view) * count));
    new_count = sm->populate_server_protocol(mem, count);
    for (int i = 0; i < new_count; ++i) {
      result[i] = mem[i].data();
    }
  }
  if (actual) {
    *actual = new_count;
  }
  return TS_SUCCESS;
}

const char *
TSNormalizedProtocolTag(const char *tag)
{
  return RecNormalizeProtoTag(tag);
}

const char *
TSHttpTxnClientProtocolStackContains(TSHttpTxn txnp, const char *tag)
{
  sdk_assert(sdk_sanity_check_txn(txnp) == TS_SUCCESS);
  HttpSM *sm = reinterpret_cast<HttpSM *>(txnp);
  return sm->client_protocol_contains(std::string_view{tag});
}

const char *
TSHttpSsnClientProtocolStackContains(TSHttpSsn ssnp, const char *tag)
{
  sdk_assert(sdk_sanity_check_http_ssn(ssnp) == TS_SUCCESS);
  ProxySession *cs = reinterpret_cast<ProxySession *>(ssnp);
  return cs->protocol_contains(std::string_view{tag});
}

const char *
TSHttpTxnServerProtocolStackContains(TSHttpTxn txnp, const char *tag)
{
  sdk_assert(sdk_sanity_check_txn(txnp) == TS_SUCCESS);
  HttpSM *sm = reinterpret_cast<HttpSM *>(txnp);
  return sm->server_protocol_contains(std::string_view{tag});
}

const char *
TSRegisterProtocolTag(const char * /* tag ATS_UNUSED */)
{
  return nullptr;
}

TSReturnCode
TSHttpTxnRedoCacheLookup(TSHttpTxn txnp, const char *url, int length)
{
  sdk_assert(sdk_sanity_check_txn(txnp) == TS_SUCCESS);

  HttpSM              *sm = reinterpret_cast<HttpSM *>(txnp);
  HttpTransact::State *s  = &(sm->t_state);
  sdk_assert(s->next_action == HttpTransact::SM_ACTION_CACHE_LOOKUP);

  // Because of where this is in the state machine, the storage for the cache_info URL must
  // have already been initialized and @a lookup_url must be valid.
  auto result = s->cache_info.lookup_url->parse(url, length < 0 ? strlen(url) : length);
  if (PARSE_RESULT_DONE == result) {
    s->transact_return_point = nullptr;
    sm->rewind_state_machine();
    return TS_SUCCESS;
  }
  return TS_ERROR;
}

namespace
{
// Function that contains the common logic for TSRemapFrom/ToUrlGet().
//
TSReturnCode
remapUrlGet(TSHttpTxn txnp, TSMLoc *urlLocp, URL *(UrlMappingContainer::*mfp)() const)
{
  sdk_assert(sdk_sanity_check_txn(txnp) == TS_SUCCESS);
  sdk_assert(sdk_sanity_check_null_ptr(urlLocp) == TS_SUCCESS);
  HttpSM *sm = reinterpret_cast<HttpSM *>(txnp);

  URL *url = (sm->t_state.url_map.*mfp)();
  if (url == nullptr) {
    return TS_ERROR;
  }

  auto urlImpl = url->m_url_impl;
  if (urlImpl == nullptr) {
    return TS_ERROR;
  }

  *urlLocp = reinterpret_cast<TSMLoc>(urlImpl);

  return TS_SUCCESS;
}

} // end anonymous namespace

TSReturnCode
TSRemapFromUrlGet(TSHttpTxn txnp, TSMLoc *urlLocp)
{
  return remapUrlGet(txnp, urlLocp, &UrlMappingContainer::getFromURL);
}

TSReturnCode
TSRemapToUrlGet(TSHttpTxn txnp, TSMLoc *urlLocp)
{
  return remapUrlGet(txnp, urlLocp, &UrlMappingContainer::getToURL);
}

void *
TSRemapDLHandleGet(TSRemapPluginInfo plugin_info)
{
  sdk_assert(sdk_sanity_check_null_ptr(plugin_info) == TS_SUCCESS);
  RemapPluginInfo *info = reinterpret_cast<RemapPluginInfo *>(plugin_info);

  return info->dlh();
}

TSReturnCode
TSHostnameIsSelf(const char *hostname, size_t hostname_len)
{
  return Machine::instance()->is_self(std::string_view{hostname, hostname_len}) ? TS_SUCCESS : TS_ERROR;
}

TSReturnCode
TSHostStatusGet(const char *hostname, const size_t hostname_len, TSHostStatus *status, unsigned int *reason)
{
  HostStatRec *hst = HostStatus::instance().getHostStatus(std::string_view(hostname, hostname_len));
  if (hst == nullptr) {
    return TS_ERROR;
  }
  if (status != nullptr) {
    *status = hst->status;
  }
  if (reason != nullptr) {
    *reason = hst->reasons;
  }
  return TS_SUCCESS;
}

void
TSHostStatusSet(const char *hostname, const size_t hostname_len, TSHostStatus status, const unsigned int down_time,
                const unsigned int reason)
{
  HostStatus::instance().setHostStatus(std::string_view(hostname, hostname_len), status, down_time, reason);
}

// TSHttpTxnResponseActionSet takes a ResponseAction and sets it as the behavior for finding the next parent.
// Be aware ATS will never change this outside a plugin. Therefore, plugins which set the ResponseAction
// to retry must also un-set it after the subsequent success or failure, or ATS will retry forever!
//
// The passed *action must not be null, and is copied and may be destroyed after this call returns.
// Callers must maintain owernship of action.hostname, and its lifetime must exceed the transaction.
void
TSHttpTxnResponseActionSet(TSHttpTxn txnp, TSResponseAction *action)
{
  HttpSM              *sm    = reinterpret_cast<HttpSM *>(txnp);
  HttpTransact::State *s     = &(sm->t_state);
  s->response_action.handled = true;
  s->response_action.action  = *action;
}

// Get the ResponseAction set by a plugin.
//
// The action is an out-param and must point to a valid location.
// The returned action.hostname must not be modified, and is owned by some plugin if not null.
//
// The action members will always be zero, if no plugin has called TSHttpTxnResponseActionSet.
//
void
TSHttpTxnResponseActionGet(TSHttpTxn txnp, TSResponseAction *action)
{
  HttpSM              *sm = reinterpret_cast<HttpSM *>(txnp);
  HttpTransact::State *s  = &(sm->t_state);
  if (!s->response_action.handled) {
    memset(action, 0, sizeof(TSResponseAction)); // because {0} gives a C++ warning. Ugh.
  } else {
    *action = s->response_action.action;
  }
}

TSIOBufferReader
TSHttpTxnPostBufferReaderGet(TSHttpTxn txnp)
{
  sdk_assert(sdk_sanity_check_txn(txnp) == TS_SUCCESS);
  HttpSM *sm = (HttpSM *)txnp;
  return (TSIOBufferReader)sm->get_postbuf_clone_reader();
}

TSRPCProviderHandle
TSRPCRegister(const char *provider_name, size_t provider_len, const char *yaml_version, size_t yamlcpp_lib_len)
{
  sdk_assert(sdk_sanity_check_null_ptr(yaml_version) == TS_SUCCESS);
  sdk_assert(sdk_sanity_check_null_ptr(provider_name) == TS_SUCCESS);

  // We want to make sure that plugins are using the same yaml library version as we use internally. Plugins have to cast the
  // TSYaml to the YAML::Node, in order for them to make sure the version compatibility they need to register here and make sure
  // the version is the same.
  if (std::string_view{yaml_version, yamlcpp_lib_len} != YAMLCPP_LIB_VERSION) {
    Dbg(dbg_ctl_rpc_api, "[%.*s] YAML version check failed. Passed='%.*s', expected='%s'", static_cast<int>(provider_len),
        provider_name, static_cast<int>(yamlcpp_lib_len), yaml_version, YAMLCPP_LIB_VERSION);

    return nullptr;
  }

  ::rpc::RPCRegistryInfo *info = new ::rpc::RPCRegistryInfo();
  info->provider               = {provider_name, provider_len};

  return (TSRPCProviderHandle)info;
}

TSReturnCode
TSRPCRegisterMethodHandler(const char *name, size_t name_len, TSRPCMethodCb callback, TSRPCProviderHandle info,
                           const TSRPCHandlerOptions *opt)
{
  sdk_assert(sdk_sanity_check_rpc_handler_options(opt) == TS_SUCCESS);

  if (!::rpc::add_method_handler_from_plugin(
        {name, name_len},
        [callback](std::string_view const &id, const YAML::Node &params) -> void {
          std::string msgId{id.data(), id.size()};
          callback(msgId.c_str(), (TSYaml)&params);
        },
        (const ::rpc::RPCRegistryInfo *)info, *opt)) {
    return TS_ERROR;
  }
  return TS_SUCCESS;
}

TSReturnCode
TSRPCRegisterNotificationHandler(const char *name, size_t name_len, TSRPCNotificationCb callback, TSRPCProviderHandle info,
                                 const TSRPCHandlerOptions *opt)
{
  sdk_assert(sdk_sanity_check_rpc_handler_options(opt) == TS_SUCCESS);

  if (!::rpc::add_notification_handler(
        {name, name_len}, [callback](const YAML::Node &params) -> void { callback((TSYaml)&params); },
        (const ::rpc::RPCRegistryInfo *)info, *opt)) {
    return TS_ERROR;
  }
  return TS_SUCCESS;
}

TSReturnCode
TSRPCHandlerDone(TSYaml resp)
{
  Dbg(dbg_ctl_rpc_api, ">> Handler seems to be done");
  std::lock_guard<std::mutex> lock(::rpc::g_rpcHandlingMutex);
  auto                        data       = *(YAML::Node *)resp;
  ::rpc::g_rpcHandlerResponseData        = data;
  ::rpc::g_rpcHandlerProcessingCompleted = true;
  ::rpc::g_rpcHandlingCompletion.notify_one();
  Dbg(dbg_ctl_rpc_api, ">> all set.");
  return TS_SUCCESS;
}

TSReturnCode
TSRPCHandlerError(int ec, const char *descr, size_t descr_len)
{
  Dbg(dbg_ctl_rpc_api, ">> Handler seems to be done with an error");
  std::lock_guard<std::mutex> lock(rpc::g_rpcHandlingMutex);
  ::rpc::g_rpcHandlerResponseData        = swoc::Errata(ts::make_errno_code(ec), "{}", swoc::TextView{descr, descr_len});
  ::rpc::g_rpcHandlerProcessingCompleted = true;
  ::rpc::g_rpcHandlingCompletion.notify_one();
  Dbg(dbg_ctl_rpc_api, ">> error  flagged.");
  return TS_SUCCESS;
}

TSReturnCode
TSRecYAMLConfigParse(TSYaml node, TSYAMLRecNodeHandler handler, void *data)
{
  swoc::Errata err;
  try {
    err = ParseRecordsFromYAML(
      *reinterpret_cast<YAML::Node *>(node),
      [handler, data](const CfgNode &field, swoc::Errata &) -> void {
        // Errors from the handler should be reported and handled by the handler.
        // RecYAMLConfigFileParse will report any YAML parsing error.
        TSYAMLRecCfgFieldData cfg;
        auto const           &field_str = field.node.as<std::string>();
        cfg.field_name                  = field_str.c_str();
        cfg.record_name                 = field.get_record_name().data();
        cfg.value_node                  = reinterpret_cast<TSYaml>(const_cast<YAML::Node *>(&field.value_node));
        handler(&cfg, data);
      },
      true /* lock */);
  } catch (std::exception const &ex) {
    err.note(ERRATA_ERROR, "RecYAMLConfigParse error cought: {}", ex.what());
  }
  // Drop API logs in case of an error.
  if (!err.empty()) {
    std::string buf;
    Dbg(dbg_ctl_plugin, "%s", swoc::bwprint(buf, "{}", err).c_str());
  }

  return err.empty() ? TS_SUCCESS : TS_ERROR;
}

TSTxnType
TSHttpTxnTypeGet(TSHttpTxn txnp)
{
  sdk_assert(sdk_sanity_check_txn(txnp) == TS_SUCCESS);
  HttpSM   *sm     = (HttpSM *)txnp;
  TSTxnType retval = TS_TXN_TYPE_UNKNOWN;
  if (sm != nullptr) {
    if (sm->t_state.transparent_passthrough) {
      retval = TS_TXN_TYPE_TR_PASS_TUNNEL;
    } else if (sm->t_state.client_info.port_attribute == HttpProxyPort::TRANSPORT_BLIND_TUNNEL) {
      retval = TS_TXN_TYPE_EXPLICIT_TUNNEL;
    } else {
      retval = TS_TXN_TYPE_HTTP;
    }
  }
  return retval;
}<|MERGE_RESOLUTION|>--- conflicted
+++ resolved
@@ -8404,64 +8404,6 @@
   }
 }
 
-<<<<<<< HEAD
-=======
-TSSslSession
-TSSslSessionGet(const TSSslSessionID *session_id)
-{
-  SSL_SESSION *session = nullptr;
-  if (session_id && session_cache) {
-    session_cache->getSession(reinterpret_cast<const SSLSessionID &>(*session_id), &session, nullptr);
-  }
-  return reinterpret_cast<TSSslSession>(session);
-}
-
-int
-TSSslSessionGetBuffer(const TSSslSessionID *session_id, char *buffer, int *len_ptr)
-{
-  int true_len = 0;
-  // Don't get if there is no session id or the cache is not yet set up
-  if (session_id && session_cache && len_ptr) {
-    true_len = session_cache->getSessionBuffer(reinterpret_cast<const SSLSessionID &>(*session_id), buffer, *len_ptr);
-  }
-  return true_len;
-}
-
-TSReturnCode
-TSSslSessionInsert(const TSSslSessionID *session_id, TSSslSession add_session, TSSslConnection ssl_conn)
-{
-  // Don't insert if there is no session id or the cache is not yet set up
-  if (session_id && session_cache) {
-    if (dbg_ctl_ssl_session_cache_insert.on()) {
-      const SSLSessionID *sid = reinterpret_cast<const SSLSessionID *>(session_id);
-      char                buf[sid->len * 2 + 1];
-      sid->toString(buf, sizeof(buf));
-      DbgPrint(dbg_ctl_ssl_session_cache_insert, "TSSslSessionInsert: Inserting session '%s' ", buf);
-    }
-    SSL_SESSION *session = reinterpret_cast<SSL_SESSION *>(add_session);
-    SSL         *ssl     = reinterpret_cast<SSL *>(ssl_conn);
-    session_cache->insertSession(reinterpret_cast<const SSLSessionID &>(*session_id), session, ssl);
-    // insertSession returns void, assume all went well
-    return TS_SUCCESS;
-  } else {
-    return TS_ERROR;
-  }
-}
-
-TSReturnCode
-TSSslSessionRemove(const TSSslSessionID *session_id)
-{
-  // Don't remove if there is no session id or the cache is not yet set up
-  if (session_id && session_cache) {
-    session_cache->removeSession(reinterpret_cast<const SSLSessionID &>(*session_id));
-    // removeSession returns void, assume all went well
-    return TS_SUCCESS;
-  } else {
-    return TS_ERROR;
-  }
-}
-
->>>>>>> 43b68ee6
 // APIs for managing and using UUIDs.
 TSUuid
 TSUuidCreate()
