/**
  Licensed to the Apache Software Foundation (ASF) under one
  or more contributor license agreements.  See the NOTICE file
  distributed with this work for additional information
  regarding copyright ownership.  The ASF licenses this file
  to you under the Apache License, Version 2.0 (the
  "License"); you may not use this file except in compliance
  with the License.  You may obtain a copy of the License at

      http://www.apache.org/licenses/LICENSE-2.0

  Unless required by applicable law or agreed to in writing, software
  distributed under the License is distributed on an "AS IS" BASIS,
  WITHOUT WARRANTIES OR CONDITIONS OF ANY KIND, either express or implied.
  See the License for the specific language governing permissions and
  limitations under the License.
 */

#include <iostream>
#include <atscppapi/GlobalPlugin.h>
#include <atscppapi/PluginInit.h>
#include<../ts/Diags.h>
using namespace atscppapi;
using namespace std;
class GlobalHookPlugin : public GlobalPlugin
{
public:
  GlobalHookPlugin() { registerHook(HOOK_READ_REQUEST_HEADERS_PRE_REMAP); }
  
  virtual void
  handleReadRequestHeadersPreRemap(Transaction &transaction)
  {    
    std::cout << "Hello from handleReadRequesHeadersPreRemap!" << std::endl;      
    transaction.resume();       
  }
};

void
TSPluginInit(int argc ATSCPPAPI_UNUSED, const char *argv[] ATSCPPAPI_UNUSED)
{
<<<<<<< HEAD
  atscppapi::TSRegisterPlugin( std::string("CPP_Example_GlobalHookPplugin"),  std::string("apache"),  std::string("info@example.com"));
  std::cout << "Hello from " << argv[0] << std::endl;  
=======
  TSPluginRegistrationInfo info;
  std::cout << "Hello from " << argv[0] << std::endl;
  info.plugin_name=const_cast<char*>("GH plugin1");
  info.vendor_name=const_cast<char*>("GH plugin2");
  info.support_email=const_cast<char*>("GH plugin3");
  TSPluginRegister(TS_SDK_VERSION_3_0, &info);
>>>>>>> 90db5ed2
  new GlobalHookPlugin();
}<|MERGE_RESOLUTION|>--- conflicted
+++ resolved
@@ -19,9 +19,7 @@
 #include <iostream>
 #include <atscppapi/GlobalPlugin.h>
 #include <atscppapi/PluginInit.h>
-#include<../ts/Diags.h>
 using namespace atscppapi;
-using namespace std;
 class GlobalHookPlugin : public GlobalPlugin
 {
 public:
@@ -38,16 +36,7 @@
 void
 TSPluginInit(int argc ATSCPPAPI_UNUSED, const char *argv[] ATSCPPAPI_UNUSED)
 {
-<<<<<<< HEAD
   atscppapi::TSRegisterPlugin( std::string("CPP_Example_GlobalHookPplugin"),  std::string("apache"),  std::string("info@example.com"));
   std::cout << "Hello from " << argv[0] << std::endl;  
-=======
-  TSPluginRegistrationInfo info;
-  std::cout << "Hello from " << argv[0] << std::endl;
-  info.plugin_name=const_cast<char*>("GH plugin1");
-  info.vendor_name=const_cast<char*>("GH plugin2");
-  info.support_email=const_cast<char*>("GH plugin3");
-  TSPluginRegister(TS_SDK_VERSION_3_0, &info);
->>>>>>> 90db5ed2
   new GlobalHookPlugin();
 }