--- conflicted
+++ resolved
@@ -20,10 +20,6 @@
 #include <iostream>
 #include <atscppapi/GlobalPlugin.h>
 #include <atscppapi/PluginInit.h>
-<<<<<<< HEAD
-=======
-#include <../../../../proxy/api/ts/ts.h>
->>>>>>> 90db5ed2
 class HelloWorldPlugin : public atscppapi::GlobalPlugin
 {
 public:
@@ -35,17 +31,8 @@
 void
 TSPluginInit(int argc ATSCPPAPI_UNUSED, const char *argv[] ATSCPPAPI_UNUSED)
 {
-<<<<<<< HEAD
-  
+
   std::cout << "Hello from " << argv[0] << std::endl;
   atscppapi::TSRegisterPlugin( std::string("CPP_Example_HelloWorld"),  std::string("apache"),  std::string("info@example.com"));
-=======
-    TSPluginRegistrationInfo info;
-  std::cout << "Hello from " << argv[0] << std::endl;
-  info.plugin_name=const_cast<char*>("Hello WOrld1");
-  info.vendor_name=const_cast<char*>("Hello WOrld2");
-  info.support_email=const_cast<char*>("Hello WOrld3");
-  TSPluginRegister(TS_SDK_VERSION_3_0, &info);
->>>>>>> 90db5ed2
   new HelloWorldPlugin();
 }