/** @file

  HTTP configuration support.

  @section license License

  Licensed to the Apache Software Foundation (ASF) under one
  or more contributor license agreements.  See the NOTICE file
  distributed with this work for additional information
  regarding copyright ownership.  The ASF licenses this file
  to you under the Apache License, Version 2.0 (the
  "License"); you may not use this file except in compliance
  with the License.  You may obtain a copy of the License at

      http://www.apache.org/licenses/LICENSE-2.0

  Unless required by applicable law or agreed to in writing, software
  distributed under the License is distributed on an "AS IS" BASIS,
  WITHOUT WARRANTIES OR CONDITIONS OF ANY KIND, either express or implied.
  See the License for the specific language governing permissions and
  limitations under the License.
 */

#pragma once

#include "tscore/ink_inet.h"
#include "tscore/ink_resolver.h"
#include "ts/apidefs.h"
#include "ts/apidefs.h"
#include "tscore/ink_assert.h"
#include "tscore/IpMap.h"
#include <algorithm>
#include <vector>

/// Load default inbound IP addresses from the configuration file.
void RecHttpLoadIp(const char *name, ///< Name of value in configuration file.
                   IpAddr &ip4,      ///< [out] IPv4 address.
                   IpAddr &ip6       ///< [out] Ipv6 address.
);

/// Load up an IpMap with IP addresses from the configuration file.
void RecHttpLoadIpMap(const char *name, ///< Name of value in configuration file.
                      IpMap &ipmap      ///< [out] IpMap.
);

/** A set of session protocols.
    This depends on using @c SessionProtocolNameRegistry to get the indices.
*/
class SessionProtocolSet
{
  typedef SessionProtocolSet self; ///< Self reference type.
  /// Storage for the set - a bit vector.
  uint32_t m_bits;

public:
  // The right way.
  //  static int const MAX = sizeof(m_bits) * CHAR_BIT;
  // The RHEL5/gcc 4.1.2 way
  static int const MAX = sizeof(uint32_t) * 8;
  /// Default constructor.
  /// Constructs and empty set.
  SessionProtocolSet() : m_bits(0) {}
  uint32_t
  indexToMask(int idx) const
  {
    return 0 <= idx && idx < static_cast<int>(MAX) ? static_cast<uint32_t>(1) << idx : 0;
  }

  /// Mark the protocol at @a idx as present.
  void
  markIn(int idx)
  {
    m_bits |= this->indexToMask(idx);
  }
  /// Mark all the protocols in @a that as present in @a this.
  void
  markIn(self const &that)
  {
    m_bits |= that.m_bits;
  }
  /// Mark the protocol at a idx as not present.
  void
  markOut(int idx)
  {
    m_bits &= ~this->indexToMask(idx);
  }
  /// Mark the protocols in @a that as not in @a this.
  void
  markOut(self const &that)
  {
    m_bits &= ~(that.m_bits);
  }
  /// Test if a protocol is in the set.
  bool
  contains(int idx) const
  {
    return 0 != (m_bits & this->indexToMask(idx));
  }
  /// Test if all the protocols in @a that are in @a this protocol set.
  bool
  contains(self const &that) const
  {
    return that.m_bits == (that.m_bits & m_bits);
  }
  /// Mark all possible protocols.
  void
  markAllIn()
  {
    m_bits = ~static_cast<uint32_t>(0);
  }
  /// Clear all protocols.
  void
  markAllOut()
  {
    m_bits = 0;
  }

  /// Check for intersection.
  bool
  intersects(self const &that)
  {
    return 0 != (m_bits & that.m_bits);
  }

  /// Check for empty set.
  bool
  isEmpty() const
  {
    return m_bits == 0;
  }

  /// Equality (identical sets).
  bool
  operator==(self const &that) const
  {
    return m_bits == that.m_bits;
  }
};

// Predefined sets of protocols, useful for configuration.
extern SessionProtocolSet HTTP_PROTOCOL_SET;
extern SessionProtocolSet HTTP2_PROTOCOL_SET;
extern SessionProtocolSet DEFAULT_NON_TLS_SESSION_PROTOCOL_SET;
extern SessionProtocolSet DEFAULT_TLS_SESSION_PROTOCOL_SET;
extern SessionProtocolSet DEFAULT_QUIC_SESSION_PROTOCOL_SET;

const char *RecNormalizeProtoTag(const char *tag);

/** Registered session protocol names.

    We do this to avoid lots of string compares. By normalizing the
    string names we can just compare their indices in this table.

    @internal To simplify the implementation we limit the maximum
    number of strings to 32. That will be sufficient for the forseeable
    future. We can come back to this if it ever becomes a problem.

    @internal Because we have so few strings we just use a linear search.
    If the size gets much larger we should consider doing something more
    clever.
*/
class SessionProtocolNameRegistry
{
public:
  static int const MAX     = SessionProtocolSet::MAX; ///< Maximum # of registered names.
  static int const INVALID = -1;                      ///< Normalized invalid index value.

  /// Default constructor.
  /// Creates empty registry with no names.
  SessionProtocolNameRegistry();

  /// Destructor.
  /// Cleans up strings.
  ~SessionProtocolNameRegistry();

  /** Get the index for @a name, registering it if needed.
      The name is copied internally.
      @return The index for the registered @a name.
  */
  int toIndex(const char *name);

  /** Get the index for @a name, registering it if needed.
      The caller @b guarantees @a name is persistent and immutable.
      @return The index for the registered @a name.
  */
  int toIndexConst(const char *name);

  /** Convert a @a name to an index.
      @return The index for @a name or @c INVALID if it is not registered.
  */
  int indexFor(const char *name) const;

  /** Convert an @a index to the corresponding name.
      @return A pointer to the name or @c nullptr if the index isn't registered.
  */
  const char *nameFor(int index) const;

  /// Mark protocols as present in @a sp_set based on the names in @a value.
  /// The names can be separated by ;/|,: and space.
  /// @internal This is separated out to make it easy to access from the plugin API
  /// implementation.
  void markIn(const char *value, SessionProtocolSet &sp_set);

protected:
  unsigned int m_n;         ///< Index of first unused slot.
  const char *m_names[MAX]; ///< Pointers to registered names.
  uint8_t m_flags[MAX];     ///< Flags for each name.

  static uint8_t const F_ALLOCATED = 0x1; ///< Flag for allocated by this instance.
};

extern SessionProtocolNameRegistry globalSessionProtocolNameRegistry;

/** Description of an proxy port.

    This consolidates the options needed for proxy ports, both data
    and parsing. It provides a static global set of ports for
    convenience although it can be used with an externally provided
    set.

    Options are described by a colon separated list of keywords
    without spaces. The options are applied in left to right order. If
    options do not conflict the order is irrelevant.

    IPv6 addresses must be enclosed by brackets. Unfortunate but colon is
    so overloaded there's no other option.
 */
struct HttpProxyPort {
private:
  typedef HttpProxyPort self; ///< Self reference type.
public:
  /// Explicitly supported collection of proxy ports.
  typedef std::vector<self> Group;

  /// Type of transport on the connection.
  enum TransportType {
    TRANSPORT_NONE = 0,     ///< Unspecified / uninitialized
    TRANSPORT_DEFAULT,      ///< Default (normal HTTP).
    TRANSPORT_COMPRESSED,   ///< Compressed HTTP.
    TRANSPORT_BLIND_TUNNEL, ///< Blind tunnel (no processing).
    TRANSPORT_SSL,          ///< SSL connection.
    TRANSPORT_PLUGIN,       /// < Protocol plugin connection
    TRANSPORT_QUIC,         ///< SSL connection.
  };

  int m_fd;             ///< Pre-opened file descriptor if present.
  TransportType m_type; ///< Type of connection.
  in_port_t m_port;     ///< Port on which to listen.
  uint8_t m_family;     ///< IP address family.
  /// True if proxy protocol is required on incoming requests.
  bool m_proxy_protocol;
  /// True if inbound connects (from client) are transparent.
  bool m_inbound_transparent_p;
  /// True if outbound connections (to origin servers) are transparent.
  bool m_outbound_transparent_p;
  // True if transparent pass-through is enabled on this port.
  bool m_transparent_passthrough;
  /// True if MPTCP is enabled on this port.
  bool m_mptcp;
  /// Local address for inbound connections (listen address).
  IpAddr m_inbound_ip;
  /// Local address for outbound connections (to origin server).
  IpAddr m_outbound_ip4;
  /// Local address for outbound connections (to origin server).
  IpAddr m_outbound_ip6;
  /// Ordered preference for DNS resolution family ( @c FamilyPrefence )
  /// A value of @c PREFER_NONE indicates that entry and subsequent ones
  /// are invalid.
  HostResPreferenceOrder m_host_res_preference;
  /// Static preference list that is the default value.
  static HostResPreferenceOrder const DEFAULT_HOST_RES_PREFERENCE;
  /// Enabled session transports for this port.
  SessionProtocolSet m_session_protocol_preference;

  /// Default constructor.
  HttpProxyPort();

  /** Select the local outbound address object.

      @return The IP address for @a family
  */
  IpAddr &outboundIp(uint16_t family ///< IP address family.
  );

  /// Check for SSL port.
  bool isSSL() const;

  /// Check for QUIC port.
  bool isQUIC() const;

  /// Check for SSL port.
  bool isPlugin() const;

  /// Process options text.
  /// @a opts should not contain any whitespace, only the option string.
  /// This object's internal state is updated as specified by @a opts.
  /// @return @c true if a port option was successfully processed, @c false otherwise.
  bool processOptions(const char *opts ///< String containing the options.
  );

  /** Global instance.

      This is provided because most of the work with this data is used as a singleton
      and it's handy to encapsulate it here.
  */
  static std::vector<self> &global();

  /// Check for SSL ports.
  /// @return @c true if any port in @a ports is an SSL port.
  static bool hasSSL(Group const &ports ///< Ports to check.
  );

  /// Check for SSL ports.
  /// @return @c true if any global port is an SSL port.
  static bool hasSSL();

  /// Check for QUIC ports.
  /// @return @c true if any port in @a ports is an QUIC port.
  static bool hasQUIC(Group const &ports ///< Ports to check.
  );

  /// Check for QUIC ports.
  /// @return @c true if any global port is an QUIC port.
  static bool hasQUIC();

  /** Load all relevant configuration data.

      This is hardwired to look up the appropriate values in the
      configuration files. It clears @a ports and then loads all found
      values in to it.

      @return @c true if at least one valid port description was
      found, @c false if none.
  */
  static bool loadConfig(std::vector<self> &ports ///< Destination for found port data.
  );

  /** Load all relevant configuration data into the global ports.

      @return @c true if at least one valid port description was
      found, @c false if none.
  */
  static bool loadConfig();

  /** Load ports from a value string.

      Load ports from single string with port descriptors. Ports
      found are added to @a ports. @a value may safely be @c nullptr or empty.

      @note This is used primarily internally but is available if needed.
      @return @c true if a valid port was found, @c false if none.
  */
  static bool loadValue(std::vector<self> &ports, ///< Destination for found port data.
                        const char *value         ///< Source port data.
  );

  /** Load ports from a value string into the global ports.

      Load ports from single string of port descriptors into the
      global set of ports. @a value may safely be @c nullptr or empty.

      @return @c true if a valid port was found, @c false if none.
  */
  static bool loadValue(const char *value ///< Source port data.
  );

  /// Load default value if @a ports is empty.
  /// @return @c true if the default was needed / loaded.
  static bool loadDefaultIfEmpty(std::vector<self> &ports ///< Load target.
  );

  /// Load default value into the global set if it is empty.
  /// @return @c true if the default was needed / loaded.
  static bool loadDefaultIfEmpty();

  /** Find an HTTP port in @a ports.
      If @a family is specified then only ports for that family
      are checked.
      @return The port if found, @c nullptr if not.
  */
  static const self *findHttp(Group const &ports,         ///< Group to search.
                              uint16_t family = AF_UNSPEC ///< Desired address family.
  );

  /** Find an HTTP port in the global ports.
      If @a family is specified then only ports for that family
      are checked.
      @return The port if found, @c nullptr if not.
  */
  static const self *findHttp(uint16_t family = AF_UNSPEC);

  /** Create text description to be used for inter-process access.
      Prints the file descriptor and then any options.

      @return The number of characters used for the description.
  */
  int print(char *out, ///< Output string.
            size_t n   ///< Maximum output length.
  );

  static const char *const PORTS_CONFIG_NAME; ///< New unified port descriptor.

  /// Default value if no other values can be found.
  static const char *const DEFAULT_VALUE;

  // Keywords (lower case versions, but compares should be case insensitive)
  static const char *const OPT_FD_PREFIX;               ///< Prefix for file descriptor value.
  static const char *const OPT_OUTBOUND_IP_PREFIX;      ///< Prefix for inbound IP address.
  static const char *const OPT_INBOUND_IP_PREFIX;       ///< Prefix for outbound IP address.
  static const char *const OPT_IPV6;                    ///< IPv6.
  static const char *const OPT_IPV4;                    ///< IPv4
  static const char *const OPT_TRANSPARENT_INBOUND;     ///< Inbound transparent.
  static const char *const OPT_TRANSPARENT_OUTBOUND;    ///< Outbound transparent.
  static const char *const OPT_TRANSPARENT_FULL;        ///< Full transparency.
  static const char *const OPT_TRANSPARENT_PASSTHROUGH; ///< Pass-through non-HTTP.
  static const char *const OPT_SSL;                     ///< SSL (experimental)
<<<<<<< HEAD
  static const char *const OPT_QUIC;                    ///< QUIC (experimental)
=======
  static const char *const OPT_PROXY_PROTO;             ///< Proxy Protocol
>>>>>>> 04bfb458
  static const char *const OPT_PLUGIN;                  ///< Protocol Plugin handle (experimental)
  static const char *const OPT_BLIND_TUNNEL;            ///< Blind tunnel.
  static const char *const OPT_COMPRESSED;              ///< Compressed.
  static const char *const OPT_HOST_RES_PREFIX;         ///< Set DNS family preference.
  static const char *const OPT_PROTO_PREFIX;            ///< Transport layer protocols.
  static const char *const OPT_MPTCP;                   ///< MPTCP.

  static std::vector<self> &m_global; ///< Global ("default") data.

protected:
  /// Process @a value for DNS resolution family preferences.
  void processFamilyPreference(const char *value);
  /// Process @a value for session protocol preferences.
  void processSessionProtocolPreference(const char *value);

  /** Check a prefix option and find the value.
      @return The address of the start of the value, or @c nullptr if the prefix doesn't match.
  */

  const char *checkPrefix(char const *src ///< Input text
                          ,
                          const char *prefix ///< Keyword prefix
                          ,
                          size_t prefix_len ///< Length of keyword prefix.
  );
};

inline bool
HttpProxyPort::isSSL() const
{
  return TRANSPORT_SSL == m_type;
}
inline bool
HttpProxyPort::isQUIC() const
{
  return TRANSPORT_QUIC == m_type;
}
inline bool
HttpProxyPort::isPlugin() const
{
  return TRANSPORT_PLUGIN == m_type;
}

inline IpAddr &
HttpProxyPort::outboundIp(uint16_t family)
{
  static IpAddr invalid; // dummy to make compiler happy about return.
  if (AF_INET == family)
    return m_outbound_ip4;
  else if (AF_INET6 == family)
    return m_outbound_ip6;
  ink_release_assert(!"Invalid family for outbound address on proxy port.");
  return invalid; // never happens but compiler insists.
}

inline bool
HttpProxyPort::loadValue(const char *value)
{
  return self::loadValue(m_global, value);
}
inline bool
HttpProxyPort::loadConfig()
{
  return self::loadConfig(m_global);
}
inline bool
HttpProxyPort::loadDefaultIfEmpty()
{
  return self::loadDefaultIfEmpty(m_global);
}
inline std::vector<HttpProxyPort> &
HttpProxyPort::global()
{
  return m_global;
}
inline bool
HttpProxyPort::hasSSL()
{
  return self::hasSSL(m_global);
}
inline bool
HttpProxyPort::hasQUIC()
{
  return self::hasQUIC(m_global);
}
inline const HttpProxyPort *
HttpProxyPort::findHttp(uint16_t family)
{
  return self::findHttp(m_global, family);
}

/** Session Protocol initialization.
    This must be called before any proxy port parsing is done.
*/
extern void ts_session_protocol_well_known_name_indices_init();<|MERGE_RESOLUTION|>--- conflicted
+++ resolved
@@ -414,11 +414,8 @@
   static const char *const OPT_TRANSPARENT_FULL;        ///< Full transparency.
   static const char *const OPT_TRANSPARENT_PASSTHROUGH; ///< Pass-through non-HTTP.
   static const char *const OPT_SSL;                     ///< SSL (experimental)
-<<<<<<< HEAD
   static const char *const OPT_QUIC;                    ///< QUIC (experimental)
-=======
   static const char *const OPT_PROXY_PROTO;             ///< Proxy Protocol
->>>>>>> 04bfb458
   static const char *const OPT_PLUGIN;                  ///< Protocol Plugin handle (experimental)
   static const char *const OPT_BLIND_TUNNEL;            ///< Blind tunnel.
   static const char *const OPT_COMPRESSED;              ///< Compressed.
