``
> PURGE /drip?duration=4 HTTP/1.1
``
< HTTP/1.1 ``
``
< Via: http/1.1 traffic_server (ApacheTrafficServer/``)
``
> GET /drip?duration=4 HTTP/1.1
``
> GET /drip?duration=4 HTTP/1.1
``
< HTTP/1.1 200 OK
``
<<<<<<< HEAD
< Via: http/1.1 traffic_server (ApacheTrafficServer/`` [cRs f ])
=======
< X-Cache: hit-fresh
>>>>>>> f792cd70
``<|MERGE_RESOLUTION|>--- conflicted
+++ resolved
@@ -11,9 +11,5 @@
 ``
 < HTTP/1.1 200 OK
 ``
-<<<<<<< HEAD
-< Via: http/1.1 traffic_server (ApacheTrafficServer/`` [cRs f ])
-=======
 < X-Cache: hit-fresh
->>>>>>> f792cd70
 ``