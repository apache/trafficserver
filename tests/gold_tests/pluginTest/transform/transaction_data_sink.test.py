--- conflicted
+++ resolved
@@ -24,7 +24,6 @@
     Condition.PluginExists('txn_data_sink.so'),
 )
 
-<<<<<<< HEAD
 
 class TransactionDataSyncTest:
 
@@ -32,11 +31,15 @@
 
     def __init__(self):
         self._setupOriginServer()
+        self._setupNameserver()
         self._setupTS()
 
     def _setupOriginServer(self):
         self.server = Test.MakeVerifierServerProcess(
             "server", self.replay_file)
+
+    def _setupNameserver(self):
+        self.nameserver = Test.MakeDNServer("dns", default='127.0.0.1')
 
     def _setupTS(self):
         self.ts = Test.MakeATSProcess("ts", enable_cache=False, enable_tls=True)
@@ -44,6 +47,7 @@
             "proxy.config.ssl.server.cert.path": f'{self.ts.Variables.SSLDir}',
             "proxy.config.ssl.server.private_key.path": f'{self.ts.Variables.SSLDir}',
             "proxy.config.ssl.client.verify.server.policy": 'PERMISSIVE',
+            "proxy.config.dns.nameservers": f"127.0.0.1:{self.nameserver.Variables.Port}",
 
             'proxy.config.diags.debug.enabled': 1,
             'proxy.config.diags.debug.tags': 'http|txn_data_sink',
@@ -87,6 +91,7 @@
         """Configure a TestRun for the test."""
         tr = Test.AddTestRun()
         tr.Processes.Default.StartBefore(self.server)
+        tr.Processes.Default.StartBefore(self.nameserver)
         tr.Processes.Default.StartBefore(self.ts)
         tr.AddVerifierClientProcess(
             "client",
@@ -96,32 +101,4 @@
             other_args='--thread-limit 1')
 
 
-TransactionDataSyncTest().run()
-=======
-replay_file = "transaction-with-body.replays.yaml"
-server = Test.MakeVerifierServerProcess("server", replay_file)
-nameserver = Test.MakeDNServer("dns", default='127.0.0.1')
-
-ts = Test.MakeATSProcess("ts", enable_cache=False)
-ts.Disk.records_config.update({
-    'proxy.config.diags.debug.enabled': 1,
-    'proxy.config.diags.debug.tags': 'txn_data_sink',
-    'proxy.config.dns.nameservers': f"127.0.0.1:{nameserver.Variables.Port}",
-})
-ts.Disk.remap_config.AddLine(
-    f'map / http://localhost:{server.Variables.http_port}/'
-)
-ts.Disk.plugin_config.AddLine('txn_data_sink.so')
-
-# Verify that the various aspects of the expected debug output for the
-# transaction are logged.
-ts.Disk.traffic_out.Content = Testers.ContainsExpression(
-    '"http1.1_response_body"',
-    "The response body should be printed by the plugin.")
-
-tr = Test.AddTestRun()
-tr.Processes.Default.StartBefore(server)
-tr.Processes.Default.StartBefore(ts)
-tr.Processes.Default.StartBefore(nameserver)
-tr.AddVerifierClientProcess("client-1", replay_file, http_ports=[ts.Variables.port])
->>>>>>> c58edbb6
+TransactionDataSyncTest().run()