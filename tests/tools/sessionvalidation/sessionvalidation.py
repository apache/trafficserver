'''
'''
#  Licensed to the Apache Software Foundation (ASF) under one
#  or more contributor license agreements.  See the NOTICE file
#  distributed with this work for additional information
#  regarding copyright ownership.  The ASF licenses this file
#  to you under the Apache License, Version 2.0 (the
#  "License"); you may not use this file except in compliance
#  with the License.  You may obtain a copy of the License at
#
#      http://www.apache.org/licenses/LICENSE-2.0
#
#  Unless required by applicable law or agreed to in writing, software
#  distributed under the License is distributed on an "AS IS" BASIS,
#  WITHOUT WARRANTIES OR CONDITIONS OF ANY KIND, either express or implied.
#  See the License for the specific language governing permissions and
#  limitations under the License.
import json
import os

import sessionvalidation.session as session
import sessionvalidation.transaction as transaction
import sessionvalidation.request as request
import sessionvalidation.response as response

valid_HTTP_request_methods = ['GET', 'POST', 'HEAD']
G_VERBOSE_LOG = True


def _verbose_print(msg, verbose_on=False):
    ''' Print msg if verbose_on is set to True or G_VERBOSE_LOG is set to True'''
    if verbose_on or G_VERBOSE_LOG:
        print(msg)


class SessionValidator(object):
    '''
    SessionValidator parses, validates, and exports an API for a given set of JSON sessions generated from Apache Traffic Server

    SessionValidator is initialized with a path to a directory of JSON sessions. It then automatically parses and validates all the
    session in the directory. After initialization, the user may use the provided API

    TODO :
    Provide a list of guaranteed fields for each type of object (ie a Transaction has a request and a response, a request has ...)
    '''

    def parse(self):
        ''' 
        Constructs Session objects from JSON files on disk and stores objects into _sessions 

        All sessions missing required fields (ie. a session timestamp, a response for every request, etc) are
        dropped and the filename is stored inside _bad_sessions
        '''

        log_filenames = [os.path.join(self._json_log_dir, f) for f in os.listdir(
            self._json_log_dir) if os.path.isfile(os.path.join(self._json_log_dir, f))]

        for fname in log_filenames:
            with open(fname) as f:
                # first attempt to load the JSON
                try:
                    sesh = json.load(f)
                except:
                    self._bad_sessions.append(fname)
                    _verbose_print("Warning: JSON parse error on file={0}".format(fname))
                    print("Warning: JSON parse error on file={0}".format(fname))
                    continue

                # then attempt to extract all the required fields from the JSON
                try:
                    session_timestamp = sesh['timestamp']
                    session_version = sesh['version']
                    session_txns = list()
                    for txn in sesh['txns']:
                        # print("PERSIA____________________________________________________________",txn)
                        # create transaction Request object
                        txn_request = txn['request']

                        txn_request_body = ''
                        if 'body' in txn_request:
                            txn_request_body = txn_request['body']
                        txn_request_obj = request.Request(txn_request['timestamp'], txn_request['headers'], txn_request_body)
                        # Create transaction Response object
                        txn_response = txn['response']
                        txn_response_body = ''
                        if 'body' in txn_response:
                            txn_response_body = txn_response['body']
                        txn_response_obj = response.Response(txn_response['timestamp'], txn_response['headers'], txn_response_body)

                        # create Transaction object
                        txn_obj = transaction.Transaction(txn_request_obj, txn_response_obj, txn['uuid'])
                        session_txns.append(txn_obj)
                        # print(txn_request['timestamp'])
                    session_obj = session.Session(fname, session_version, session_timestamp, session_txns)

                except KeyError as e:
                    self._bad_sessions.append(fname)
                    print("Warning: parse error on key={0} for file={1}".format(e, fname))
                    _verbose_print("Warning: parse error on key={0} for file={1}".format(e, fname))
                    continue

                self._sessions.append(session_obj)

    def validate(self):
        ''' Prunes out all the invalid Sessions in _sessions '''

        good_sessions = list()

        for sesh in self._sessions:
            if SessionValidator.validateSingleSession(sesh):
                good_sessions.append(sesh)
            else:
                self._bad_sessions.append(sesh._filename)

        self._sessions = good_sessions

    @staticmethod
    def validateSingleSession(sesh):
        ''' Takes in a single Session object as input, returns whether or not the Session is valid '''

        retval = True

        try:
            # first validate fields
            if not sesh._filename:
                _verbose_print("bad session filename")
                retval = False
            elif not sesh._version:
                _verbose_print("bad session version")
                retval = False
            elif float(sesh._timestamp) <= 0:
                _verbose_print("bad session timestamp")
                retval = False
            elif not bool(sesh.getTransactionList()):
                _verbose_print("session has no transaction list")
                retval = False

            # validate Transactions now
            for txn in sesh.getTransactionIter():
                if not SessionValidator.validateSingleTransaction(txn):
                    retval = False

        except ValueError as e:
            _verbose_print("most likely an invalid session timestamp")
            retval = False

        return retval

    @staticmethod
    def validateSingleTransaction(txn):
        ''' Takes in a single Transaction object as input, and returns whether or not the Transaction is valid '''

        txn_req = txn.getRequest()
        txn_resp = txn.getResponse()
        retval = True

        #valid_HTTP_request_methods = ['GET', 'HEAD', 'POST', 'PUT', 'DELETE', 'TRACE', 'OPTIONS', 'CONNECT', 'PATCH']
        # we can later uncomment the previous line to support more HTTP methods
        valid_HTTP_versions = ['HTTP/1.0', 'HTTP/1.1', 'HTTP/2.0']

        try:
            # validate request first
            if not txn_req:
                _verbose_print("no transaction request")
                retval = False
            elif txn_req.getBody() == None:
                _verbose_print("transaction body is set to None")
                retval = False
            elif float(txn_req.getTimestamp()) <= 0:
                _verbose_print("invalid transaction request timestamp")
                retval = False
            elif txn_req.getHeaders().split()[0] not in valid_HTTP_request_methods:
                _verbose_print("invalid HTTP method for transaction {0}".format(txn_req.getHeaders().split()[0]))
                retval = False
            elif not txn_req.getHeaders().endswith("\r\n\r\n"):
                _verbose_print("transaction request headers didn't end with \\r\\n\\r\\n")
                retval = False
            elif txn_req.getHeaders().split()[2] not in valid_HTTP_versions:
                _verbose_print("invalid HTTP version in request")
                retval = False

            # if the Host header is not present and vaild we reject this transaction
            found_host = False
            for header in txn_req.getHeaders().split('\r\n'):
                split_header = header.split(' ')
                if split_header[0] == 'Host:':
                    found_host = True
                    host_header_no_space = len(split_header) == 1
                    host_header_with_space = len(split_header) == 2 and split_header[1] == ''
                    if host_header_no_space or host_header_with_space:
                        found_host = False
            if not found_host:
                print("missing host", txn_req)
                _verbose_print("transaction request Host header doesn't have specified host")
                retval = False

<<<<<<< HEAD
=======
            # reject if the host is localhost (since ATS seems to ignore remap rules for localhost requests)
            if "127.0.0.1" in txn_req.getHeaders() or "localhost" in txn_req.getHeaders():
                _verbose_print("transaction request Host is localhost, we must reject because ATS ignores remap rules for localhost requests")
                retval = False

>>>>>>> 452a2dc6
            # now validate response
            if not txn_resp:
                _verbose_print("no transaction response")
                retval = False
            elif txn_resp.getBody() == None:
                _verbose_print("transaction response body set to None")
                retval = False
            elif float(txn_resp.getTimestamp()) <= 0:
                _verbose_print("invalid transaction response timestamp")
                retval = False
            elif txn_resp.getHeaders().split()[0] not in valid_HTTP_versions:
                _verbose_print("invalid HTTP response header")
                retval = False
            elif not txn_resp.getHeaders().endswith("\r\n\r\n"):
                _verbose_print("transaction response headers didn't end with \\r\\n\\r\\n")
                retval = False

            # if any of the 3xx responses have bodies, then the must reject this transaction, since 3xx
            # errors by definition can't have bodies
            response_line = txn_resp.getHeaders().split('\r\n')[0]
            response_code = response_line.split(' ')[1]
            if response_code.startswith('3') and txn_resp.getBody():
                _verbose_print("transaction response was 3xx and had a body")
                retval = False

        except ValueError as e:
            _verbose_print("most likely an invalid transaction timestamp")
            retval = False

        except IndexError as e:
            _verbose_print("most likely a bad transaction header")
            retval = False

        return retval

    def getSessionList(self):
        ''' Returns the list of Session objects '''
        return self._sessions

    def getSessionIter(self):
        ''' Returns an iterator of the Session objects '''
        return iter(self._sessions)

    def getBadSessionList(self):
        ''' Returns a list of bad session filenames (list of strings) '''
        return self._bad_sessions

    def getBadSessionListIter(self):
        ''' Returns an iterator of bad session filenames (iterator of strings) '''
        return iter(self._bad_sessions)

    def __init__(self, json_log_dir):
        global valid_HTTP_request_methods
        self._json_log_dir = json_log_dir
        self._bad_sessions = list()   # list of filenames
        self._sessions = list()       # list of _good_ session objects

        self.parse()
        self.validate()<|MERGE_RESOLUTION|>--- conflicted
+++ resolved
@@ -194,14 +194,11 @@
                 _verbose_print("transaction request Host header doesn't have specified host")
                 retval = False
 
-<<<<<<< HEAD
-=======
             # reject if the host is localhost (since ATS seems to ignore remap rules for localhost requests)
             if "127.0.0.1" in txn_req.getHeaders() or "localhost" in txn_req.getHeaders():
                 _verbose_print("transaction request Host is localhost, we must reject because ATS ignores remap rules for localhost requests")
                 retval = False
 
->>>>>>> 452a2dc6
             # now validate response
             if not txn_resp:
                 _verbose_print("no transaction response")
