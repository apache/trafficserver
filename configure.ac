--- conflicted
+++ resolved
@@ -1177,7 +1177,6 @@
 TS_CHECK_CRYPTO_HKDF
 AM_CONDITIONAL([HAS_HKDF], [test "x$enable_hkdf" = "xyes"])
 
-<<<<<<< HEAD
 # Check for TLS 1.3 support
 TS_CHECK_CRYPTO_TLS13
 
@@ -1201,8 +1200,6 @@
 TS_ARG_ENABLE_VAR([use], [quic])
 AC_SUBST(use_quic)
 
-=======
->>>>>>> 78995bf4
 # Check for OCSP
 TS_CHECK_CRYPTO_OCSP
 
