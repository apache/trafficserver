dnl -------------------------------------------------------- -*- autoconf -*-
dnl Licensed to the Apache Software Foundation (ASF) under one or more
dnl contributor license agreements.  See the NOTICE file distributed with
dnl this work for additional information regarding copyright ownership.
dnl The ASF licenses this file to You under the Apache License, Version 2.0
dnl (the "License"); you may not use this file except in compliance with
dnl the License.  You may obtain a copy of the License at
dnl
dnl     http://www.apache.org/licenses/LICENSE-2.0
dnl
dnl Unless required by applicable law or agreed to in writing, software
dnl distributed under the License is distributed on an "AS IS" BASIS,
dnl WITHOUT WARRANTIES OR CONDITIONS OF ANY KIND, either express or implied.
dnl See the License for the specific language governing permissions and
dnl limitations under the License.

dnl
dnl crypto.m4 Trafficserver's Crypto autoconf macros
dnl

dnl
dnl TS_CHECK_CRYPTO: look for crypto libraries and headers
dnl
AC_DEFUN([TS_CHECK_CRYPTO], [
  AC_CHECK_LIB([crypt], [crypt], [AC_SUBST([LIBCRYPT],["-lcrypt"])])

  AX_CHECK_OPENSSL([
    enable_crypto=yes
  ], [
    AC_ERROR(failed to find OpenSSL)
    enable_crypto=no
  ])

  if test "x${enable_crypto}" = "xyes"; then
    TS_ADDTO(LDFLAGS, [$OPENSSL_LDFLAGS])
    TS_ADDTO(CPPFLAGS, [$OPENSSL_INCLUDES])
    TS_ADDTO(CPPFLAGS, [-DOPENSSL_NO_SSL_INTERN])
  fi

  dnl add checks for other varieties of ssl here
])

dnl
dnl Check OpenSSL Version
dnl
AC_DEFUN([TS_CHECK_CRYPTO_VERSION], [
  AC_MSG_CHECKING([OpenSSL version])
  AC_TRY_RUN([
#include <openssl/opensslv.h>
int main() {
  if (OPENSSL_VERSION_NUMBER < 0x1000200fL) {
    return 1;
  }
  return 0;
}
],
  [AC_MSG_RESULT([ok])],
  [AC_MSG_FAILURE([requires an OpenSSL version 1.0.2 or greater])])
])

dnl
dnl Since OpenSSL 1.1.0
dnl
AC_DEFUN([TS_CHECK_CRYPTO_ASYNC], [
  enable_tls_async=yes
  _async_saved_LIBS=$LIBS

  TS_ADDTO(LIBS, [$OPENSSL_LIBS])
  AC_CHECK_FUNCS(SSL_get_all_async_fds ASYNC_init_thread,
    [], [enable_tls_async=no]
  )
  LIBS=$_async_saved_LIBS

  AC_MSG_CHECKING(whether to enable ASYNC job openssl support)
  AC_MSG_RESULT([$enable_tls_async])
  TS_ARG_ENABLE_VAR([use], [tls-async])
  AC_SUBST(use_tls_async)
])

dnl
dnl Since OpenSSL 1.1.1
dnl
AC_DEFUN([TS_CHECK_CRYPTO_HELLO_CB], [
  _hello_saved_LIBS=$LIBS
  enable_hello_cb=yes

  TS_ADDTO(LIBS, [$OPENSSL_LIBS])
  AC_CHECK_HEADERS(openssl/ssl.h openssl/ts.h)
  AC_CHECK_HEADERS(openssl/tls1.h, [], [],
[ #if HAVE_OPENSSL_SSL_H
#include <openssl/ssl.h>
#include <openssl/tls1.h>
#endif ])

  AC_MSG_CHECKING([for SSL_CTX_set_client_hello_cb])
  AC_LINK_IFELSE(
  [
    AC_LANG_PROGRAM([[
#if HAVE_OPENSSL_SSL_H
#include <openssl/ssl.h>
#endif
#if HAVE_OPENSSL_TLS1_H
#include <openssl/tls1.h>
#endif
      ]],
      [[SSL_CTX_set_client_hello_cb(NULL, NULL, NULL);]])
  ],
  [
    AC_MSG_RESULT([yes])
  ],
  [
    AC_MSG_RESULT([no])
    enable_hello_cb=no
  ])

  LIBS=$_hello_saved_LIBS

  AC_MSG_CHECKING(whether to enable TLS client hello callback support)
  AC_MSG_RESULT([$enable_hello_cb])
  TS_ARG_ENABLE_VAR([use], [hello-cb])
  AC_SUBST(use_hello_cb)
])

dnl
dnl Since OpenSSL 1.1.0
dnl
AC_DEFUN([TS_CHECK_CRYPTO_SET_RBIO], [
  _rbio_saved_LIBS=$LIBS
  enable_set_rbio=yes

  TS_ADDTO(LIBS, [$OPENSSL_LIBS])
  AC_MSG_CHECKING([for SSL_set0_rbio])
  AC_LINK_IFELSE(
  [
    AC_LANG_PROGRAM([[
#if HAVE_OPENSSL_SSL_H
#include <openssl/ssl.h>
#endif
#if HAVE_OPENSSL_TLS1_H
#include <openssl/tls1.h>
#endif
      ]],
      [[SSL_set0_rbio(NULL, NULL);]])
  ],
  [
    AC_MSG_RESULT([yes])
  ],
  [
    AC_MSG_RESULT([no])
    enable_set_rbio=no
  ])

  LIBS=$_rbio_saved_LIBS

  AC_MSG_CHECKING(whether to enable set rbio)
  AC_MSG_RESULT([$enable_set_rbio])
  TS_ARG_ENABLE_VAR([use], [set-rbio])
  AC_SUBST(use_set_rbio)
])

dnl
dnl Since OpenSSL 1.1.0
dnl
AC_DEFUN([TS_CHECK_CRYPTO_DH_GET_2048_256], [
  _dh_saved_LIBS=$LIBS
  enable_dh_get_2048_256=yes

  TS_ADDTO(LIBS, [$OPENSSL_LIBS])
  AC_MSG_CHECKING([for DH_get_2048_256])
  AC_LINK_IFELSE(
  [
    AC_LANG_PROGRAM([[
#if HAVE_OPENSSL_SSL_H
#include <openssl/ssl.h>
#endif
#if HAVE_OPENSSL_TLS1_H
#include <openssl/tls1.h>
#endif
      ]],
      [[DH_get_2048_256();]])
  ],
  [
    AC_MSG_RESULT([yes])
  ],
  [
    AC_MSG_RESULT([no])
    enable_dh_get_2048_256=no
  ])

  LIBS=$_dh_saved_LIBS

  AC_MSG_CHECKING(whether to enable DH_get_2048_256)
  AC_MSG_RESULT([$enable_dh_get_2048_256])
  TS_ARG_ENABLE_VAR([use], [dh_get_2048_256])
  AC_SUBST(use_dh_get_2048_256)
])

<<<<<<< HEAD
AC_DEFUN([TS_CHECK_CRYPTO_HKDF], [
  enable_hkdf=no
  _hkdf_saved_LIBS=$LIBS
  TS_ADDTO(LIBS, [$OPENSSL_LIBS])
  AC_MSG_CHECKING([for EVP_PKEY_CTX_hkdf_mode])
  AC_LINK_IFELSE(
  [
    AC_LANG_PROGRAM([[
#include <openssl/kdf.h>
    ]],
    [[
#ifndef EVP_PKEY_CTX_hkdf_mode
# error no EVP_PKEY_CTX_hkdf_mode support
#endif
    ]])
  ],
  [
    AC_MSG_RESULT([yes])
    enable_hkdf=yes
  ],
  [
    AC_MSG_RESULT([no])
  ])
  AC_CHECK_FUNC(HKDF_extract, [
    enable_hkdf=yes
  ], [])
  LIBS=$_hkdf_saved_LIBS
  TS_ARG_ENABLE_VAR([use], [hkdf])
  AC_SUBST(use_hkdf)
])

AC_DEFUN([TS_CHECK_CRYPTO_TLS13], [
  enable_tls13=yes
  _tls13_saved_LIBS=$LIBS
  TS_ADDTO(LIBS, [$OPENSSL_LIBS])
  AC_MSG_CHECKING([whether TLS 1.3 is supported])
  AC_LINK_IFELSE(
  [
    AC_LANG_PROGRAM([[
#include <openssl/ssl.h>
    ]],
    [[
#ifndef TLS1_3_VERSION
# error no TLS1_3 support
#endif
#ifdef OPENSSL_NO_TLS1_3
# error no TLS1_3 support
#endif
    ]])
  ],
  [
    AC_MSG_RESULT([yes])
  ],
  [
    AC_MSG_RESULT([no])
    enable_tls13=no
  ])
  LIBS=$_tls13_saved_LIBS
  TS_ARG_ENABLE_VAR([use], [tls13])
  AC_SUBST(use_tls13)
])

=======
dnl
dnl Since OpenSSL 1.1.0
dnl
>>>>>>> 814ccc5e
AC_DEFUN([TS_CHECK_CRYPTO_OCSP], [
  _ocsp_saved_LIBS=$LIBS

  TS_ADDTO(LIBS, [$OPENSSL_LIBS])
  AC_CHECK_HEADERS(openssl/ocsp.h)
  AC_CHECK_FUNCS(OCSP_sendreq_new OCSP_REQ_CTX_add1_header OCSP_REQ_CTX_set1_req, [enable_tls_ocsp=yes], [enable_tls_ocsp=no])

  LIBS=$_ocsp_saved_LIBS

  AC_MSG_CHECKING(whether OCSP is supported)
  AC_MSG_RESULT([$enable_tls_ocsp])
  TS_ARG_ENABLE_VAR([use], [tls-ocsp])
  AC_SUBST(use_tls_ocsp)
])

dnl
dnl Since OpenSSL 1.1.1
dnl
AC_DEFUN([TS_CHECK_CRYPTO_SET_CIPHERSUITES], [
  _set_ciphersuites_saved_LIBS=$LIBS

  TS_ADDTO(LIBS, [$OPENSSL_LIBS])
  AC_CHECK_HEADERS(openssl/ssl.h)
  AC_CHECK_FUNCS(SSL_CTX_set_ciphersuites, [enable_tls_set_ciphersuites=yes], [enable_tls_set_ciphersuites=no])

  LIBS=$_set_ciphersuites_saved_LIBS

  AC_MSG_CHECKING(whether to enable TLSv1.3 ciphersuites configuration is supported)
  AC_MSG_RESULT([$enable_tls_set_ciphersuites])
  TS_ARG_ENABLE_VAR([use], [tls-set-ciphersuites])
  AC_SUBST(use_tls_set_ciphersuites)
])<|MERGE_RESOLUTION|>--- conflicted
+++ resolved
@@ -195,7 +195,6 @@
   AC_SUBST(use_dh_get_2048_256)
 ])
 
-<<<<<<< HEAD
 AC_DEFUN([TS_CHECK_CRYPTO_HKDF], [
   enable_hkdf=no
   _hkdf_saved_LIBS=$LIBS
@@ -258,11 +257,9 @@
   AC_SUBST(use_tls13)
 ])
 
-=======
-dnl
-dnl Since OpenSSL 1.1.0
-dnl
->>>>>>> 814ccc5e
+dnl
+dnl Since OpenSSL 1.1.0
+dnl
 AC_DEFUN([TS_CHECK_CRYPTO_OCSP], [
   _ocsp_saved_LIBS=$LIBS
 
