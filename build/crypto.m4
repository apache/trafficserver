--- conflicted
+++ resolved
@@ -212,7 +212,6 @@
   AC_SUBST(use_dh_get_2048_256)
 ])
 
-<<<<<<< HEAD
 AC_DEFUN([TS_CHECK_CRYPTO_HKDF], [
   enable_hkdf=no
   _hkdf_saved_LIBS=$LIBS
@@ -273,7 +272,8 @@
   LIBS=$_tls13_saved_LIBS
   TS_ARG_ENABLE_VAR([use], [tls13])
   AC_SUBST(use_tls13)
-=======
+])
+
 AC_DEFUN([TS_CHECK_CRYPTO_OCSP], [
   _ocsp_saved_LIBS=$LIBS
 
@@ -287,5 +287,4 @@
   AC_MSG_RESULT([$enable_tls_ocsp])
   TS_ARG_ENABLE_VAR([use], [tls-ocsp])
   AC_SUBST(use_tls_ocsp)
->>>>>>> 46acdc85
 ])