--- conflicted
+++ resolved
@@ -1,12 +1,8 @@
                                                          -*- coding: utf-8 -*-
 Changes with Apache Traffic Server 5.0.0
 
-<<<<<<< HEAD
   *) [TS-2578] Close the client connection when you close TransformTerminus
 
-  *) [TS-2553] Fix a segfault in the Metalink plugin reported by Faysal Banna
-   and preserve the Content-Length header
-=======
   *) [TS-1893] Add more options to server session control.
 
   *) [TS-2239] Initial ALPN TLS extension support.
@@ -28,7 +24,6 @@
   *) [TS-2553] Fix a segfault in the Metalink plugin reported by Faysal Banna
    and preserve the Content-Length header
    Author: Jack Bates <jack@nottheoilrig.com>
->>>>>>> d3e4614b
 
   *) [TS-2195] Remove the (deprecated) TSHttpTxnCacheLookupSkip API.
 
