#!/usr/bin/perl
#
# Licensed to the Apache Software Foundation (ASF) under one
# or more contributor license agreements.  See the NOTICE file
# distributed with this work for additional information
# regarding copyright ownership.  The ASF licenses this file
# to you under the Apache License, Version 2.0 (the
# "License"); you may not use this file except in compliance
# with the License.  You may obtain a copy of the License at
#
#      http://www.apache.org/licenses/LICENSE-2.0
#
# Unless required by applicable law or agreed to in writing, software
# distributed under the License is distributed on an "AS IS" BASIS,
# WITHOUT WARRANTIES OR CONDITIONS OF ANY KIND, either express or implied.
# See the License for the specific language governing permissions and
# limitations under the License.

use lib '/opt/ats/share/perl5';
use Apache::TS::Config::Records;
use File::Copy;

#chdir("/usr/local");
chdir("/opt/ats");

my $recedit = new Apache::TS::Config::Records(file => "etc/trafficserver/records.config.default");

$recedit->append(line => "");
$recedit->append(line => "# My local stuff");
$recedit->append(line => "CONFIG proxy.config.proxy_name STRING ATS");
$recedit->append(line => "CONFIG proxy.config.proxy_binary_opts STRING -M --disable_freelist");
#$recedit->append(line => "CONFIG proxy.config.crash_log_helper STRING /home/admin/bin/invoker_wrap.sh");

# Port setup
$recedit->set(conf => "proxy.config.http.server_ports", val => "80 80:ipv6 443:ssl 443:ipv6:ssl");
$recedit->set(conf => "proxy.config.admin.autoconf_port", val => "48083");
$recedit->set(conf => "proxy.config.process_manager.mgmt_port", val => "48084");

# Threads
$recedit->set(conf => "proxy.config.exec_thread.autoconfig", val => "0");
$recedit->set(conf => "proxy.config.exec_thread.limit", val => "8");
$recedit->set(conf => "proxy.config.cache.threads_per_disk", val => "8");
$recedit->set(conf => "proxy.config.accept_threads", val => "0");
$recedit->set(conf => "proxy.config.exec_thread.affinity", val => "1");

# TLS
#$recedit->set(conf => "proxy.config.ssl.server.cipher_suite", val => "ECDHE-RSA-AES128-GCM-SHA256:ECDHE-RSA-AES256-GCM-SHA384:ECDHE-RSA-AES128-SHA256:ECDHE-RSA-AES256-SHA384:AES128-GCM-SHA256:AES256-GCM-SHA384:ECDHE-RSA-AES128-SHA:ECDHE-RSA-AES256-SHA:AES128-SHA:AES256-SHA:DES-CBC3-SHA!SRP:!DSS:!PSK:!aNULL:!eNULL:!SSLv2:!RC4");
$recedit->set(conf => "proxy.config.ssl.hsts_max_age", val => "17280000");
#$recedit->set(conf => "proxy.config.ssl.max_record_size", val => "-1");
$recedit->set(conf => "proxy.config.ssl.session_cache", val => "2");
$recedit->set(conf => "proxy.config.ssl.ocsp.enabled", val => "1");
$recedit->set(conf => "proxy.config.http2.stream_priority_enabled", val => "1");

# Cache setup
$recedit->set(conf => "proxy.config.cache.ram_cache.size", val => "1536M");
$recedit->set(conf => "proxy.config.cache.ram_cache_cutoff", val => "4M");
$recedit->set(conf => "proxy.config.cache.limits.http.max_alts", val => "4");
$recedit->set(conf => "proxy.config.cache.dir.sync_frequency", val => "600"); # 10 minutes intervals
$recedit->set(conf => "proxy.config.http.cache.ignore_client_cc_max_age", val => "1");
$recedit->set(conf => "proxy.config.allocator.hugepages", val => "1");

# HTTP caching related stuff
$recedit->set(conf => "proxy.config.http.cache.required_headers", val => "1");
$recedit->set(conf => "proxy.config.http.insert_request_via_str", val => "1");
$recedit->set(conf => "proxy.config.http.insert_response_via_str", val => "2");
$recedit->set(conf => "proxy.config.http.negative_caching_enabled", val => "1");
$recedit->set(conf => "proxy.config.http.negative_caching_lifetime", val => "60");
$recedit->set(conf => "proxy.config.http.chunking.size", val => "64k");
$recedit->set(conf => "proxy.config.url_remap.pristine_host_hdr", val => "1");

# Timeouts
$recedit->set(conf => "proxy.config.http.keep_alive_no_activity_timeout_in", val => "300");
$recedit->set(conf => "proxy.config.http.keep_alive_no_activity_timeout_out", val => "300");
$recedit->set(conf => "proxy.config.http.transaction_no_activity_timeout_out", val => "180");
$recedit->set(conf => "proxy.config.http.transaction_no_activity_timeout_in", val => "180");
$recedit->set(conf => "proxy.config.http.transaction_active_timeout_in", val => "180");
$recedit->set(conf => "proxy.config.http.transaction_active_timeout_out", val => "180");
$recedit->set(conf => "proxy.config.http.accept_no_activity_timeout", val => "30");

# DNS / HostDB
<<<<<<< HEAD
$recedit->set(conf => "proxy.config.hostdb.size", val => "1000");
$recedit->set(conf => "proxy.config.hostdb.storage_size", val => "1M");
=======
>>>>>>> 2ae0497d
$recedit->set(conf => "proxy.config.cache.hostdb.sync_frequency",  val => "0");

# Logging
$recedit->set(conf => "proxy.config.log.logging_enabled", val => "3");
$recedit->set(conf => "proxy.config.log.max_space_mb_for_logs",  val => "4096");
$recedit->set(conf => "proxy.config.log.max_space_mb_headroom",  val => "64");

# Network
$recedit->set(conf => "proxy.config.net.connections_throttle", val => "10000");
$recedit->set(conf => "proxy.config.net.sock_send_buffer_size_in", val => "4M");
$recedit->set(conf => "proxy.config.net.sock_recv_buffer_size_out", val => "4M");
$recedit->set(conf => "proxy.config.net.poll_timeout",  val => "30");

# Local additions (typically not found in the records.config.default)
$recedit->set(conf => "proxy.config.dns.dedicated_thread", val => "0");
$recedit->set(conf => "proxy.config.http_ui_enabled", val => "3");
$recedit->set(conf => "proxy.config.http.server_max_connections", val =>"250");

#$recedit->set(conf => "proxy.config.mlock_enabled", val => "2");

# Write it all out
$recedit->write(file => "etc/trafficserver/records.config");<|MERGE_RESOLUTION|>--- conflicted
+++ resolved
@@ -78,11 +78,6 @@
 $recedit->set(conf => "proxy.config.http.accept_no_activity_timeout", val => "30");
 
 # DNS / HostDB
-<<<<<<< HEAD
-$recedit->set(conf => "proxy.config.hostdb.size", val => "1000");
-$recedit->set(conf => "proxy.config.hostdb.storage_size", val => "1M");
-=======
->>>>>>> 2ae0497d
 $recedit->set(conf => "proxy.config.cache.hostdb.sync_frequency",  val => "0");
 
 # Logging
