--- conflicted
+++ resolved
@@ -46,17 +46,12 @@
 
   const EVP_CIPHER *cipher = this->_pp_key_info.get_cipher(phase);
 
-<<<<<<< HEAD
   protected_payload              = make_ptr<IOBufferBlock>(new_IOBufferBlock());
   size_t unprotected_payload_len = 0;
   for (Ptr<IOBufferBlock> tmp = unprotected_payload; tmp; tmp = tmp->next) {
     unprotected_payload_len += tmp->size();
   }
-  protected_payload->alloc(iobuffer_size_to_index(unprotected_payload_len + tag_len));
-=======
-  protected_payload = make_ptr<IOBufferBlock>(new_IOBufferBlock());
-  protected_payload->alloc(iobuffer_size_to_index(unprotected_payload->size() + tag_len, BUFFER_SIZE_INDEX_32K));
->>>>>>> 763aa8e1
+  protected_payload->alloc(iobuffer_size_to_index(unprotected_payload_len + tag_len, BUFFER_SIZE_INDEX_32K));
 
   size_t written_len = 0;
   if (!this->_protect(reinterpret_cast<uint8_t *>(protected_payload->start()), written_len, protected_payload->write_avail(),
