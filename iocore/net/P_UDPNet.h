/** @file

  A brief file description

  @section license License

  Licensed to the Apache Software Foundation (ASF) under one
  or more contributor license agreements.  See the NOTICE file
  distributed with this work for additional information
  regarding copyright ownership.  The ASF licenses this file
  to you under the Apache License, Version 2.0 (the
  "License"); you may not use this file except in compliance
  with the License.  You may obtain a copy of the License at

      http://www.apache.org/licenses/LICENSE-2.0

  Unless required by applicable law or agreed to in writing, software
  distributed under the License is distributed on an "AS IS" BASIS,
  WITHOUT WARRANTIES OR CONDITIONS OF ANY KIND, either express or implied.
  See the License for the specific language governing permissions and
  limitations under the License.
 */

/****************************************************************************
  P_UDPNet.h
  Private header for UDPNetProcessor


 ****************************************************************************/

#pragma once

#include "tscore/ink_platform.h"
#include "I_UDPNet.h"
#include "P_UDPPacket.h"

// added by YTS Team, yamsat
static inline PollCont *get_UDPPollCont(EThread *);

#include "P_UnixUDPConnection.h"
#include "P_UDPIOEvent.h"

class UDPNetHandler;

struct UDPNetProcessorInternal : public UDPNetProcessor {
  int start(int n_udp_threads, size_t stacksize) override;
  void udp_read_from_net(UDPNetHandler *nh, UDPConnection *uc);
  int udp_callback(UDPNetHandler *nh, UDPConnection *uc, EThread *thread);

  off_t pollCont_offset;
  off_t udpNetHandler_offset;
};

extern UDPNetProcessorInternal udpNetInternal;

// 20 ms slots; 2048 slots  => 40 sec. into the future
#define SLOT_TIME_MSEC 20
#define SLOT_TIME HRTIME_MSECONDS(SLOT_TIME_MSEC)
#define N_SLOTS 2048

constexpr int UDP_PERIOD    = 9;
constexpr int UDP_NH_PERIOD = UDP_PERIOD + 1;

class PacketQueue
{
public:
<<<<<<< HEAD
  PacketQueue() { init(); }
  virtual ~PacketQueue() {}
  int nPackets                 = 0;
  ink_hrtime lastPullLongTermQ = 0;
=======
  PacketQueue()
  {
    lastPullLongTermQ = 0;
    init();
  }

  virtual ~PacketQueue() {}
  int nPackets = 0;
  ink_hrtime lastPullLongTermQ;
>>>>>>> 076e1f3d
  Queue<UDPPacketInternal> longTermQ;
  Queue<UDPPacketInternal> bucket[N_SLOTS];
  ink_hrtime delivery_time[N_SLOTS];
  int now_slot = 0;

  void
  init()
  {
    now_slot       = 0;
    ink_hrtime now = ink_get_hrtime_internal();
    int i          = now_slot;
    int j          = 0;
    while (j < N_SLOTS) {
      delivery_time[i] = now + j * SLOT_TIME;
      i                = (i + 1) % N_SLOTS;
      j++;
    }
  }

  void
  addPacket(UDPPacketInternal *e, ink_hrtime now = 0)
  {
    int before = 0;
    int slot;

    if (IsCancelledPacket(e)) {
      e->free();
      return;
    }

    nPackets++;

    ink_assert(delivery_time[now_slot]);

    if (e->delivery_time < now)
      e->delivery_time = now;

    ink_hrtime s = e->delivery_time - delivery_time[now_slot];

    if (s < 0) {
      before = 1;
      s      = 0;
    }
    s = s / SLOT_TIME;
    // if s >= N_SLOTS, either we are *REALLY* behind or someone is trying
    // queue packets *WAY* too far into the future.
    // need a thingy to hold packets in a "long-term" slot; then, pull packets
    // from long-term slot whenever you advance.
    if (s >= N_SLOTS - 1) {
      longTermQ.enqueue(e);
      e->in_heap               = 0;
      e->in_the_priority_queue = 1;
      return;
    }
    slot = (s + now_slot) % N_SLOTS;

    // so that slot+1 is still "in future".
    ink_assert((before || delivery_time[slot] <= e->delivery_time) && (delivery_time[(slot + 1) % N_SLOTS] >= e->delivery_time));
    e->in_the_priority_queue = 1;
    e->in_heap               = slot;
    bucket[slot].enqueue(e);
  }

  UDPPacketInternal *
  firstPacket(ink_hrtime t)
  {
    if (t > delivery_time[now_slot]) {
      return bucket[now_slot].head;
    } else {
      return nullptr;
    }
  }

  UDPPacketInternal *
  getFirstPacket()
  {
    nPackets--;
    return dequeue_ready(0);
  }

  int
  size()
  {
    ink_assert(nPackets >= 0);
    return nPackets;
  }

  bool
  IsCancelledPacket(UDPPacketInternal *p)
  {
    // discard packets that'll never get sent...
    return ((p->conn->shouldDestroy()) || (p->conn->GetSendGenerationNumber() != p->reqGenerationNum));
  }

  void
  FreeCancelledPackets(int numSlots)
  {
    UDPPacketInternal *p;
    Queue<UDPPacketInternal> tempQ;
    int i, s;

    for (i = 0; i < numSlots; i++) {
      s = (now_slot + i) % N_SLOTS;
      while (nullptr != (p = bucket[s].dequeue())) {
        if (IsCancelledPacket(p)) {
          p->free();
          continue;
        }
        tempQ.enqueue(p);
      }
      // remove and flip it over
      while (nullptr != (p = tempQ.dequeue())) {
        bucket[s].enqueue(p);
      }
    }
  }

  void
  advanceNow(ink_hrtime t)
  {
    int s = now_slot;
    int prev;

    if (ink_hrtime_to_msec(t - lastPullLongTermQ) >= SLOT_TIME_MSEC * ((N_SLOTS - 1) / 2)) {
      Queue<UDPPacketInternal> tempQ;
      UDPPacketInternal *p;
      // pull in all the stuff from long-term slot
      lastPullLongTermQ = t;
      // this is to handle wierdoness where someone is trying to queue a
      // packet to be sent in SLOT_TIME_MSEC * N_SLOTS * (2+)---the packet
      // will get back to longTermQ and we'll have an infinite loop.
      while ((p = longTermQ.dequeue()) != nullptr)
        tempQ.enqueue(p);
      while ((p = tempQ.dequeue()) != nullptr)
        addPacket(p);
    }

    while (!bucket[s].head && (t > delivery_time[s] + SLOT_TIME)) {
      prev             = (s + N_SLOTS - 1) % N_SLOTS;
      delivery_time[s] = delivery_time[prev] + SLOT_TIME;
      s                = (s + 1) % N_SLOTS;
      prev             = (s + N_SLOTS - 1) % N_SLOTS;
      ink_assert(delivery_time[prev] > delivery_time[s]);

      if (s == now_slot) {
        init();
        s = 0;
        break;
      }
    }

    if (s != now_slot)
      Debug("v_udpnet-service", "Advancing by (%d slots): behind by %" PRId64 " ms", s - now_slot,
            ink_hrtime_to_msec(t - delivery_time[now_slot]));
    now_slot = s;
  }

private:
  void
  remove(UDPPacketInternal *e)
  {
    nPackets--;
    ink_assert(e->in_the_priority_queue);
    e->in_the_priority_queue = 0;
    bucket[e->in_heap].remove(e);
  }

public:
  UDPPacketInternal *
  dequeue_ready(ink_hrtime t)
  {
    (void)t;
    UDPPacketInternal *e = bucket[now_slot].dequeue();
    if (e) {
      ink_assert(e->in_the_priority_queue);
      e->in_the_priority_queue = 0;
    }
    advanceNow(t);
    return e;
  }

  void
  check_ready(ink_hrtime now)
  {
    (void)now;
  }

  ink_hrtime
  earliest_timeout()
  {
    int s = now_slot;
    for (int i = 0; i < N_SLOTS; i++) {
      if (bucket[s].head) {
        return delivery_time[s];
      }
      s = (s + 1) % N_SLOTS;
    }
    return HRTIME_FOREVER;
  }

private:
  void
  kill_cancelled_events()
  {
  }
};

class UDPQueue
{
  PacketQueue pipeInfo{};
  ink_hrtime last_report  = 0;
  ink_hrtime last_service = 0;
  int packets             = 0;
  int added               = 0;

public:
  // Outgoing UDP Packet Queue
  ASLL(UDPPacketInternal, alink) outQueue;

  void service(UDPNetHandler *);

  void SendPackets();
  void SendUDPPacket(UDPPacketInternal *p, int32_t pktLen);

  // Interface exported to the outside world
  void send(UDPPacket *p);

  UDPQueue();
  ~UDPQueue();
};

void initialize_thread_for_udp_net(EThread *thread);

class UDPNetHandler : public Continuation, public EThread::LoopTailHandler
{
public:
  // engine for outgoing packets
  UDPQueue udpOutQueue{};

  // New UDPConnections
  // to hold the newly created descriptors before scheduling them on the servicing buckets.
  // atomically added to by a thread creating a new connection with UDPBind
  ASLL(UnixUDPConnection, newconn_alink) newconn_list;
  // All opened UDPConnections
  Que(UnixUDPConnection, link) open_list;
  // to be called back with data
  Que(UnixUDPConnection, callback_link) udp_callbacks;

  Event *trigger_event = nullptr;
  EThread *thread      = nullptr;
  ink_hrtime nextCheck;
  ink_hrtime lastCheck;

  int startNetEvent(int event, Event *data);
  int mainNetEvent(int event, Event *data);

  int waitForActivity(ink_hrtime timeout) override;
  void signalActivity() override;

  UDPNetHandler();
};

struct PollCont;
static inline PollCont *
get_UDPPollCont(EThread *t)
{
  return (PollCont *)ETHREAD_GET_PTR(t, udpNetInternal.pollCont_offset);
}

static inline UDPNetHandler *
get_UDPNetHandler(EThread *t)
{
  return (UDPNetHandler *)ETHREAD_GET_PTR(t, udpNetInternal.udpNetHandler_offset);
}<|MERGE_RESOLUTION|>--- conflicted
+++ resolved
@@ -64,12 +64,6 @@
 class PacketQueue
 {
 public:
-<<<<<<< HEAD
-  PacketQueue() { init(); }
-  virtual ~PacketQueue() {}
-  int nPackets                 = 0;
-  ink_hrtime lastPullLongTermQ = 0;
-=======
   PacketQueue()
   {
     lastPullLongTermQ = 0;
@@ -79,7 +73,6 @@
   virtual ~PacketQueue() {}
   int nPackets = 0;
   ink_hrtime lastPullLongTermQ;
->>>>>>> 076e1f3d
   Queue<UDPPacketInternal> longTermQ;
   Queue<UDPPacketInternal> bucket[N_SLOTS];
   ink_hrtime delivery_time[N_SLOTS];
