--- conflicted
+++ resolved
@@ -275,7 +275,6 @@
     }
 
     QUICConnectionId new_cid;
-<<<<<<< HEAD
 
     QUICCertConfig::scoped_config server_cert;
     SSL *ssl = SSL_new(server_cert->defaultContext());
@@ -284,12 +283,6 @@
       new_cid, new_cid.length(), retry_token.original_dcid(), retry_token.original_dcid().length(), &udp_packet->to.sa,
       udp_packet->to.isIp4() ? sizeof(udp_packet->to.sin) : sizeof(udp_packet->to.sin6), &udp_packet->from.sa,
       udp_packet->from.isIp4() ? sizeof(udp_packet->from.sin) : sizeof(udp_packet->from.sin6), &this->_quiche_config, ssl, true);
-=======
-    quiche_conn *quiche_con = quiche_accept(
-      new_cid, new_cid.length(), retry_token.original_dcid(), retry_token.original_dcid().length(), &udp_packet->to.sa,
-      udp_packet->to.isIp4() ? sizeof(udp_packet->to.sin) : sizeof(udp_packet->to.sin6), &udp_packet->from.sa,
-      udp_packet->from.isIp4() ? sizeof(udp_packet->from.sin) : sizeof(udp_packet->from.sin6), &this->_quiche_config);
->>>>>>> 37a59505
 
     if (params->get_qlog_file_base_name() != nullptr) {
       char qlog_filepath[PATH_MAX];
