/**

  @section license License

  Licensed to the Apache Software Foundation (ASF) under one
  or more contributor license agreements.  See the NOTICE file
  distributed with this work for additional information
  regarding copyright ownership.  The ASF licenses this file
  to you under the Apache License, Version 2.0 (the
  "License"); you may not use this file except in compliance
  with the License.  You may obtain a copy of the License at

      http://www.apache.org/licenses/LICENSE-2.0

  Unless required by applicable law or agreed to in writing, software
  distributed under the License is distributed on an "AS IS" BASIS,
  WITHOUT WARRANTIES OR CONDITIONS OF ANY KIND, either express or implied.
  See the License for the specific language governing permissions and
  limitations under the License.
 */

#pragma once

#define OPENSSL_THREAD_DEFINES

// BoringSSL does not have this include file
#ifndef OPENSSL_IS_BORINGSSL
#include <openssl/opensslconf.h>
#endif
#include <openssl/ssl.h>

#include "tscore/ink_config.h"
#include "tscore/Diags.h"

#include "P_SSLClientUtils.h"
#include "P_SSLCertLookup.h"

struct SSLConfigParams;
class SSLNetVConnection;

typedef int ssl_error_t;

/**
   @brief Gather user provided settings from ssl_multicert.config in to this single struct
 */
struct SSLMultiCertConfigParams {
  SSLMultiCertConfigParams() : opt(SSLCertContext::OPT_NONE)
  {
    REC_ReadConfigInt32(session_ticket_enabled, "proxy.config.ssl.server.session_ticket.enable");
  }

  int session_ticket_enabled; ///< session ticket enabled
  ats_scoped_str addr;        ///< IPv[64] address to match
  ats_scoped_str cert;        ///< certificate
  ats_scoped_str first_cert;  ///< the first certificate name when multiple cert files are in 'ssl_cert_name'
  ats_scoped_str ca;          ///< CA public certificate
  ats_scoped_str key;         ///< Private key
  ats_scoped_str dialog;      ///< Private key dialog
  ats_scoped_str servername;  ///< Destination server
  SSLCertContext::Option opt; ///< SSLCertContext special handling option
};

/**
    @brief Load SSL certificates from ssl_multicert.config and setup SSLCertLookup for SSLCertificateConfig
 */
class SSLMultiCertConfigLoader
{
public:
  SSLMultiCertConfigLoader(const SSLConfigParams *p) : _params(p) {}

  bool load(SSLCertLookup *lookup);

  virtual SSL_CTX *default_server_ssl_ctx();
  virtual SSL_CTX *init_server_ssl_ctx(std::vector<X509 *> &certList, const SSLMultiCertConfigParams *sslMultCertSettings);

  static bool load_certs(SSL_CTX *ctx, std::vector<X509 *> &certList, const SSLConfigParams *params,
                         const SSLMultiCertConfigParams *ssl_multi_cert_params);
  static bool set_session_id_context(SSL_CTX *ctx, const SSLConfigParams *params,
                                     const SSLMultiCertConfigParams *sslMultCertSettings);

  static bool index_certificate(SSLCertLookup *lookup, SSLCertContext const &cc, X509 *cert, const char *certname);
  static int check_server_cert_now(X509 *cert, const char *certname);
  static void clear_pw_references(SSL_CTX *ssl_ctx);

protected:
  const SSLConfigParams *_params;

private:
  virtual SSL_CTX *_store_ssl_ctx(SSLCertLookup *lookup, const SSLMultiCertConfigParams *ssl_multi_cert_params);
  virtual void _set_handshake_callbacks(SSL_CTX *ctx);
};

// Create a new SSL server context fully configured.
// Used by TS API (TSSslServerContextCreate)
SSL_CTX *SSLCreateServerContext(const SSLConfigParams *params);

// Release SSL_CTX and the associated data. This works for both
// client and server contexts and gracefully accepts nullptr.
// Used by TS API (TSSslContextDestroy)
void SSLReleaseContext(SSL_CTX *ctx);

// Initialize the SSL library.
void SSLInitializeLibrary();

// Initialize SSL library based on configuration settings
void SSLPostConfigInitialize();

// Wrapper functions to SSL I/O routines
ssl_error_t SSLWriteBuffer(SSL *ssl, const void *buf, int64_t nbytes, int64_t &nwritten);
ssl_error_t SSLReadBuffer(SSL *ssl, void *buf, int64_t nbytes, int64_t &nread);
ssl_error_t SSLAccept(SSL *ssl);
ssl_error_t SSLConnect(SSL *ssl);

<<<<<<< HEAD
// Log an SSL error.
#define SSLError(fmt, ...) SSLDiagnostic(MakeSourceLocation(), false, nullptr, fmt, ##__VA_ARGS__)
#define SSLErrorVC(vc, fmt, ...) SSLDiagnostic(MakeSourceLocation(), false, (vc), fmt, ##__VA_ARGS__)
// Log a SSL diagnostic using the "ssl" diagnostic tag.
#define SSLDebug(fmt, ...) SSLDiagnostic(MakeSourceLocation(), true, nullptr, fmt, ##__VA_ARGS__)
#define SSLVCDebug(vc, fmt, ...) SSLDiagnostic(MakeSourceLocation(), true, (vc), fmt, ##__VA_ARGS__)

#define SSL_CLR_ERR_INCR_DYN_STAT(vc, x, fmt, ...) \
  do {                                             \
    SSLVCDebug((vc), fmt, ##__VA_ARGS__);          \
    RecIncrRawStat(ssl_rsb, nullptr, (int)x, 1);   \
  } while (0)

void SSLDiagnostic(const SourceLocation &loc, bool debug, SSLNetVConnection *vc, const char *fmt, ...) TS_PRINTFLIKE(4, 5);

// Return a static string name for a SSL_ERROR constant.
const char *SSLErrorName(int ssl_error);

// Log a SSL network buffer.
void SSLDebugBufferPrint(const char *tag, const char *buffer, unsigned buflen, const char *message);

// Load the SSL certificate configuration.
bool SSLParseCertificateConfiguration(const SSLConfigParams *params, SSLCertLookup *lookup);
bool SSLParseCertificateConfiguration(const SSLConfigParams *params, SSL_CTX *ssl_ctx);

=======
>>>>>>> 69dd33dd
// Attach a SSL NetVC back pointer to a SSL session.
void SSLNetVCAttach(SSL *ssl, SSLNetVConnection *vc);

// Detach from SSL NetVC back pointer to a SSL session.
void SSLNetVCDetach(SSL *ssl);

// Return the SSLNetVConnection (if any) attached to this SSL session.
SSLNetVConnection *SSLNetVCAccess(const SSL *ssl);

void setClientCertLevel(SSL *ssl, uint8_t certLevel);
void setTLSValidProtocols(SSL *ssl, unsigned long proto_mask, unsigned long max_mask);

namespace ssl
{
namespace detail
{
  struct SCOPED_X509_TRAITS {
    typedef X509 *value_type;
    static value_type
    initValue()
    {
      return nullptr;
    }
    static bool
    isValid(value_type x)
    {
      return x != nullptr;
    }
    static void
    destroy(value_type x)
    {
      X509_free(x);
    }
  };

  struct SCOPED_BIO_TRAITS {
    typedef BIO *value_type;
    static value_type
    initValue()
    {
      return nullptr;
    }
    static bool
    isValid(value_type x)
    {
      return x != nullptr;
    }
    static void
    destroy(value_type x)
    {
      BIO_free(x);
    }
  };
  /* namespace ssl */ // namespace detail
} /* namespace detail */
} // namespace ssl

struct ats_wildcard_matcher {
  ats_wildcard_matcher()
  {
    if (!regex.compile("^\\*\\.[^\\*.]+")) {
      Fatal("failed to compile TLS wildcard matching regex");
    }
  }

  ~ats_wildcard_matcher() {}
  bool
  match(const char *hostname) const
  {
    return regex.match(hostname) != -1;
  }

private:
  DFA regex;
};

typedef ats_scoped_resource<ssl::detail::SCOPED_X509_TRAITS> scoped_X509;
typedef ats_scoped_resource<ssl::detail::SCOPED_BIO_TRAITS> scoped_BIO;<|MERGE_RESOLUTION|>--- conflicted
+++ resolved
@@ -111,34 +111,8 @@
 ssl_error_t SSLAccept(SSL *ssl);
 ssl_error_t SSLConnect(SSL *ssl);
 
-<<<<<<< HEAD
-// Log an SSL error.
-#define SSLError(fmt, ...) SSLDiagnostic(MakeSourceLocation(), false, nullptr, fmt, ##__VA_ARGS__)
-#define SSLErrorVC(vc, fmt, ...) SSLDiagnostic(MakeSourceLocation(), false, (vc), fmt, ##__VA_ARGS__)
-// Log a SSL diagnostic using the "ssl" diagnostic tag.
-#define SSLDebug(fmt, ...) SSLDiagnostic(MakeSourceLocation(), true, nullptr, fmt, ##__VA_ARGS__)
-#define SSLVCDebug(vc, fmt, ...) SSLDiagnostic(MakeSourceLocation(), true, (vc), fmt, ##__VA_ARGS__)
-
-#define SSL_CLR_ERR_INCR_DYN_STAT(vc, x, fmt, ...) \
-  do {                                             \
-    SSLVCDebug((vc), fmt, ##__VA_ARGS__);          \
-    RecIncrRawStat(ssl_rsb, nullptr, (int)x, 1);   \
-  } while (0)
-
-void SSLDiagnostic(const SourceLocation &loc, bool debug, SSLNetVConnection *vc, const char *fmt, ...) TS_PRINTFLIKE(4, 5);
-
-// Return a static string name for a SSL_ERROR constant.
-const char *SSLErrorName(int ssl_error);
-
-// Log a SSL network buffer.
-void SSLDebugBufferPrint(const char *tag, const char *buffer, unsigned buflen, const char *message);
-
-// Load the SSL certificate configuration.
-bool SSLParseCertificateConfiguration(const SSLConfigParams *params, SSLCertLookup *lookup);
 bool SSLParseCertificateConfiguration(const SSLConfigParams *params, SSL_CTX *ssl_ctx);
 
-=======
->>>>>>> 69dd33dd
 // Attach a SSL NetVC back pointer to a SSL session.
 void SSLNetVCAttach(SSL *ssl, SSLNetVConnection *vc);
 
